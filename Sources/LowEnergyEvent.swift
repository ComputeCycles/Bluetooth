--- conflicted
+++ resolved
@@ -23,14 +23,12 @@
     
     /// LE Long Term Key Request
     case longTermKeyRequest                 = 0x05
-<<<<<<< HEAD
     
     /// LE Encryption Change
     case encryptionChange                   = 0x08
     
     /// LE Encryption Key Refresh Complete
     case encryptionKeyRefreshComplete       = 0x30
-=======
 }
 
 // MARK: - Name
@@ -50,5 +48,4 @@
         "LE Read Remote Used Features Complete",
         "LE Long Term Key Request"
     ]
->>>>>>> 7321eff0
 }
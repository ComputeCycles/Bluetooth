//
//  GATTCharacteristic.swift
//  Bluetooth
//
//  Created by Alsey Coleman Miller on 6/10/18.
//  Copyright © 2018 PureSwift. All rights reserved.
//

import Foundation

/// GATT Characteristic protocol.
///
/// Describes a type that can encode / decode data to a characteristic type.
public protocol GATTCharacteristic {
    
    /// The Bluetooth UUID of the characteristic.
    static var uuid: BluetoothUUID { get }
    
    /// Decode from data.
    init?(data: Data)
    
<<<<<<< HEAD
    /// Encode to data. 
    var data: Data { get }
=======
    /// No alert.
    case none = 0x00
    
    /// Mild alert.
    case mild = 0x01
    
    /// High alert.
    case high = 0x02
    
    public init?(data: Data) {
        
        guard data.count == type(of: self).length
            else { return nil }
        
        self.init(rawValue: data[0])
    }
    
    public var data: Data {
        
        return Data([rawValue])
    }
}

/**
 Aerobic Threshold
 
 First metabolic threshold.
 
 - SeeAlso: [Aerobic Threshold](https://www.bluetooth.com/specifications/gatt/viewer?attributeXmlFile=org.bluetooth.characteristic.aerobic_threshold.xml)
 */

public struct GATTAerobicThreshold: GATTProfileCharacteristic {
    
    public typealias BeatsPerMinute = GATTBeatsPerMinute.Byte
    
    internal static let length = MemoryLayout<UInt8>.size
    
    public static var uuid: BluetoothUUID { return .aerobicThreshold }
    
    public var beats: BeatsPerMinute
    
    public init(beats: BeatsPerMinute) {
        
        self.beats = beats
    }
    
    public init?(data: Data) {
        
        guard data.count == type(of: self).length
            else { return nil }
        
        let beats = BeatsPerMinute(rawValue: data[0])
        
        self.init(beats: beats)
    }
    
    public var data: Data {
        
        return Data([beats.rawValue])
    }
    
}

extension GATTAerobicThreshold: Equatable {
    
    public static func == (lhs: GATTAerobicThreshold,
                           rhs: GATTAerobicThreshold) -> Bool {
        
        return lhs.beats == rhs.beats
    }
}

extension GATTAerobicThreshold: CustomStringConvertible {
    
    public var description: String {
        
        return beats.description
    }
}

/**
 Analog
 
 The Analog characteristic is used to read or write the value of one of the IO Module’s analog signals.
 
 - SeeAlso: [Analog](https://www.bluetooth.com/specifications/gatt/viewer?attributeXmlFile=org.bluetooth.characteristic.analog.xml)
 */
public struct GATTAnalog: GATTProfileCharacteristic {
    
    internal static let length = MemoryLayout<UInt16>.size
    
    public static var uuid: BluetoothUUID { return .analog}
    
    public var analog: UInt16
    
    public init(analog: UInt16) {
        
        self.analog = analog
    }
    
    public init?(data: Data) {
        
        guard data.count == type(of: self).length
            else { return nil }
        
        self.init(analog: UInt16(littleEndian: UInt16(bytes: (data[0], data[1]))))
    }
    
    public var data: Data {
        
        let bytes = analog.littleEndian.bytes

        return Data([bytes.0, bytes.1])
    }
    
}

extension GATTAnalog: Equatable {
    
    public static func == (lhs: GATTAnalog,
                           rhs: GATTAnalog) -> Bool {
        
        return lhs.analog == rhs.analog
    }
}

extension GATTAnalog: CustomStringConvertible {
    
    public var description: String {
        
        return analog.description
    }
>>>>>>> ab4879c6
}

// MARK: - Supporting Types

public enum GATTBeatsPerMinute {
    
    public struct Byte: BluetoothUnit {
        
        internal static let length = MemoryLayout<UInt8>.size
        
        public static var unitType: UnitIdentifier { return .beatsPerMinute }
        
        public var rawValue: UInt8
        
        public init(rawValue: UInt8) {
            
            self.rawValue = rawValue
        }
    }
}

extension GATTBeatsPerMinute.Byte: CustomStringConvertible {
    
    public var description: String {
        
        return rawValue.description
    }
}

extension GATTBeatsPerMinute.Byte: Equatable {
    
    public static func == (lhs: GATTBeatsPerMinute.Byte,
                           rhs: GATTBeatsPerMinute.Byte) -> Bool {
        
        return lhs.rawValue == rhs.rawValue
    }
}

extension GATTBeatsPerMinute.Byte: ExpressibleByIntegerLiteral {
    
    public init(integerLiteral value: UInt8) {
        
        self.init(rawValue: value)
    }
}

// MARK: - Internal

internal extension UInt64 {
    
    /// The value of the characteristic is a bit mask implemented as an array of unsigned 8 bit integers.
    init?(bitmaskArray data: Data) {
        
        if data.count == MemoryLayout<UInt64>.size {
            
            self = UInt64(littleEndian: UInt64(bytes: (data[0], data[1], data[2], data[3], data[4], data[5], data[6], data[7])))
            
        } else if data.count >= MemoryLayout<UInt32>.size {
            
            let rawValue = UInt32(littleEndian: UInt32(bytes: (data[0], data[1], data[2], data[3])))
            
            self = UInt64(rawValue)
            
        } else if data.count >= MemoryLayout<UInt16>.size {
            
            let rawValue = UInt16(littleEndian: UInt16(bytes: (data[0], data[1])))
            
            self = UInt64(rawValue)
            
        } else if data.count >= MemoryLayout<UInt8>.size {
            
            let rawValue = data[0]
            
            self = UInt64(rawValue)
            
        } else {
            
            return nil
        }
    }
    
    /// The value of the characteristic is a bit mask implemented as an array of unsigned 8 bit integers.
    var bitmaskArray: Data {
        
        if self <= numericCast(UInt8.max) {
            
            return Data([UInt8(self)])
            
        } else if self <= numericCast(UInt16.max) {
            
            let bytes = UInt16(self).littleEndian.bytes
            
            return Data([bytes.0, bytes.1])
            
        } else if self <= numericCast(UInt32.max) {
            
            let bytes = UInt32(self).littleEndian.bytes
            
            return Data([bytes.0, bytes.1, bytes.2, bytes.3])
            
        } else {
            
            let bytes = self.littleEndian.bytes
            
            return Data([bytes.0, bytes.1, bytes.2, bytes.3, bytes.4, bytes.5, bytes.6, bytes.7])
        }
    }
}<|MERGE_RESOLUTION|>--- conflicted
+++ resolved
@@ -19,143 +19,8 @@
     /// Decode from data.
     init?(data: Data)
     
-<<<<<<< HEAD
-    /// Encode to data. 
+    /// Encode to data.
     var data: Data { get }
-=======
-    /// No alert.
-    case none = 0x00
-    
-    /// Mild alert.
-    case mild = 0x01
-    
-    /// High alert.
-    case high = 0x02
-    
-    public init?(data: Data) {
-        
-        guard data.count == type(of: self).length
-            else { return nil }
-        
-        self.init(rawValue: data[0])
-    }
-    
-    public var data: Data {
-        
-        return Data([rawValue])
-    }
-}
-
-/**
- Aerobic Threshold
- 
- First metabolic threshold.
- 
- - SeeAlso: [Aerobic Threshold](https://www.bluetooth.com/specifications/gatt/viewer?attributeXmlFile=org.bluetooth.characteristic.aerobic_threshold.xml)
- */
-
-public struct GATTAerobicThreshold: GATTProfileCharacteristic {
-    
-    public typealias BeatsPerMinute = GATTBeatsPerMinute.Byte
-    
-    internal static let length = MemoryLayout<UInt8>.size
-    
-    public static var uuid: BluetoothUUID { return .aerobicThreshold }
-    
-    public var beats: BeatsPerMinute
-    
-    public init(beats: BeatsPerMinute) {
-        
-        self.beats = beats
-    }
-    
-    public init?(data: Data) {
-        
-        guard data.count == type(of: self).length
-            else { return nil }
-        
-        let beats = BeatsPerMinute(rawValue: data[0])
-        
-        self.init(beats: beats)
-    }
-    
-    public var data: Data {
-        
-        return Data([beats.rawValue])
-    }
-    
-}
-
-extension GATTAerobicThreshold: Equatable {
-    
-    public static func == (lhs: GATTAerobicThreshold,
-                           rhs: GATTAerobicThreshold) -> Bool {
-        
-        return lhs.beats == rhs.beats
-    }
-}
-
-extension GATTAerobicThreshold: CustomStringConvertible {
-    
-    public var description: String {
-        
-        return beats.description
-    }
-}
-
-/**
- Analog
- 
- The Analog characteristic is used to read or write the value of one of the IO Module’s analog signals.
- 
- - SeeAlso: [Analog](https://www.bluetooth.com/specifications/gatt/viewer?attributeXmlFile=org.bluetooth.characteristic.analog.xml)
- */
-public struct GATTAnalog: GATTProfileCharacteristic {
-    
-    internal static let length = MemoryLayout<UInt16>.size
-    
-    public static var uuid: BluetoothUUID { return .analog}
-    
-    public var analog: UInt16
-    
-    public init(analog: UInt16) {
-        
-        self.analog = analog
-    }
-    
-    public init?(data: Data) {
-        
-        guard data.count == type(of: self).length
-            else { return nil }
-        
-        self.init(analog: UInt16(littleEndian: UInt16(bytes: (data[0], data[1]))))
-    }
-    
-    public var data: Data {
-        
-        let bytes = analog.littleEndian.bytes
-
-        return Data([bytes.0, bytes.1])
-    }
-    
-}
-
-extension GATTAnalog: Equatable {
-    
-    public static func == (lhs: GATTAnalog,
-                           rhs: GATTAnalog) -> Bool {
-        
-        return lhs.analog == rhs.analog
-    }
-}
-
-extension GATTAnalog: CustomStringConvertible {
-    
-    public var description: String {
-        
-        return analog.description
-    }
->>>>>>> ab4879c6
 }
 
 // MARK: - Supporting Types

//
//  GATTCharacteristic.swift
//  Bluetooth
//
//  Created by Alsey Coleman Miller on 6/10/18.
//  Copyright © 2018 PureSwift. All rights reserved.
//

import Foundation

/// Battery Level
///
/// The current charge level of a battery. 100% represents fully charged while 0% represents fully discharged.
///
/// - SeeAlso: [Battery Level](https://www.bluetooth.com/specifications/gatt/viewer?attributeXmlFile=org.bluetooth.characteristic.battery_level.xml)
public struct GATTBatteryLevel: GATTProfileCharacteristic {
    
    internal static let max = GATTBatteryLevel(100)
    
    internal static let min = GATTBatteryLevel(0)
    
    internal static let length = 1
    
    public static var uuid: BluetoothUUID { return .batteryLevel }
    
    public static var unit: UnitIdentifier { return .percentage }
    
    public var level: UInt8
    
    public init?(level: UInt8) {
        
        guard GATTBatteryLevel.min.level <= level,
            GATTBatteryLevel.max.level >= level
            else { return nil }
        
        self.level = level
    }
    
    fileprivate init(_ unsafe: UInt8) {
        
        self.level = unsafe
    }
    
    public init?(data: Data) {
        
        guard data.count == type(of: self).length
            else { return nil }
        
        self.init(level: data[0])
    }
    
    public var data: Data {
        
        return Data([level])
    }
    
    public var characteristic: GATT.Characteristic {
        
        return GATT.Characteristic(uuid: type(of: self).uuid,
                                   value: data,
                                   permissions: [.read],
                                   properties: [.read, .notify],
                                   descriptors: [GATTClientCharacteristicConfiguration().descriptor])
    }
}

extension GATTBatteryLevel: Equatable {
    
    public static func == (lhs: GATTBatteryLevel, rhs: GATTBatteryLevel) -> Bool {
        
        return lhs.level == rhs.level
    }
}

extension GATTBatteryLevel: CustomStringConvertible {
    
    public var description: String {
        
        return "\(level)%"
    }
}

extension GATTBatteryLevel: Hashable {
    
    public var hashValue: Int {
        
        return Int(level)
    }
}

/**
 Date Time
 
 The Date Time characteristic is used to represent time.
 
 The Date Time characteristic contains fields for year, month, day, hours, minutes and seconds. Calendar days in Date Time are represented using Gregorian calendar. Hours in Date Time are represented in the 24h system.
 
 - SeeAlso: [Date Time](https://www.bluetooth.com/specifications/gatt/viewer?attributeXmlFile=org.bluetooth.characteristic.date_time.xml)
 */
public struct GATTDateTime: GATTProfileCharacteristic {
    
    public static var uuid: BluetoothUUID { return .dateTime }
    
    internal static let length = 7
    
    public var year: Year
    
    public var month: Month
    
    public var day: Day
    
    public var hour: Hour
    
    public var minute: Minute
    
    public var second: Second
    
    public init(year: Year,
                month: Month,
                day: Day,
                hour: Hour,
                minute: Minute,
                second: Second) {
        
        self.year = year
        self.month = month
        self.day = day
        self.hour = hour
        self.minute = minute
        self.second = second
    }
    
    public init?(data: Data) {
        
        guard data.count == type(of: self).length
            else { return nil }
        
        guard let year = Year(rawValue: UInt16(littleEndian: UInt16(bytes: (data[0], data[1])))),
            let month = Month(rawValue: data[2]),
            let day = Day(rawValue: data[3]),
            let hour = Hour(rawValue: data[4]),
            let minute = Minute(rawValue: data[5]),
            let second = Second(rawValue: data[6])
            else { return nil }
        
        self.init(year: year, month: month, day: day, hour: hour, minute: minute, second: second)
    }
    
    public var data: Data {
        
        let yearBytes = year.rawValue.littleEndian.bytes
        
        return Data([yearBytes.0, yearBytes.1, month.rawValue, day.rawValue, hour.rawValue, minute.rawValue, second.rawValue])
    }
}

public extension GATTDateTime {
    
    /// Default calender to use for `Date` conversion.
    private static var calendar: Calendar {
        
        var calendar = Calendar(identifier: .gregorian)
        calendar.timeZone = TimeZone(identifier: "UTC")!
        return calendar
    }
    
    /// Initialize with the current date.
    public init() {
        
        self.init(date: Date())
    }
    
    /// Initialize with the specified date.
    public init(date: Date) {
        
        let calendar = type(of: self).calendar
        
        let dateComponents = calendar.dateComponents([.year, .month, .day, .hour, .minute, .second],
                                                     from: date)
        
        guard let dateTime = GATTDateTime(dateComponents: dateComponents)
            else { fatalError("Could not create \(GATTDateTime.self) from \(date)") }
        
        self = dateTime
    }
    
    /// Initialize with the specified `DateComponents`.
    init?(dateComponents: DateComponents) {
        
        guard let year = Year(rawValue: UInt16(dateComponents.year ?? 0)),
            let month = Month(rawValue: UInt8(dateComponents.month ?? 0)),
            let day = Day(rawValue: UInt8(dateComponents.day ?? 0)),
            let hour = Hour(rawValue: UInt8(dateComponents.hour ?? 0)),
            let minutes = Minute(rawValue: UInt8(dateComponents.minute ?? 0)),
            let seconds = Second(rawValue: UInt8(dateComponents.second ?? 0))
            else { return nil }
        
        self.init(year: year,
                  month: month,
                  day: day,
                  hour: hour,
                  minute: minutes,
                  second: seconds)
    }
    
    /// Date components for the date time.
    var dateComponents: DateComponents {
        
        let calendar = type(of: self).calendar
        
        return DateComponents(calendar: calendar,
                              timeZone: calendar.timeZone,
                              year: year == .unknown ? nil : Int(year.rawValue),
                              month: month == .unknown ? nil : Int(month.rawValue),
                              day: day == .unknown ? nil : Int(day.rawValue),
                              hour: Int(hour.rawValue),
                              minute: Int(minute.rawValue),
                              second: Int(second.rawValue))
    }
}

public extension Date {
    
    /// Initialize from `Bluetooth.GATTDateTime`.
    init?(dateTime: GATTDateTime) {
        
        guard let date = dateTime.dateComponents.date
            else { return nil }
        
        self = date
    }
}

extension GATTDateTime: Equatable {
    
    public static func == (lhs: GATTDateTime, rhs: GATTDateTime) -> Bool {
        
        return lhs.year == rhs.year
            && lhs.month == rhs.month
            && lhs.day == rhs.day
            && lhs.hour == lhs.hour
            && lhs.minute == lhs.minute
            && lhs.second == rhs.second
    }
}

public extension GATTDateTime {
    
    /// Year as defined by the Gregorian calendar.
    ///
    /// - SeeAlso: [Units](https://www.bluetooth.com/specifications/assigned-numbers/units)
    public struct Year: BluetoothUnit {
        
        public static var unitType: UnitIdentifier { return .year }
        
        /// Unknown year
        public static let unknown = Year(0)
        
        public static let min = Year(1582)
        
        public static let max = Year(9999)
        
        public let rawValue: UInt16
        
        public init?(rawValue: UInt16) {
            
            guard rawValue == Year.unknown.rawValue
                || (rawValue <= Year.max.rawValue && rawValue >= Year.min.rawValue)
                else { return nil }
            
            self.rawValue = rawValue
        }
        
        private init(_ unsafe: UInt16) {
            
            self.rawValue = unsafe
        }
    }
}

extension GATTDateTime.Year: Equatable {
    
    public static func == (lhs: GATTDateTime.Year, rhs: GATTDateTime.Year) -> Bool {
        
        return lhs.rawValue == rhs.rawValue
    }
}

extension GATTDateTime.Year: CustomStringConvertible {
    
    public var description: String {
        
        return rawValue.description
    }
}

public extension GATTDateTime {
    
    /// Month of the year as defined by the Gregorian calendar.
    ///
    /// - SeeAlso: [Units](https://www.bluetooth.com/specifications/assigned-numbers/units)
    public enum Month: UInt8, BluetoothUnit {
        
        public static var unitType: UnitIdentifier { return .month }
        
        case unknown = 0
        
        case january
        
        case february
        
        case march
        
        case april
        
        case may
        
        case june
        
        case july
        
        case august
        
        case september
        
        case october
        
        case november
        
        case december
    }
}

extension GATTDateTime.Month: Equatable {
    
    public static func == (lhs: GATTDateTime.Month, rhs: GATTDateTime.Month) -> Bool {
        
        return lhs.rawValue == rhs.rawValue
    }
}

public extension GATTDateTime {
    
    /// Day of the month as defined by the Gregorian calendar.
    ///
    /// - SeeAlso: [Units](https://www.bluetooth.com/specifications/assigned-numbers/units)
    public struct Day: BluetoothUnit {
        
        public static var unitType: UnitIdentifier { return .day }
        
        /// Day of Month is not known.
        public static let unknown = Day(0)
        
        /// The minimum value
        public static let min = Day(1)
        
        /// The maximum value.
        public static let max = Day(31)
        
        public let rawValue: UInt8
        
        public init?(rawValue: UInt8) {
            
            guard rawValue == Day.unknown.rawValue
                || (rawValue <= Day.max.rawValue && rawValue >= Day.min.rawValue)
                else { return nil }
            
            self.rawValue = rawValue
        }
        
        private init(_ unsafe: UInt8) {
            
            self.rawValue = unsafe
        }
    }
}

extension GATTDateTime.Day: Equatable {
    
    public static func == (lhs: GATTDateTime.Day, rhs: GATTDateTime.Day) -> Bool {
        
        return lhs.rawValue == rhs.rawValue
    }
}

extension GATTDateTime.Day: CustomStringConvertible {
    
    public var description: String {
        
        return rawValue.description
    }
}

public extension GATTDateTime {
    
    /// Number of hours past midnight.
    ///
    /// - SeeAlso: [Units](https://www.bluetooth.com/specifications/assigned-numbers/units)
    public struct Hour: BluetoothUnit {
        
        public static var unitType: UnitIdentifier { return .hour }
        
        /// The minimum value.
        public static let min = Hour(0)
        
        /// The maximum value.
        public static let max = Hour(23)
        
        public let rawValue: UInt8
        
        public init?(rawValue: UInt8) {
            
            guard rawValue >= Hour.min.rawValue,
                rawValue <= Hour.max.rawValue
                else { return nil }
            
            self.rawValue = rawValue
        }
        
        private init(_ unsafe: UInt8) {
            
            self.rawValue = unsafe
        }
    }
}

extension GATTDateTime.Hour: Equatable {
    
    public static func == (lhs: GATTDateTime.Hour, rhs: GATTDateTime.Hour) -> Bool {
        
        return lhs.rawValue == rhs.rawValue
    }
    
}

extension GATTDateTime.Hour: CustomStringConvertible {
    
    public var description: String {
        
        return rawValue.description
    }
}

public extension GATTDateTime {
    
    /// Number of minutes since the start of the hour.
    ///
    /// - SeeAlso: [Units](https://www.bluetooth.com/specifications/assigned-numbers/units)
    public struct Minute: BluetoothUnit {
        
        public static var unitType: UnitIdentifier { return .minute }
        
        /// The minimum value.
        public static let min = Minute(0)
        
        /// The maximum value.
        public static let max = Minute(59)
        
        public let rawValue: UInt8
        
        public init?(rawValue: UInt8) {
            
            guard rawValue <= Minute.max.rawValue,
                rawValue >= Minute.min.rawValue
                else { return nil }
            
            self.rawValue = rawValue
        }
        
        private init(_ unsafe: UInt8) {
            
            self.rawValue = unsafe
        }
    }
}

extension GATTDateTime.Minute: Equatable {
    
    public static func == (lhs: GATTDateTime.Minute, rhs: GATTDateTime.Minute) -> Bool {
        
        return lhs.rawValue == rhs.rawValue
    }
}

extension GATTDateTime.Minute: CustomStringConvertible {
    
    public var description: String {
        
        return rawValue.description
    }
}

public extension GATTDateTime {
    
    /// Number of seconds since the start of the minute.
    ///
    /// - SeeAlso: [Units](https://www.bluetooth.com/specifications/assigned-numbers/units)
    public struct Second: BluetoothUnit {
        
        public static var unitType: UnitIdentifier { return .second }
        
        /// The minimum value.
        public static let min = Second(0)
        
        /// The maximum value.
        public static let max = Second(59)
        
        public let rawValue: UInt8
        
        public init?(rawValue: UInt8) {
            
            guard rawValue <= Second.max.rawValue,
                rawValue >= Second.min.rawValue
                else { return nil }
            
            self.rawValue = rawValue
        }
        
        private init(_ unsafe: UInt8) {
            
            self.rawValue = unsafe
        }
    }
}

extension GATTDateTime.Second: Equatable {
    
    public static func == (lhs: GATTDateTime.Second, rhs: GATTDateTime.Second) -> Bool {
        
        return lhs.rawValue == rhs.rawValue
    }
    
}

extension GATTDateTime.Second: CustomStringConvertible {
    
    public var description: String {
        
        return rawValue.description
    }
}

/**
 
 Supported New Alert Category
 
 Category that the server supports for new alert.
 
 This characteristic uses the Alert Category ID Bit Mask Characteristic. If bit(s) is/are set, it means the server supports the corresponded categories for new incoming alert.
 
 • Example:
 
 The value 0x0a is interpreted that this server supports “Call” and “Email” categories.
 
 - SeeAlso: [Supported New Alert Category](https://www.bluetooth.com/specifications/gatt/viewer?attributeXmlFile=org.bluetooth.characteristic.supported_new_alert_category.xml)
 */
public struct GATTSupportedNewAlertCategory: GATTProfileCharacteristic {
    
    public typealias Category = GATTAlertCategoryBitMask.Category
    
    public static var uuid: BluetoothUUID { return .supportedNewAlertCategory }
    
    public var categories: BitMaskOptionSet<Category>
    
    public init(categories: BitMaskOptionSet<Category> = []) {
        
        self.categories = categories
    }
    
    public init?(data: Data) {
        
        guard let bitmask = Category.RawValue(bitmaskArray: data)
            else { return nil }
        
        self.categories = BitMaskOptionSet<Category>(rawValue: bitmask)
    }
    
    public var data: Data {
        
        return categories.rawValue.bitmaskArray
    }
    
    public var characteristic: GATT.Characteristic {
        
        return GATT.Characteristic(uuid: type(of: self).uuid,
                                   value: data,
                                   permissions: [.read],
                                   properties: [.read],
                                   descriptors: [])
    }
}

extension GATTSupportedNewAlertCategory: Equatable {
    
    public static func == (lhs: GATTSupportedNewAlertCategory,
                           rhs: GATTSupportedNewAlertCategory) -> Bool {
        
        return lhs.categories == rhs.categories
    }
}

/**
 Alert Category ID Bit Mask
 
 The value of the characteristic is a bit mask implemented as an array of unsigned 8 bit integers.
 The Alert Category ID Bit Mask characteristic defines one bit for each predefined category ID.
 
 - Example:
 
 The value 0x03 is interpreted as “Simple Alert and Email bits set”
 
 - SeeAlso: [Alert Category ID Bit Mask](https://www.bluetooth.com/specifications/gatt/viewer?attributeXmlFile=org.bluetooth.characteristic.alert_category_id_bit_mask.xml)
 */
public struct GATTAlertCategoryBitMask: GATTProfileCharacteristic {
    
    public static var uuid: BluetoothUUID { return .alertCategoryIdBitMask }
    
    /// This field shows the category of the new alert.
    public var categories: BitMaskOptionSet<Category>
    
    public init?(data: Data) {
        
        guard let bitmask = Category.RawValue(bitmaskArray: data)
            else { return nil }
        
        self.categories = BitMaskOptionSet<Category>(rawValue: bitmask)
    }
    
    public var data: Data {
        
        return categories.rawValue.bitmaskArray
    }
}

public extension GATTAlertCategoryBitMask {
    
    public enum Category: UInt64, BitMaskOption {
        
        #if swift(>=3.2)
        #elseif swift(>=3.0)
        public typealias RawValue = UInt64
        #endif
        
        // 1st byte
        
        case simpleAlert = 0b01
        
        case email = 0b10
        
        case news = 0b100
        
        case call = 0b1000
        
        case missedCall = 0b10000
        
        case sms = 0b100000
        
        case voiceMail = 0b1000000
        
        case schedule = 0b10000000
        
        // 2nd byte
        
        case highPrioritized = 0b100000000
        
        case instantMessage = 0b1000000000
        
        public static var all: Set<Category> = [
            .simpleAlert,
            .email,
            .news,
            .call,
            .missedCall,
            .sms,
            .voiceMail,
            .schedule,
            .highPrioritized,
            .instantMessage
        ]
    }
}

extension GATTAlertCategoryBitMask: Equatable {
    
    public static func == (lhs: GATTAlertCategoryBitMask,
                           rhs: GATTAlertCategoryBitMask) -> Bool {
        
        return lhs.categories == rhs.categories
    }
}

/**
 Categories of alerts/messages.
 
 The value of the characteristic is an unsigned 8 bit integer that has a fixed point exponent of 0.
 The Alert Category ID characteristic defines the predefined categories of messages as an enumeration.
 
 - Example:
 
 The value 0x01 is interpreted as “Email”
 
 - SeeAlso: [New Alert](https://www.bluetooth.com/specifications/gatt/viewer?attributeXmlFile=org.bluetooth.characteristic.new_alert.xml)
 */
public enum GATTAlertCategory: UInt8, GATTProfileCharacteristic {
    
    internal static let length = 1
    
    public static var uuid: BluetoothUUID { return .alertCategoryId }
    
    /// Simple Alert: General text alert or non-text alert
    case simpleAlert = 0
    
    /// Email: Alert when Email messages arrives
    case email
    
    /// News: News feeds such as RSS, Atom
    case news
    
    /// Call: Incoming call
    case call
    
    /// Missed call: Missed Call
    case missedCall
    
    /// SMS/MMS: SMS/MMS message arrives
    case sms
    
    /// Voice mail: Voice mail
    case voiceMail
    
    /// Schedule: Alert occurred on calendar, planner
    case schedule
    
    /// High Prioritized Alert: Alert that should be handled as high priority
    case highPrioritizedAlert
    
    /// Instant Message: Alert for incoming instant messages
    case instantMessage
    
    public init?(data: Data) {
        
        guard data.count == type(of: self).length
            else { return nil }
        
        self.init(rawValue: data[0])
    }
    
    public var data: Data {
        
        return Data([rawValue])
    }
    
}

extension GATTAlertCategory: Equatable {
    
    public static func == (lhs: GATTAlertCategory,
                           rhs: GATTAlertCategory) -> Bool {
        
        return lhs.rawValue == rhs.rawValue
    }
}

/**
 New Alert
 
 This characteristic defines the category of the alert and how many new alerts of that category have occurred in the server device.
 Brief text information may also be included for the last alert in the category.
 
 This characteristic consists of “Category ID”, “uint8”, and “UTF-8 string” fields.
 The size of this characteristic is dynamic because of the variable length text (“UTF-8”) field.
 The minimum length of “UTF-8 string” is 0 octets and maximum length of “UTF-8 string” is 18 octets.
 
 • Example:
 
 The value `0x01, 0x04, 0x52, 0x69, 0x63, 0x68, 0x61, 0x72, 0x64` are interpreted that the server has 4 new email messages and the last message was sent by “Richard”.
 */
public struct GATTNewAlert: GATTProfileCharacteristic {
    
    internal static let minLength = 2
    
    public static var uuid: BluetoothUUID { return .newAlert }
    
    /// Alert category.
    public var category: GATTAlertCategory
    
    /// Number of new alerts.
    public var newAlertsCount: UInt8
    
    /// Alert textual information.
    public var information: Information
    
    public init(category: GATTAlertCategory,
                newAlertsCount: UInt8,
                information: Information) {
        
        self.category = category
        self.newAlertsCount = newAlertsCount
        self.information = information
    }
    
    public init?(data: Data) {
        
        guard data.count >= type(of: self).minLength
            else { return nil }
        
        guard let categoryID = GATTAlertCategory(rawValue: data[0])
            else { return nil }
        
        let numberOfNewAlerts = data[1]
        let textStringInformationData = data.subdata(in: (2 ..< data.count))
        
        guard let information = Information(data: textStringInformationData)
            else { return nil }
        
        self.init(category: categoryID,
                  newAlertsCount: numberOfNewAlerts,
                  information: information)
    }
    
    public var data: Data {
        
        return Data([category.rawValue, newAlertsCount]) + information.data
    }
    
    public var characteristic: GATT.Characteristic {
        
        return GATT.Characteristic(uuid: type(of: self).uuid,
                                   value: data,
                                   permissions: [.read, .write],
                                   properties: [.notify],
                                   descriptors: [])
    }
}

extension GATTNewAlert: Equatable {
    
    public static func == (lhs: GATTNewAlert,
                           rhs: GATTNewAlert) -> Bool {
        
        return lhs.category == rhs.category &&
            lhs.newAlertsCount == rhs.newAlertsCount &&
            lhs.information == rhs.information
    }
}

public extension GATTNewAlert {
    
    /// Alert textual information.
    public struct Information: RawRepresentable {
        
        /// The minimum length of “UTF-8 string” is 0 octets and maximum length of “UTF-8 string” is 18 octets.
        internal static let length = (min: 0, max: 18)
        
        public let rawValue: String
        
        public init() {
            
            self.rawValue = ""
        }
        
        public init?(rawValue: String) {
            
            let length = rawValue.utf8.count
            
            guard length >= type(of: self).length.min,
                length <= type(of: self).length.max
                else { return nil }
            
            self.rawValue = rawValue
        }
        
        public init?(data: Data) {
            
            guard let string = String(data: data, encoding: .utf8)
                else { return nil }
            
            self.init(rawValue: string)
        }
        
        public var data: Data {
            
            guard let data = rawValue.data(using: .utf8)
                else { fatalError("Could not encode string") }
            
            return data
        }
    }
}

extension GATTNewAlert.Information: Equatable {
    
    public static func == (lhs: GATTNewAlert.Information, rhs: GATTNewAlert.Information) -> Bool {
        
        return lhs.rawValue == rhs.rawValue
    }
}

extension GATTNewAlert.Information: CustomStringConvertible {
    
    public var description: String {
        
        return rawValue
    }
}

/**
 Supported Unread Alert Category
 
 Category that the server supports for unread alert.
 
 This characteristic uses the Alert Category ID Bit Mask Characteristic. If bit(s) is/are set, it means the server supports the corresponded categories for unread alert.
 
 - Example:
 The value 0x03 is interpreted that this server supports “Simple Alert” and “Email” categories for unread alert.
 
 - SeeAlso: [Supported Unread Alert Category](https://www.bluetooth.com/specifications/gatt/viewer?attributeXmlFile=org.bluetooth.characteristic.supported_unread_alert_category.xml)
 */
public struct GATTSupportedUnreadAlertCategory: GATTProfileCharacteristic {
    
    public typealias Category = GATTAlertCategoryBitMask.Category
    
    public static var uuid: BluetoothUUID { return .supportedUnreadAlertCategory }
    
    public var categories: BitMaskOptionSet<Category>
    
    public init(categories: BitMaskOptionSet<Category> = []) {
        
        self.categories = categories
    }
    
    public init?(data: Data) {
        
        guard let bitmask = Category.RawValue(bitmaskArray: data)
            else { return nil }
        
        self.categories = BitMaskOptionSet<Category>(rawValue: bitmask)
    }
    
    public var data: Data {
        
        return categories.rawValue.bitmaskArray
    }
    
    public var characteristic: GATT.Characteristic {
        
        return GATT.Characteristic(uuid: type(of: self).uuid,
                                   value: data,
                                   permissions: [.read],
                                   properties: [.read],
                                   descriptors: [])
    }
}

extension GATTSupportedUnreadAlertCategory: Equatable {
    
    public static func == (lhs: GATTSupportedUnreadAlertCategory,
                           rhs: GATTSupportedUnreadAlertCategory) -> Bool {
        
        return lhs.categories == rhs.categories
    }
}

/**
 Unread Alert Status
 
 This characteristic shows how many numbers of unread alerts exist in the specific category in the device.
 This characteristic consists of “Category ID” and “uint8” which shows the number of unread alerts/messages.
 
 • Example:
 
 The value `0x01, 0x04` are interpreted that the server has 4 unread messages in Email category.
 
 - SeeAlso: [Unread Alert Status](https://www.bluetooth.com/specifications/gatt/viewer?attributeXmlFile=org.bluetooth.characteristic.unread_alert_status.xml)
 */
public struct GATTUnreadAlertStatus: GATTProfileCharacteristic {
    
    internal static let length = 2
    
    public static var uuid: BluetoothUUID { return .unreadAlertStatus }
    
    /// Category ID.
    public var category: GATTAlertCategory
    
    /// the number of unread alerts/messages. 
    public var unreadCount: UInt8
    
    public init(category: GATTAlertCategory,
                unreadCount: UInt8) {
        
        self.category = category
        self.unreadCount = unreadCount
    }
    
    public init?(data: Data) {
        
        guard data.count == type(of: self).length
            else { return nil }
        
        guard let category = GATTAlertCategory(rawValue: data[0])
            else { return nil }
        
        let unreadCount = data[1]
        
        self.init(category: category, unreadCount: unreadCount)
    }
    
    public var data: Data {
        
        return Data([category.rawValue, unreadCount])
    }
    
    public var characteristic: GATT.Characteristic {
        
        return GATT.Characteristic(uuid: type(of: self).uuid,
                                   value: data,
                                   permissions: [.read],
                                   properties: [.read, .notify],
                                   descriptors: [])
    }
}

extension GATTUnreadAlertStatus: Equatable {
    
    public static func == (lhs: GATTUnreadAlertStatus,
                           rhs: GATTUnreadAlertStatus) -> Bool {
        
        return lhs.category == rhs.category
            && lhs.unreadCount == rhs.unreadCount
    }
}

/**
 Alert Notification Control Point
 
 Control point of the Alert Notification server. Client can write the command here to request the several functions toward the server.
 
 The 1st octet value of the characteristic is an unsigned 8 bit integer that has a fixed point exponent of 0. The 1st octet value expresses the command ID that defines the server’s actions.
 
 The 2nd octet value of the characteristic is an “Alert Category ID” format. This octet shows the target category that the command ID applies for.
 
 • Example:
 
 The data 0x02 0x01 interprets “Disable New Incoming Notification for Email Category”.
 
 - SeeAlso: [Alert Notification Control Point](https://www.bluetooth.com/specifications/gatt/viewer?attributeXmlFile=org.bluetooth.characteristic.alert_notification_control_point.xml)
 */
public struct GATTAlertNotificationControlPoint: GATTProfileCharacteristic {
    
    internal static let length = 2
    
    public static var uuid: BluetoothUUID { return .alertNotificationControlPoint }
    
    /// Command ID
    ///
    /// The command ID that defines the server’s actions.
    public var command: Command
    
    /// Category ID
    ///
    /// The target category that the command ID applies for.
    public var category: GATTAlertCategory
    
    public init(command: Command,
                category: GATTAlertCategory) {
        
        self.command = command
        self.category = category
    }
    
    public init?(data: Data) {
        
        guard data.count == type(of: self).length
            else { return nil }
        
        guard let command = Command(rawValue: data[0])
            else { return nil }
        
        guard let category = GATTAlertCategory(rawValue: data[1])
            else { return nil }
        
        self.init(command: command, category: category)
    }
    
    public var data: Data {
        
        return Data([command.rawValue, category.rawValue])
    }
    
    public var characteristic: GATT.Characteristic {
        
        return GATT.Characteristic(uuid: type(of: self).uuid,
                                   value: data,
                                   permissions: [.read],
                                   properties: [.notify],
                                   descriptors: [])
    }
}

public extension GATTAlertNotificationControlPoint {
    
    public enum Command: UInt8 {
        
        /// Enable New Incoming Alert Notification
        case enableNewIncomingAlertNotification
        
        /// Enable Unread Category Status Notification
        case enableUnreadCategoryStatusNotification
        
        /// Disable New Incoming Alert Notification
        case disableNewIncomingAlertNotification
        
        /// Disable Unread Category Status Notification
        case disableUnreadCategoryStatusNotification
        
        /// Notify New Incoming Alert immediately
        case notifyNewIncomingAlertImmediately
        
        /// Notify Unread Category Status immediately
        case notifyUnreadCategoryStatusImmediately
    }
}

extension GATTAlertNotificationControlPoint: Equatable {
    
    public static func == (lhs: GATTAlertNotificationControlPoint,
                           rhs: GATTAlertNotificationControlPoint) -> Bool {
        
        return lhs.command == rhs.command
            && lhs.category == rhs.category
    }
}

/**
 Blood Pressure Feature
 
 The Blood Pressure Feature characteristic is used to describe the supported features of the Blood Pressure Sensor.
 
 - SeeAlso: [https://www.bluetooth.com/specifications/gatt/viewer?attributeXmlFile=org.bluetooth.characteristic.blood_pressure_feature.xml]()
 */
public struct GATTBloodPressureFeature: GATTProfileCharacteristic {
    
    public static var uuid: BluetoothUUID { return .bloodPressureFeature }
    
    internal static let length = MemoryLayout<UInt16>.size
    
    public var features: BitMaskOptionSet<Feature>
    
    public init(features: BitMaskOptionSet<Feature>) {
        
        self.features = features
    }
    
    public init?(data: Data) {
        
        guard data.count >= type(of: self).length
            else { return nil }
        
        let features = BitMaskOptionSet<Feature>(rawValue: UInt16(littleEndian: UInt16(bytes: (data[0], data[1]))))
        
        self.init(features: features)
    }
    
    public var data: Data {
        
        let bytes = features.rawValue.littleEndian.bytes
        
        return Data([bytes.0, bytes.1])
    }
    
    /// Blood Pressure Feature
    public enum Feature: UInt16, BitMaskOption {
        
        internal static let length = MemoryLayout<UInt16>.size
        
        #if swift(>=3.2)
        #elseif swift(>=3.0)
        public typealias RawValue = UInt16
        #endif
        
        /// Body Movement Detection Support
        case bodyMovement = 0b01
        
        /// Cuff Fit Detection Support
        case cuttFit = 0b10
        
        /// Irregular Pulse Detection Support
        case irregularPulse = 0b100
        
        /// Pulse Rate Range Detection Support
        case pulseRateRage = 0b1000
        
        /// Measurement Position Detection Support
        case measurementPosition = 0b10000
        
        /// Multiple Bond Support
        case multipleBond = 0b100000
        
        public static let all: Set<Feature> = [
            .bodyMovement,
            .cuttFit,
            .irregularPulse,
            .pulseRateRage,
            .measurementPosition,
            .multipleBond
        ]
    }
}

/**
 Blood Pressure Measurement
 
 The Blood Pressure Measurement characteristic shall be used to send Blood Pressure measurements. Included in the characteristic are a Flags field (containing units of Blood Pressure and used to show presence of optional fields), the Blood Pressure Measurement Compound Value field and, depending upon the contents of the Flags field, Time Stamp (time of the measurement), Pulse Rate, User ID and Measurement Status fields.
 
 - SeeAlso: [Blood Pressure Measurement](https://www.bluetooth.com/specifications/gatt/viewer?attributeXmlFile=org.bluetooth.characteristic.blood_pressure_measurement.xml)
 */
public struct GATTBloodPressureMeasurement: GATTProfileCharacteristic {
    
    public static var uuid: BluetoothUUID { return .bloodPressureMeasurement }
    
    internal static let length = MemoryLayout<UInt8>.size
    
    /// The Flags field is included in the Blood Pressure Measurement characteristic.
    /// Reserved for Future Use (RFU) bits in the Flags field shall be set to 0.
    internal var flags: BitMaskOptionSet<Flag> {
        
        var flags = BitMaskOptionSet<Flag>()
        
        if case .kPa = compoundValue.unit {
            
            flags.insert(.bloodPressureUnits)
        }
        
        if timestamp != nil {
            
            flags.insert(.timestamp)
        }
        
        if pulseRate != nil {
            
            flags.insert(.pulseRate)
        }
        
        if userIdentifier != nil {
            
            flags.insert(.userID)
        }
        
        if measurementStatus != nil {
            
            flags.insert(.measurementStatus)
        }
        
        return flags
    }
    
    /// Blood Pressure Measurement Compound Value
    public var compoundValue: CompoundValue
    
    /// Time Stamp
    public var timestamp: GATTDateTime?
    
    /// Pulse Rate
    public var pulseRate: SFloat?
    
    /// User ID
    public var userIdentifier: UInt8?
    
    /// Measurement Status
    public var measurementStatus: BitMaskOptionSet<MeasurementStatus>?
    
    public init(compoundValue: CompoundValue,
                timestamp: GATTDateTime? = nil,
                pulseRate: SFloat? = nil,
                userIdentifier: UInt8? = nil,
                measurementStatus: BitMaskOptionSet<MeasurementStatus>? = nil) {
        
        self.compoundValue = compoundValue
        self.timestamp = timestamp
        self.pulseRate = pulseRate
        self.userIdentifier = userIdentifier
        self.measurementStatus = measurementStatus
    }
    
    public init?(data: Data) {
        
        guard data.count >= type(of: self).length
            else { return nil }
        
        let flags = BitMaskOptionSet<Flag>(rawValue: data[0])
        
        let unit: Unit = flags.contains(.bloodPressureUnits) ? .kPa : .mmHg
        
        let systolic = SFloat(builtin: UInt16(littleEndian: UInt16(bytes: (data[1], data[2]))))
        
        let diastolic = SFloat(builtin: UInt16(littleEndian: UInt16(bytes: (data[3], data[4]))))
        
        let meanArterialPressure = SFloat(builtin: UInt16(littleEndian: UInt16(bytes: (data[5], data[6]))))
        
        self.compoundValue = CompoundValue(unit: unit, systolic: systolic, diastolic: diastolic, meanArterialPressure: meanArterialPressure)
        
        var index = 6 // last accessed index
        
        if flags.contains(.timestamp) {
            
            guard index + GATTDateTime.length < data.count
                else { return nil }
            
            let timestampData = Data(data[index + 1 ... index + GATTDateTime.length])
            
            assert(timestampData.count == GATTDateTime.length)
            
            guard let timestamp = GATTDateTime(data: timestampData)
                else { return nil }
            
            self.timestamp = timestamp
            
            index += GATTDateTime.length
            
        } else {
            
            self.timestamp = nil
        }
        
        if flags.contains(.pulseRate) {
            
            guard index + MemoryLayout<UInt16>.size < data.count
                else { return nil }
            
            self.pulseRate = SFloat(builtin: UInt16(littleEndian: UInt16(bytes: (data[index + 1], data[index + 2]))))
            
            index += MemoryLayout<UInt16>.size
            
        } else {
            
            self.pulseRate = nil
        }
        
        if flags.contains(.userID) {
            
            guard index + 1 < data.count
                else { return nil }
            
            self.userIdentifier = data[index + 1]
            
            index += 1
            
        } else {
            
            self.pulseRate = nil
        }
        
        if flags.contains(.measurementStatus) {
            
            guard index + MemoryLayout<MeasurementStatus.RawValue>.size < data.count
                else { return nil }
            
            self.measurementStatus = BitMaskOptionSet<MeasurementStatus>(rawValue: UInt16(littleEndian: UInt16(bytes: (data[index + 1], data[index + 2]))))
            
            index += MemoryLayout<MeasurementStatus.RawValue>.size
            
        } else {
            
            self.pulseRate = nil
        }
    }
    
    public var data: Data {
        
        let flags = self.flags
        
        var totalBytes = 7 // flags + compound value
        
        if flags.contains(.timestamp) {
            
            totalBytes += GATTDateTime.length // 7
        }
        
        if flags.contains(.pulseRate) {
            
            totalBytes += MemoryLayout<SFloat>.size // 2
        }
        
        if flags.contains(.userID) {
            
            totalBytes += MemoryLayout<UInt8>.size // 1
        }
        
        if flags.contains(.measurementStatus) {
            
            totalBytes += MemoryLayout<MeasurementStatus.RawValue>.size // 2
        }
        
        let systolicBytes = compoundValue.systolic.littleEndian.builtin.bytes
        let distolicBytes = compoundValue.diastolic.littleEndian.builtin.bytes
        let meanArterialPressureBytes = compoundValue.meanArterialPressure.builtin.bytes
        
        var data = Data([
            flags.rawValue,
            systolicBytes.0,
            systolicBytes.1,
            distolicBytes.0,
            distolicBytes.1,
            meanArterialPressureBytes.0,
            meanArterialPressureBytes.1
            ])
        
        data.reserveCapacity(totalBytes)
        
        if let timestamp = self.timestamp {
            
            data.append(timestamp.data)
        }
        
        if let pulseRate = self.pulseRate {
            
            let bytes = pulseRate.littleEndian.builtin.bytes
            
            data += [bytes.0, bytes.1]
        }
        
        if let userIdentifier = self.userIdentifier {
            
            data.append(userIdentifier)
        }
        
        if let measurementStatus = self.measurementStatus {
            
            let bytes = measurementStatus.rawValue.littleEndian.bytes
            
            data += [bytes.0, bytes.1]
        }
        
        assert(data.count == totalBytes, "Encoded data is \(data.count), expected is \(totalBytes)")
        
        return data
    }
    
    /// These flags define which data fields are present in the Characteristic value.
    internal enum Flag: UInt8, BitMaskOption {
        
        #if swift(>=3.2)
        #elseif swift(>=3.0)
        public typealias RawValue = UInt8
        #endif
        
        /// Blood pressure for Systolic, Diastolic and MAP in units of kPa
        case bloodPressureUnits = 0b01
        
        /// Time Stamp present
        case timestamp = 0b10
        
        /// Pulse Rate present
        case pulseRate = 0b100
        
        /// User ID present
        case userID = 0b1000
        
        /// Measurement Status present
        case measurementStatus = 0b10000
        
        public static var all: Set<Flag> = [.bloodPressureUnits, .timestamp, .pulseRate, .userID, .measurementStatus]
    }
    
    /// Unit of measurement
    public enum Unit: UInt16 {
        
        /// Millimetre of Mercury
        case mmHg = 0x2781
        
        /// Kilo Pascal
        case kPa = 0x2724
        
        public init?(unit: UnitIdentifier) {
            
            self.init(rawValue: unit.rawValue)
        }
        
        public var unit: UnitIdentifier {
            
            return UnitIdentifier(rawValue: rawValue)
        }
    }
    
    /**
     Blood Pressure Measurement Compound Value Field
     
     This Blood Pressure Measurement Compound Value field is composed of three subfields: Systolic, Diastolic and Mean Arterial Pressure (MAP) and is included in the Blood Pressure Measurement characteristic.
     
     If a value for Systolic, Diastolic or MAP subfields is unavailable (e.g. due to an invalid result from a computation step or missing data due to the hardware’s inability to provide a valid measurement), the special short float value NaN (see Section 4) defined in ISO/IEEE 11073-20601a [4] shall be used in each of the unavailable subfields.
     
     If the unit of the Blood Pressure Measurement is in mmHg, bit 0 of the Flags field is set to 0. Otherwise, the unit is kPa and bit 0 of the Flags field is set to 1.
     */
    public struct CompoundValue {
        
        /// Unit of measurement for compound value.
        public var unit: Unit
        
        /// Systolic
        public var systolic: SFloat
        
        /// Diastolic
        public var diastolic: SFloat
        
        /// Mean Arterial Pressure
        public var meanArterialPressure: SFloat
    }
    
    public enum MeasurementStatus: UInt16, BitMaskOption {
        
        #if swift(>=3.2)
        #elseif swift(>=3.0)
        public typealias RawValue = UInt16
        #endif
        
        case bodyMovement = 0b01
        
        case cuffFit = 0b10
        
        case irregularPulse = 0b100
        
        case pulseRate = 0b1000
        
        case measurementPosition = 0b10000
        
        public static let all: Set<MeasurementStatus> = [
            .bodyMovement,
            .cuffFit,
            .irregularPulse,
            .pulseRate,
            .measurementPosition
        ]
    }
}

/**
 Aerobic Heart Rate Lower Limit
 
 Lower limit of the heart rate where the user enhances his endurance while exercising
 
 - SeeAlso: [Aerobic Heart Rate Lower Limit](https://www.bluetooth.com/specifications/gatt/viewer?attributeXmlFile=org.bluetooth.characteristic.aerobic_heart_rate_lower_limit.xml)
 */
public struct GATTAerobicHeartRateLowerLimit: GATTProfileCharacteristic {
    
    public typealias BeatsPerMinute = GATTBeatsPerMinute.Byte
    
    internal static let length = MemoryLayout<UInt8>.size
    
    public static var uuid: BluetoothUUID { return .aerobicHeartRateLowerLimit }
    
    public var beats: BeatsPerMinute
    
    public init(beats: BeatsPerMinute) {
        
        self.beats = beats
    }
    
    public init?(data: Data) {
        
        guard data.count == type(of: self).length
            else { return nil }
        
        let beats = BeatsPerMinute(rawValue: data[0])
        
        self.init(beats: beats)
    }
    
    public var data: Data {
        
        return Data([beats.rawValue])
    }
    
}

extension GATTAerobicHeartRateLowerLimit: Equatable {
    
    public static func == (lhs: GATTAerobicHeartRateLowerLimit,
                           rhs: GATTAerobicHeartRateLowerLimit) -> Bool {
        
        return lhs.beats == rhs.beats
    }
}

extension GATTAerobicHeartRateLowerLimit: CustomStringConvertible {
    
    public var description: String {
        
        return beats.description
    }
}

/**
 Aerobic Heart Rate Upper Limit
 
 Upper limit of the heart rate where the user enhances his endurance while exercising
 
 - SeeAlso: [Aerobic Heart Rate Upper Limit](https://www.bluetooth.com/specifications/gatt/viewer?attributeXmlFile=org.bluetooth.characteristic.aerobic_heart_rate_upper_limit.xml)
 */
public struct GATTAerobicHeartRateUpperLimit: GATTProfileCharacteristic {
    
    public typealias BeatsPerMinute = GATTBeatsPerMinute.Byte
    
    internal static let length = MemoryLayout<UInt8>.size
    
    public static var uuid: BluetoothUUID { return .aerobicHeartRateUpperLimit }
    
    public var beats: BeatsPerMinute
    
    public init(beats: BeatsPerMinute) {
        
        self.beats = beats
    }
    
    public init?(data: Data) {
        
        guard data.count == type(of: self).length
            else { return nil }
        
        let beats = BeatsPerMinute(rawValue: data[0])
        
        self.init(beats: beats)
    }
    
    public var data: Data {
        
        return Data([beats.rawValue])
    }
    
}

extension GATTAerobicHeartRateUpperLimit: Equatable {
    
    public static func == (lhs: GATTAerobicHeartRateUpperLimit,
                           rhs: GATTAerobicHeartRateUpperLimit) -> Bool {
        
        return lhs.beats == rhs.beats
    }
}

extension GATTAerobicHeartRateUpperLimit: CustomStringConvertible {
    
    public var description: String {
        
        return beats.description
    }
}

/**
 Age
 
 Age of the User.
 
 - SeeAlso: [ Age](https://www.bluetooth.com/specifications/gatt/viewer?attributeXmlFile=org.bluetooth.characteristic.age.xml)
 */
public struct GATTAge: GATTProfileCharacteristic {
    
    internal static let length = MemoryLayout<UInt8>.size
    
    public static var uuid: BluetoothUUID { return .age }
    
    public var year: Year
    
    public init(year: Year) {
        
        self.year = year
    }
    
    public init?(data: Data) {
        
        guard data.count == type(of: self).length
            else { return nil }
        
        let year = Year(rawValue: data[0])
        
        self.init(year: year)
    }
    
    public var data: Data {
        
        return Data([year.rawValue])
    }
    
    public struct Year: BluetoothUnit {
        
        public static var unitType: UnitIdentifier { return .year }
        
        public var rawValue: UInt8
        
        public init(rawValue: UInt8) {
            
            self.rawValue = rawValue
        }
        
    }
    
}

extension GATTAge.Year: Equatable {
    
    public static func == (lhs: GATTAge.Year, rhs: GATTAge.Year) -> Bool {
        
        return lhs.rawValue == rhs.rawValue
    }
}

extension GATTAge.Year: CustomStringConvertible {
    
    public var description: String {
        
        return rawValue.description
    }
}

extension GATTAge.Year: ExpressibleByIntegerLiteral {
    
    public init(integerLiteral value: UInt8) {
        
        self.init(rawValue: value)
    }
}

extension GATTAge: Equatable {
    
    public static func == (lhs: GATTAge,
                           rhs: GATTAge) -> Bool {
        
        return lhs.year == rhs.year
    }
}

extension GATTAge: CustomStringConvertible {
    
    public var description: String {
        
        return year.description
    }
}

/**
 Alert Level
 
 The level of an alert a device is to sound. If this level is changed while the alert is being sounded, the new level should take effect.
 
 The value of the characteristic shall be an unsigned 8 bit integer that has a fixed point exponent of 0. The Alert Level characteristic defines the level of alert, and is one of the following three values:
 
 • Value 0, meaning “No Alert”
 
 • Value 1, meaning “Mild Alert”
 
 • EValue 2, meaning “High Alert”
 
 • Example:
 
 The value 0x01 is interpreted as “Mild Alert”
 
 - SeeAlso: [Alert Level](https://www.bluetooth.com/specifications/gatt/viewer?attributeXmlFile=org.bluetooth.characteristic.alert_level.xml)
 */
public enum GATTAlertLevel: UInt8, GATTProfileCharacteristic {
    
    public static var uuid: BluetoothUUID { return .alertLevel }
    
    internal static let length = MemoryLayout<UInt8>.size
    
    /// No alert.
    case none = 0x00
    
    /// Mild alert.
    case mild = 0x01
    
    /// High alert.
    case high = 0x02
    
    public init?(data: Data) {
        
        guard data.count == type(of: self).length
            else { return nil }
        
        self.init(rawValue: data[0])
    }
    
    public var data: Data {
        
        return Data([rawValue])
    }
}

/**
 Aerobic Threshold
 
 First metabolic threshold.
 
 - SeeAlso: [Aerobic Threshold](https://www.bluetooth.com/specifications/gatt/viewer?attributeXmlFile=org.bluetooth.characteristic.aerobic_threshold.xml)
 */

public struct GATTAerobicThreshold: GATTProfileCharacteristic {
    
    public typealias BeatsPerMinute = GATTBeatsPerMinute.Byte
    
    internal static let length = MemoryLayout<UInt8>.size
    
    public static var uuid: BluetoothUUID { return .aerobicThreshold }
    
    public var beats: BeatsPerMinute
    
    public init(beats: BeatsPerMinute) {
        
        self.beats = beats
    }
    
    public init?(data: Data) {
        
        guard data.count == type(of: self).length
            else { return nil }
        
        let beats = BeatsPerMinute(rawValue: data[0])
        
        self.init(beats: beats)
    }
    
    public var data: Data {
        
        return Data([beats.rawValue])
    }
    
}

extension GATTAerobicThreshold: Equatable {
    
    public static func == (lhs: GATTAerobicThreshold,
                           rhs: GATTAerobicThreshold) -> Bool {
        
        return lhs.beats == rhs.beats
    }
}

extension GATTAerobicThreshold: CustomStringConvertible {
    
    public var description: String {
        
        return beats.description
    }
}

/**
 Anaerobic Heart Rate Lower Limit
 
 Lower limit of the heart rate where the user enhances his anaerobic tolerance while exercising.
 
 - SeeAlso: [Anaerobic Heart Rate Lower Limit](https://www.bluetooth.com/specifications/gatt/viewer?attributeXmlFile=org.bluetooth.characteristic.anaerobic_heart_rate_lower_limit.xml)
 */
public struct GATTAnaerobicHeartRateLowerLimit: GATTProfileCharacteristic {
    
    public typealias BeatsPerMinute = GATTBeatsPerMinute.Byte
    
    internal static let length = MemoryLayout<UInt8>.size
    
    public static var uuid: BluetoothUUID { return .anaerobicHeartRateLowerLimit }
    
    public var beats: BeatsPerMinute
    
    public init(beats: BeatsPerMinute) {
        
        self.beats = beats
    }
    
    public init?(data: Data) {
        
        guard data.count == type(of: self).length
            else { return nil }
        
        let beats = BeatsPerMinute(rawValue: data[0])
        
        self.init(beats: beats)
    }
    
    public var data: Data {
        
        return Data([beats.rawValue])
    }
    
}

extension GATTAnaerobicHeartRateLowerLimit: Equatable {
    
    public static func == (lhs: GATTAnaerobicHeartRateLowerLimit,
                           rhs: GATTAnaerobicHeartRateLowerLimit) -> Bool {
        
        return lhs.beats == rhs.beats
    }
}

extension GATTAnaerobicHeartRateLowerLimit: CustomStringConvertible {
    
    public var description: String {
        
        return beats.description
    }
}

/**
 Anaerobic Heart Rate Upper Limit
 
 Upper limit of the heart rate where the user enhances his anaerobic tolerance while exercising.
 
 - SeeAlso: [Anaerobic Heart Rate Upper Limit](https://www.bluetooth.com/specifications/gatt/viewer?attributeXmlFile=org.bluetooth.characteristic.anaerobic_heart_rate_upper_limit.xml)
 */
public struct GATTAnaerobicHeartRateUpperLimit: GATTProfileCharacteristic {
    
    public typealias BeatsPerMinute = GATTBeatsPerMinute.Byte
    
    internal static let length = MemoryLayout<UInt8>.size
    
    public static var uuid: BluetoothUUID { return .anaerobicHeartRateUpperLimit }
    
    public var beats: BeatsPerMinute
    
    public init(beats: BeatsPerMinute) {
        
        self.beats = beats
    }
    
    public init?(data: Data) {
        
        guard data.count == type(of: self).length
            else { return nil }
        
        let beats = BeatsPerMinute(rawValue: data[0])
        
        self.init(beats: beats)
    }
    
    public var data: Data {
        
        return Data([beats.rawValue])
    }
    
}

extension GATTAnaerobicHeartRateUpperLimit: Equatable {
    
    public static func == (lhs: GATTAnaerobicHeartRateUpperLimit,
                           rhs: GATTAnaerobicHeartRateUpperLimit) -> Bool {
        
        return lhs.beats == rhs.beats
    }
}

extension GATTAnaerobicHeartRateUpperLimit: CustomStringConvertible {
    
    public var description: String {
        
        return beats.description
    }
}

/**
 Barometric Pressure Trend
<<<<<<< HEAD
 */
public enum GATTBarometricPressureTrend: UInt8, GATTProfileCharacteristic {

    internal static let length = MemoryLayout<UInt8>.size

    public static var uuid: BluetoothUUID { return .barometricPressureTrend }

    // Unknown
=======
 
 - SeeAlso: [Barometric Pressure Trend](https://www.bluetooth.com/specifications/gatt/viewer?attributeXmlFile=org.bluetooth.characteristic.barometric_pressure_trend.xml)
 */
public enum GATTBarometricPressureTrend: UInt8, GATTProfileCharacteristic, BluetoothUnit {
    
    internal static let length = MemoryLayout<RawValue>.size
    
    public static var uuid: BluetoothUUID { return .barometricPressureTrend }
    
    public static var unitType: UnitIdentifier { return .unitless }
    
>>>>>>> 94504f9b
    case unknown = 0x00

    // Continuously falling
    case continuoslyFalling = 0x01
    
    // Continuously rising
    case continuoslyRising = 0x02

    // Falling, then steady
    case fallingThenSteady = 0x03

    // Rising, then steady
    case risingThenSteady = 0x04

    // Falling before a lesser rise
    case fallingBeforeLesserRise = 0x05

    // Falling before a greater rise
    case fallingBeforeGreaterRise = 0x06

    // Rising before a greater fall
    case risingBeforeGreaterFall = 0x07

    // Rising before a lesser fall
    case risingBeforeLesserFall = 0x08

    // Steady
    case steady = 0x09

    public init?(data: Data) {

        guard data.count == type(of: self).length
            else { return nil }

        self.init(rawValue: data[0])
    }

    public var data: Data {

        return Data([rawValue])
    }
<<<<<<< HEAD

}

extension GATTBarometricPressureTrend: Equatable {
    
    public static func == (lhs: GATTBarometricPressureTrend, rhs: GATTBarometricPressureTrend) -> Bool {
        
        return lhs.rawValue == rhs.rawValue
    }
=======
>>>>>>> 94504f9b
}

// MARK: - Supporting Types

public enum GATTBeatsPerMinute {
    
    public struct Byte: BluetoothUnit {
        
        internal static let length = MemoryLayout<UInt8>.size
        
        public static var unitType: UnitIdentifier { return .beatsPerMinute }
        
        public var rawValue: UInt8
        
        public init(rawValue: UInt8) {
            
            self.rawValue = rawValue
        }
    }
}

extension GATTBeatsPerMinute.Byte: CustomStringConvertible {
    
    public var description: String {
        
        return rawValue.description
    }
}

extension GATTBeatsPerMinute.Byte: Equatable {
    
    public static func == (lhs: GATTBeatsPerMinute.Byte,
                           rhs: GATTBeatsPerMinute.Byte) -> Bool {
        
        return lhs.rawValue == rhs.rawValue
    }
}

extension GATTBeatsPerMinute.Byte: ExpressibleByIntegerLiteral {
    
    public init(integerLiteral value: UInt8) {
        
        self.init(rawValue: value)
    }
}

// MARK: - Internal

internal extension UInt64 {
    
    /// The value of the characteristic is a bit mask implemented as an array of unsigned 8 bit integers.
    init?(bitmaskArray data: Data) {
        
        if data.count == MemoryLayout<UInt64>.size {
            
            self = UInt64(littleEndian: UInt64(bytes: (data[0], data[1], data[2], data[3], data[4], data[5], data[6], data[7])))
            
        } else if data.count >= MemoryLayout<UInt32>.size {
            
            let rawValue = UInt32(littleEndian: UInt32(bytes: (data[0], data[1], data[2], data[3])))
            
            self = UInt64(rawValue)
            
        } else if data.count >= MemoryLayout<UInt16>.size {
            
            let rawValue = UInt16(littleEndian: UInt16(bytes: (data[0], data[1])))
            
            self = UInt64(rawValue)
            
        } else if data.count >= MemoryLayout<UInt8>.size {
            
            let rawValue = data[0]
            
            self = UInt64(rawValue)
            
        } else {
            
            return nil
        }
    }
    
    /// The value of the characteristic is a bit mask implemented as an array of unsigned 8 bit integers.
    var bitmaskArray: Data {
        
        if self <= numericCast(UInt8.max) {
            
            return Data([UInt8(self)])
            
        } else if self <= numericCast(UInt16.max) {
            
            let bytes = UInt16(self).littleEndian.bytes
            
            return Data([bytes.0, bytes.1])
            
        } else if self <= numericCast(UInt32.max) {
            
            let bytes = UInt32(self).littleEndian.bytes
            
            return Data([bytes.0, bytes.1, bytes.2, bytes.3])
            
        } else {
            
            let bytes = self.littleEndian.bytes
            
            return Data([bytes.0, bytes.1, bytes.2, bytes.3, bytes.4, bytes.5, bytes.6, bytes.7])
        }
    }
}<|MERGE_RESOLUTION|>--- conflicted
+++ resolved
@@ -1955,28 +1955,18 @@
 
 /**
  Barometric Pressure Trend
-<<<<<<< HEAD
- */
-public enum GATTBarometricPressureTrend: UInt8, GATTProfileCharacteristic {
-
-    internal static let length = MemoryLayout<UInt8>.size
-
-    public static var uuid: BluetoothUUID { return .barometricPressureTrend }
-
-    // Unknown
-=======
- 
+
  - SeeAlso: [Barometric Pressure Trend](https://www.bluetooth.com/specifications/gatt/viewer?attributeXmlFile=org.bluetooth.characteristic.barometric_pressure_trend.xml)
  */
 public enum GATTBarometricPressureTrend: UInt8, GATTProfileCharacteristic, BluetoothUnit {
-    
+
     internal static let length = MemoryLayout<RawValue>.size
-    
+
     public static var uuid: BluetoothUUID { return .barometricPressureTrend }
     
     public static var unitType: UnitIdentifier { return .unitless }
-    
->>>>>>> 94504f9b
+
+    // Unknown
     case unknown = 0x00
 
     // Continuously falling
@@ -2018,7 +2008,6 @@
 
         return Data([rawValue])
     }
-<<<<<<< HEAD
 
 }
 
@@ -2028,8 +2017,6 @@
         
         return lhs.rawValue == rhs.rawValue
     }
-=======
->>>>>>> 94504f9b
 }
 
 // MARK: - Supporting Types

--- conflicted
+++ resolved
@@ -1534,7 +1534,118 @@
 }
 
 /**
-<<<<<<< HEAD
+ Aerobic Heart Rate Lower Limit
+ 
+ Lower limit of the heart rate where the user enhances his endurance while exercising
+ 
+ - SeeAlso: [Aerobic Heart Rate Lower Limit](https://www.bluetooth.com/specifications/gatt/viewer?attributeXmlFile=org.bluetooth.characteristic.aerobic_heart_rate_lower_limit.xml)
+ */
+public struct GATTAerobicHeartRateLowerLimit: GATTProfileCharacteristic {
+    
+    public typealias BeatsPerMinute = GATTBeatsPerMinute.Byte
+    
+    internal static let length = MemoryLayout<UInt8>.size
+    
+    public static var uuid: BluetoothUUID { return .aerobicHeartRateLowerLimit }
+    
+    public var beats: BeatsPerMinute
+    
+    public init(beats: BeatsPerMinute) {
+        
+        self.beats = beats
+    }
+    
+    public init?(data: Data) {
+        
+        guard data.count == type(of: self).length
+            else { return nil }
+        
+        let beats = BeatsPerMinute(rawValue: data[0])
+        
+        self.init(beats: beats)
+    }
+    
+    public var data: Data {
+        
+        return Data([beats.rawValue])
+    }
+    
+}
+
+extension GATTAerobicHeartRateLowerLimit: Equatable {
+    
+    public static func == (lhs: GATTAerobicHeartRateLowerLimit,
+                           rhs: GATTAerobicHeartRateLowerLimit) -> Bool {
+        
+        return lhs.beats == rhs.beats
+    }
+}
+
+extension GATTAerobicHeartRateLowerLimit: CustomStringConvertible {
+    
+    public var description: String {
+        
+        return beats.description
+    }
+}
+
+/**
+ Aerobic Heart Rate Upper Limit
+ 
+ Upper limit of the heart rate where the user enhances his endurance while exercising
+ 
+ - SeeAlso: [Aerobic Heart Rate Upper Limit](https://www.bluetooth.com/specifications/gatt/viewer?attributeXmlFile=org.bluetooth.characteristic.aerobic_heart_rate_upper_limit.xml)
+ */
+public struct GATTAerobicHeartRateUpperLimit: GATTProfileCharacteristic {
+    
+    public typealias BeatsPerMinute = GATTBeatsPerMinute.Byte
+    
+    internal static let length = MemoryLayout<UInt8>.size
+    
+    public static var uuid: BluetoothUUID { return .aerobicHeartRateUpperLimit }
+    
+    public var beats: BeatsPerMinute
+    
+    public init(beats: BeatsPerMinute) {
+        
+        self.beats = beats
+    }
+    
+    public init?(data: Data) {
+        
+        guard data.count == type(of: self).length
+            else { return nil }
+        
+        let beats = BeatsPerMinute(rawValue: data[0])
+        
+        self.init(beats: beats)
+    }
+    
+    public var data: Data {
+        
+        return Data([beats.rawValue])
+    }
+    
+}
+
+extension GATTAerobicHeartRateUpperLimit: Equatable {
+    
+    public static func == (lhs: GATTAerobicHeartRateUpperLimit,
+                           rhs: GATTAerobicHeartRateUpperLimit) -> Bool {
+        
+        return lhs.beats == rhs.beats
+    }
+}
+
+extension GATTAerobicHeartRateUpperLimit: CustomStringConvertible {
+    
+    public var description: String {
+        
+        return beats.description
+    }
+}
+
+/**
  Alert Level
  
  The level of an alert a device is to sound. If this level is changed while the alert is being sounded, the new level should take effect.
@@ -1564,123 +1675,18 @@
     case mildAlert
     
     case highAlert
-=======
- Aerobic Heart Rate Lower Limit
- 
- Lower limit of the heart rate where the user enhances his endurance while exercising
- 
- - SeeAlso: [Aerobic Heart Rate Lower Limit](https://www.bluetooth.com/specifications/gatt/viewer?attributeXmlFile=org.bluetooth.characteristic.aerobic_heart_rate_lower_limit.xml)
- */
-public struct GATTAerobicHeartRateLowerLimit: GATTProfileCharacteristic {
-    
-    public typealias BeatsPerMinute = GATTBeatsPerMinute.Byte
-    
-    internal static let length = MemoryLayout<UInt8>.size
-    
-    public static var uuid: BluetoothUUID { return .aerobicHeartRateLowerLimit }
-    
-    public var beats: BeatsPerMinute
-    
-    public init(beats: BeatsPerMinute) {
-        
-        self.beats = beats
-    }
     
     public init?(data: Data) {
         
         guard data.count == type(of: self).length
             else { return nil }
         
-        let beats = BeatsPerMinute(rawValue: data[0])
-        
-        self.init(beats: beats)
+        self.init(rawValue: data[0])
     }
     
     public var data: Data {
         
-        return Data([beats.rawValue])
-    }
-    
-}
-
-extension GATTAerobicHeartRateLowerLimit: Equatable {
-    
-    public static func == (lhs: GATTAerobicHeartRateLowerLimit,
-                           rhs: GATTAerobicHeartRateLowerLimit) -> Bool {
-        
-        return lhs.beats == rhs.beats
-    }
-}
-
-extension GATTAerobicHeartRateLowerLimit: CustomStringConvertible {
-    
-    public var description: String {
-        
-        return beats.description
-    }
-}
-
-/**
- Aerobic Heart Rate Upper Limit
- 
- Upper limit of the heart rate where the user enhances his endurance while exercising
- 
- - SeeAlso: [Aerobic Heart Rate Upper Limit](https://www.bluetooth.com/specifications/gatt/viewer?attributeXmlFile=org.bluetooth.characteristic.aerobic_heart_rate_upper_limit.xml)
- */
-public struct GATTAerobicHeartRateUpperLimit: GATTProfileCharacteristic {
-    
-    public typealias BeatsPerMinute = GATTBeatsPerMinute.Byte
-    
-    internal static let length = MemoryLayout<UInt8>.size
-    
-    public static var uuid: BluetoothUUID { return .aerobicHeartRateUpperLimit }
-    
-    public var beats: BeatsPerMinute
-    
-    public init(beats: BeatsPerMinute) {
-        
-        self.beats = beats
-    }
->>>>>>> 11bc22eb
-    
-    public init?(data: Data) {
-        
-        guard data.count == type(of: self).length
-            else { return nil }
-        
-<<<<<<< HEAD
-        self.init(rawValue: data[0])
-=======
-        let beats = BeatsPerMinute(rawValue: data[0])
-        
-        self.init(beats: beats)
->>>>>>> 11bc22eb
-    }
-    
-    public var data: Data {
-        
-<<<<<<< HEAD
         return Data([rawValue])
-=======
-        return Data([beats.rawValue])
-    }
-    
-}
-
-extension GATTAerobicHeartRateUpperLimit: Equatable {
-    
-    public static func == (lhs: GATTAerobicHeartRateUpperLimit,
-                           rhs: GATTAerobicHeartRateUpperLimit) -> Bool {
-        
-        return lhs.beats == rhs.beats
-    }
-}
-
-extension GATTAerobicHeartRateUpperLimit: CustomStringConvertible {
-    
-    public var description: String {
-        
-        return beats.description
     }
 }
 
@@ -1725,7 +1731,6 @@
     public init(integerLiteral value: UInt8) {
         
         self.init(rawValue: value)
->>>>>>> 11bc22eb
     }
 }
 

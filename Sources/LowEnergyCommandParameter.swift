--- conflicted
+++ resolved
@@ -2684,10 +2684,7 @@
         public init(advertiserAddressType: LowEnergyAdvertiserAddressType,
                     address: Address,
                     advertisingSid: UInt8) {
-<<<<<<< HEAD
-=======
-            
->>>>>>> 7c763450
+            
             self.advertiserAddressType = advertiserAddressType
             self.address = address
             self.advertisingSid = advertisingSid
@@ -2709,8 +2706,6 @@
             ]
         }
     }
-<<<<<<< HEAD
-=======
     
     /// LE Set Extended Scan Parameters Command
     ///
@@ -2843,7 +2838,6 @@
             }
         }
     }
->>>>>>> 7c763450
 }
 
 // MARK: - Command Return Parameters

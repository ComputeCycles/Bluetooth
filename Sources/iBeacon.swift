//
//  iBeacon.swift
//  Bluetooth
//
//  Created by Alsey Coleman Miller on 1/2/16.
//  Copyright © 2016 PureSwift. All rights reserved.
//

import Foundation

// swiftlint:disable type_name
/// Describes an iBeacon to be advertised.
public struct iBeacon {
// swiftlint:enable type_name
    
    /// The unique ID of the beacons being targeted.
    public var uuid: Foundation.UUID
    
    /// The value identifying a group of beacons.
    public var major: UInt16
    
    /// The value identifying a specific beacon within a group.
    public var minor: UInt16
    
    /// The received signal strength indicator (RSSI) value (measured in decibels) for the device.
    public var rssi: Int8
    
<<<<<<< HEAD
    let littleUUIDBytes = BluetoothUUID(uuid: uuid).littleEndian.data
=======
    /// The advertising interval.
    public var interval: UInt16
>>>>>>> f546c46a
    
    public init(uuid: Foundation.UUID,
                major: UInt16 = 0,
                minor: UInt16 = 0,
                rssi: Int8,
                interval: UInt16 = 200) {
        
        self.uuid = uuid
        self.major = major
        self.minor = minor
        self.rssi = rssi
        self.interval = interval
    }
}

public extension iBeacon {
    
    var advertisingData: LowEnergyCommand.SetAdvertisingDataParameter {
        
        var dataParameter = LowEnergyCommand.SetAdvertisingDataParameter()
        
        dataParameter.length = 30
        
        dataParameter.data.0 = 0x02  // length of flags
        dataParameter.data.1 = 0x01  // flags type
        dataParameter.data.2 = 0x1a  // Flags: 000011010
        dataParameter.data.3 = 0x1a  // length
        dataParameter.data.4 = 0xff  // vendor specific
        dataParameter.data.5 = 0x4c  // Apple, Inc
        dataParameter.data.6 = 0x00  // Apple, Inc
        dataParameter.data.7 = 0x02  // iBeacon
        dataParameter.data.8 = 0x15  // length: 21 = 16 byte UUID + 2 bytes major + 2 bytes minor + 1 byte RSSI
        
        // set UUID bytes
        
        let littleUUIDBytes = BluetoothUUID(uuid: uuid).bigEndian.data
        
        dataParameter.data.9 = littleUUIDBytes[0]
        dataParameter.data.10 = littleUUIDBytes[1]
        dataParameter.data.11 = littleUUIDBytes[2]
        dataParameter.data.12 = littleUUIDBytes[3]
        dataParameter.data.13 = littleUUIDBytes[4]
        dataParameter.data.14 = littleUUIDBytes[5]
        dataParameter.data.15 = littleUUIDBytes[6]
        dataParameter.data.16 = littleUUIDBytes[7]
        dataParameter.data.17 = littleUUIDBytes[8]
        dataParameter.data.18 = littleUUIDBytes[9]
        dataParameter.data.19 = littleUUIDBytes[10]
        dataParameter.data.20 = littleUUIDBytes[11]
        dataParameter.data.21 = littleUUIDBytes[12]
        dataParameter.data.22 = littleUUIDBytes[13]
        dataParameter.data.23 = littleUUIDBytes[14]
        dataParameter.data.24 = littleUUIDBytes[15]
        
        let majorBytes = major.littleEndian.bytes
        
        dataParameter.data.25 = majorBytes.0
        dataParameter.data.26 = majorBytes.1
        
        let minorBytes = minor.littleEndian.bytes
        
        dataParameter.data.27 = minorBytes.0
        dataParameter.data.28 = minorBytes.1
        
        dataParameter.data.29 = UInt8(bitPattern: rssi)
        
        return dataParameter
    }
}

public extension BluetoothHostControllerInterface {
    
    /// Enable iBeacon functionality.
    func iBeacon(_ iBeacon: iBeacon,
                 timeout: HCICommandTimeout = .default) throws {
        
        // set advertising parameters
        let advertisingParameters = LowEnergyCommand.SetAdvertisingParametersParameter(interval: (iBeacon.interval, iBeacon.interval))
        
        //print("Setting Advertising Parameters")
        
        try deviceRequest(advertisingParameters, timeout: timeout)
        
        //print("Enabling Advertising")
        
        // start advertising
        do { try enableLowEnergyAdvertising(timeout: timeout) }
        catch HCIError.commandDisallowed { /* ignore, means already turned on */ }
        
        //print("Setting iBeacon Data")
        
        // set iBeacon data
        let advertisingDataCommand = iBeacon.advertisingData
        
        try deviceRequest(advertisingDataCommand, timeout: timeout)
    }
}<|MERGE_RESOLUTION|>--- conflicted
+++ resolved
@@ -25,12 +25,8 @@
     /// The received signal strength indicator (RSSI) value (measured in decibels) for the device.
     public var rssi: Int8
     
-<<<<<<< HEAD
-    let littleUUIDBytes = BluetoothUUID(uuid: uuid).littleEndian.data
-=======
     /// The advertising interval.
     public var interval: UInt16
->>>>>>> f546c46a
     
     public init(uuid: Foundation.UUID,
                 major: UInt16 = 0,

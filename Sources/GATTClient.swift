--- conflicted
+++ resolved
@@ -336,8 +336,6 @@
                                       notification: Notification?,
                                       completion: @escaping (GATTClientResponse<()>) -> ()) {
         
-<<<<<<< HEAD
-=======
         let cachedDescriptors = cache.descriptors(for: characteristic)
         
         // make sure we fetched descriptors first
@@ -367,7 +365,6 @@
                 }
             }
         }
->>>>>>> 7bcf69b0
     }
     
     // MARK: - Private Methods

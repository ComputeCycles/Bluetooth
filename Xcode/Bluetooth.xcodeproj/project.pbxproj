// !$*UTF8*$!
{
	archiveVersion = 1;
	classes = {
	};
	objectVersion = 46;
	objects = {

/* Begin PBXBuildFile section */
		3518290920D221710009F82D /* GATTSupportedNewAlertCategory.swift in Sources */ = {isa = PBXBuildFile; fileRef = 3518290820D221710009F82D /* GATTSupportedNewAlertCategory.swift */; };
		3518290A20D221710009F82D /* GATTSupportedNewAlertCategory.swift in Sources */ = {isa = PBXBuildFile; fileRef = 3518290820D221710009F82D /* GATTSupportedNewAlertCategory.swift */; };
		3518290B20D221710009F82D /* GATTSupportedNewAlertCategory.swift in Sources */ = {isa = PBXBuildFile; fileRef = 3518290820D221710009F82D /* GATTSupportedNewAlertCategory.swift */; };
		3518290C20D221710009F82D /* GATTSupportedNewAlertCategory.swift in Sources */ = {isa = PBXBuildFile; fileRef = 3518290820D221710009F82D /* GATTSupportedNewAlertCategory.swift */; };
		3518290E20D221A70009F82D /* GATTAlertCategoryBitMask.swift in Sources */ = {isa = PBXBuildFile; fileRef = 3518290D20D221A70009F82D /* GATTAlertCategoryBitMask.swift */; };
		3518290F20D221A70009F82D /* GATTAlertCategoryBitMask.swift in Sources */ = {isa = PBXBuildFile; fileRef = 3518290D20D221A70009F82D /* GATTAlertCategoryBitMask.swift */; };
		3518291020D221A70009F82D /* GATTAlertCategoryBitMask.swift in Sources */ = {isa = PBXBuildFile; fileRef = 3518290D20D221A70009F82D /* GATTAlertCategoryBitMask.swift */; };
		3518291120D221A70009F82D /* GATTAlertCategoryBitMask.swift in Sources */ = {isa = PBXBuildFile; fileRef = 3518290D20D221A70009F82D /* GATTAlertCategoryBitMask.swift */; };
		3518291320D221E30009F82D /* GATTAlertCategory.swift in Sources */ = {isa = PBXBuildFile; fileRef = 3518291220D221E30009F82D /* GATTAlertCategory.swift */; };
		3518291420D221E30009F82D /* GATTAlertCategory.swift in Sources */ = {isa = PBXBuildFile; fileRef = 3518291220D221E30009F82D /* GATTAlertCategory.swift */; };
		3518291520D221E30009F82D /* GATTAlertCategory.swift in Sources */ = {isa = PBXBuildFile; fileRef = 3518291220D221E30009F82D /* GATTAlertCategory.swift */; };
		3518291620D221E30009F82D /* GATTAlertCategory.swift in Sources */ = {isa = PBXBuildFile; fileRef = 3518291220D221E30009F82D /* GATTAlertCategory.swift */; };
		3518291820D222230009F82D /* GATTNewAlert.swift in Sources */ = {isa = PBXBuildFile; fileRef = 3518291720D222230009F82D /* GATTNewAlert.swift */; };
		3518291920D222230009F82D /* GATTNewAlert.swift in Sources */ = {isa = PBXBuildFile; fileRef = 3518291720D222230009F82D /* GATTNewAlert.swift */; };
		3518291A20D222230009F82D /* GATTNewAlert.swift in Sources */ = {isa = PBXBuildFile; fileRef = 3518291720D222230009F82D /* GATTNewAlert.swift */; };
		3518291B20D222230009F82D /* GATTNewAlert.swift in Sources */ = {isa = PBXBuildFile; fileRef = 3518291720D222230009F82D /* GATTNewAlert.swift */; };
		3518291D20D222440009F82D /* GATTSupportedUnreadAlertCategory.swift in Sources */ = {isa = PBXBuildFile; fileRef = 3518291C20D222440009F82D /* GATTSupportedUnreadAlertCategory.swift */; };
		3518291E20D222440009F82D /* GATTSupportedUnreadAlertCategory.swift in Sources */ = {isa = PBXBuildFile; fileRef = 3518291C20D222440009F82D /* GATTSupportedUnreadAlertCategory.swift */; };
		3518291F20D222440009F82D /* GATTSupportedUnreadAlertCategory.swift in Sources */ = {isa = PBXBuildFile; fileRef = 3518291C20D222440009F82D /* GATTSupportedUnreadAlertCategory.swift */; };
		3518292020D222440009F82D /* GATTSupportedUnreadAlertCategory.swift in Sources */ = {isa = PBXBuildFile; fileRef = 3518291C20D222440009F82D /* GATTSupportedUnreadAlertCategory.swift */; };
		3518292220D222A30009F82D /* GATTUnreadAlertStatus.swift in Sources */ = {isa = PBXBuildFile; fileRef = 3518292120D222A30009F82D /* GATTUnreadAlertStatus.swift */; };
		3518292320D222A30009F82D /* GATTUnreadAlertStatus.swift in Sources */ = {isa = PBXBuildFile; fileRef = 3518292120D222A30009F82D /* GATTUnreadAlertStatus.swift */; };
		3518292420D222A30009F82D /* GATTUnreadAlertStatus.swift in Sources */ = {isa = PBXBuildFile; fileRef = 3518292120D222A30009F82D /* GATTUnreadAlertStatus.swift */; };
		3518292520D222A30009F82D /* GATTUnreadAlertStatus.swift in Sources */ = {isa = PBXBuildFile; fileRef = 3518292120D222A30009F82D /* GATTUnreadAlertStatus.swift */; };
		3518292720D222CF0009F82D /* GATTAlertNotificationControlPoint.swift in Sources */ = {isa = PBXBuildFile; fileRef = 3518292620D222CF0009F82D /* GATTAlertNotificationControlPoint.swift */; };
		3518292820D222CF0009F82D /* GATTAlertNotificationControlPoint.swift in Sources */ = {isa = PBXBuildFile; fileRef = 3518292620D222CF0009F82D /* GATTAlertNotificationControlPoint.swift */; };
		3518292920D222CF0009F82D /* GATTAlertNotificationControlPoint.swift in Sources */ = {isa = PBXBuildFile; fileRef = 3518292620D222CF0009F82D /* GATTAlertNotificationControlPoint.swift */; };
		3518292A20D222CF0009F82D /* GATTAlertNotificationControlPoint.swift in Sources */ = {isa = PBXBuildFile; fileRef = 3518292620D222CF0009F82D /* GATTAlertNotificationControlPoint.swift */; };
		3518292C20D222EF0009F82D /* GATTBloodPressureFeature.swift in Sources */ = {isa = PBXBuildFile; fileRef = 3518292B20D222EF0009F82D /* GATTBloodPressureFeature.swift */; };
		3518292D20D222EF0009F82D /* GATTBloodPressureFeature.swift in Sources */ = {isa = PBXBuildFile; fileRef = 3518292B20D222EF0009F82D /* GATTBloodPressureFeature.swift */; };
		3518292E20D222EF0009F82D /* GATTBloodPressureFeature.swift in Sources */ = {isa = PBXBuildFile; fileRef = 3518292B20D222EF0009F82D /* GATTBloodPressureFeature.swift */; };
		3518292F20D222EF0009F82D /* GATTBloodPressureFeature.swift in Sources */ = {isa = PBXBuildFile; fileRef = 3518292B20D222EF0009F82D /* GATTBloodPressureFeature.swift */; };
		3518293120D2231D0009F82D /* GATTBloodPressureManagement.swift in Sources */ = {isa = PBXBuildFile; fileRef = 3518293020D2231D0009F82D /* GATTBloodPressureManagement.swift */; };
		3518293220D2231D0009F82D /* GATTBloodPressureManagement.swift in Sources */ = {isa = PBXBuildFile; fileRef = 3518293020D2231D0009F82D /* GATTBloodPressureManagement.swift */; };
		3518293320D2231D0009F82D /* GATTBloodPressureManagement.swift in Sources */ = {isa = PBXBuildFile; fileRef = 3518293020D2231D0009F82D /* GATTBloodPressureManagement.swift */; };
		3518293420D2231D0009F82D /* GATTBloodPressureManagement.swift in Sources */ = {isa = PBXBuildFile; fileRef = 3518293020D2231D0009F82D /* GATTBloodPressureManagement.swift */; };
		3518293620D2233D0009F82D /* GATTAerobicHeartRateLowerLimit.swift in Sources */ = {isa = PBXBuildFile; fileRef = 3518293520D2233D0009F82D /* GATTAerobicHeartRateLowerLimit.swift */; };
		3518293720D2233D0009F82D /* GATTAerobicHeartRateLowerLimit.swift in Sources */ = {isa = PBXBuildFile; fileRef = 3518293520D2233D0009F82D /* GATTAerobicHeartRateLowerLimit.swift */; };
		3518293820D2233D0009F82D /* GATTAerobicHeartRateLowerLimit.swift in Sources */ = {isa = PBXBuildFile; fileRef = 3518293520D2233D0009F82D /* GATTAerobicHeartRateLowerLimit.swift */; };
		3518293920D2233D0009F82D /* GATTAerobicHeartRateLowerLimit.swift in Sources */ = {isa = PBXBuildFile; fileRef = 3518293520D2233D0009F82D /* GATTAerobicHeartRateLowerLimit.swift */; };
		3518293B20D2235F0009F82D /* GATTAerobicHeartRateUpperLimit.swift in Sources */ = {isa = PBXBuildFile; fileRef = 3518293A20D2235F0009F82D /* GATTAerobicHeartRateUpperLimit.swift */; };
		3518293C20D2235F0009F82D /* GATTAerobicHeartRateUpperLimit.swift in Sources */ = {isa = PBXBuildFile; fileRef = 3518293A20D2235F0009F82D /* GATTAerobicHeartRateUpperLimit.swift */; };
		3518293D20D2235F0009F82D /* GATTAerobicHeartRateUpperLimit.swift in Sources */ = {isa = PBXBuildFile; fileRef = 3518293A20D2235F0009F82D /* GATTAerobicHeartRateUpperLimit.swift */; };
		3518293E20D2235F0009F82D /* GATTAerobicHeartRateUpperLimit.swift in Sources */ = {isa = PBXBuildFile; fileRef = 3518293A20D2235F0009F82D /* GATTAerobicHeartRateUpperLimit.swift */; };
		3518294020D223810009F82D /* GATTAge.swift in Sources */ = {isa = PBXBuildFile; fileRef = 3518293F20D223810009F82D /* GATTAge.swift */; };
		3518294120D223810009F82D /* GATTAge.swift in Sources */ = {isa = PBXBuildFile; fileRef = 3518293F20D223810009F82D /* GATTAge.swift */; };
		3518294220D223810009F82D /* GATTAge.swift in Sources */ = {isa = PBXBuildFile; fileRef = 3518293F20D223810009F82D /* GATTAge.swift */; };
		3518294320D223810009F82D /* GATTAge.swift in Sources */ = {isa = PBXBuildFile; fileRef = 3518293F20D223810009F82D /* GATTAge.swift */; };
		3518294520D2239B0009F82D /* GATTAlertLevel.swift in Sources */ = {isa = PBXBuildFile; fileRef = 3518294420D2239B0009F82D /* GATTAlertLevel.swift */; };
		3518294620D2239B0009F82D /* GATTAlertLevel.swift in Sources */ = {isa = PBXBuildFile; fileRef = 3518294420D2239B0009F82D /* GATTAlertLevel.swift */; };
		3518294720D2239B0009F82D /* GATTAlertLevel.swift in Sources */ = {isa = PBXBuildFile; fileRef = 3518294420D2239B0009F82D /* GATTAlertLevel.swift */; };
		3518294820D2239B0009F82D /* GATTAlertLevel.swift in Sources */ = {isa = PBXBuildFile; fileRef = 3518294420D2239B0009F82D /* GATTAlertLevel.swift */; };
		3518294A20D223C30009F82D /* GATTAerobicThreshold.swift in Sources */ = {isa = PBXBuildFile; fileRef = 3518294920D223C30009F82D /* GATTAerobicThreshold.swift */; };
		3518294B20D223C30009F82D /* GATTAerobicThreshold.swift in Sources */ = {isa = PBXBuildFile; fileRef = 3518294920D223C30009F82D /* GATTAerobicThreshold.swift */; };
		3518294C20D223C30009F82D /* GATTAerobicThreshold.swift in Sources */ = {isa = PBXBuildFile; fileRef = 3518294920D223C30009F82D /* GATTAerobicThreshold.swift */; };
		3518294D20D223C30009F82D /* GATTAerobicThreshold.swift in Sources */ = {isa = PBXBuildFile; fileRef = 3518294920D223C30009F82D /* GATTAerobicThreshold.swift */; };
		3518294F20D223DD0009F82D /* GATTAnalog.swift in Sources */ = {isa = PBXBuildFile; fileRef = 3518294E20D223DD0009F82D /* GATTAnalog.swift */; };
		3518295020D223DD0009F82D /* GATTAnalog.swift in Sources */ = {isa = PBXBuildFile; fileRef = 3518294E20D223DD0009F82D /* GATTAnalog.swift */; };
		3518295120D223DD0009F82D /* GATTAnalog.swift in Sources */ = {isa = PBXBuildFile; fileRef = 3518294E20D223DD0009F82D /* GATTAnalog.swift */; };
		3518295220D223DD0009F82D /* GATTAnalog.swift in Sources */ = {isa = PBXBuildFile; fileRef = 3518294E20D223DD0009F82D /* GATTAnalog.swift */; };
		3531BBDA20CD013700EBB028 /* GAPData.swift in Sources */ = {isa = PBXBuildFile; fileRef = 3531BBD920CD013700EBB028 /* GAPData.swift */; };
		3531BF4C20CEEF8F00F31BC3 /* UnitIdentifierTests.swift in Sources */ = {isa = PBXBuildFile; fileRef = 3531BF4A20CEEF8400F31BC3 /* UnitIdentifierTests.swift */; };
		3571E29020C894BA0017ACD2 /* Unit.swift in Sources */ = {isa = PBXBuildFile; fileRef = 3571E28F20C894BA0017ACD2 /* Unit.swift */; };
		3571E29120C894BA0017ACD2 /* Unit.swift in Sources */ = {isa = PBXBuildFile; fileRef = 3571E28F20C894BA0017ACD2 /* Unit.swift */; };
		3571E29220C894BA0017ACD2 /* Unit.swift in Sources */ = {isa = PBXBuildFile; fileRef = 3571E28F20C894BA0017ACD2 /* Unit.swift */; };
		3571E29320C894BA0017ACD2 /* Unit.swift in Sources */ = {isa = PBXBuildFile; fileRef = 3571E28F20C894BA0017ACD2 /* Unit.swift */; };
		3580287920C8308E0096227B /* UnitIdentifier.swift in Sources */ = {isa = PBXBuildFile; fileRef = 3580287820C8308E0096227B /* UnitIdentifier.swift */; };
		3580287A20C8308E0096227B /* UnitIdentifier.swift in Sources */ = {isa = PBXBuildFile; fileRef = 3580287820C8308E0096227B /* UnitIdentifier.swift */; };
		3580287B20C8308E0096227B /* UnitIdentifier.swift in Sources */ = {isa = PBXBuildFile; fileRef = 3580287820C8308E0096227B /* UnitIdentifier.swift */; };
		3580287C20C8308E0096227B /* UnitIdentifier.swift in Sources */ = {isa = PBXBuildFile; fileRef = 3580287820C8308E0096227B /* UnitIdentifier.swift */; };
		3580287E20C832870096227B /* UnitIdentifierExtension.swift in Sources */ = {isa = PBXBuildFile; fileRef = 3580287D20C832870096227B /* UnitIdentifierExtension.swift */; };
		3580287F20C832870096227B /* UnitIdentifierExtension.swift in Sources */ = {isa = PBXBuildFile; fileRef = 3580287D20C832870096227B /* UnitIdentifierExtension.swift */; };
		3580288020C832870096227B /* UnitIdentifierExtension.swift in Sources */ = {isa = PBXBuildFile; fileRef = 3580287D20C832870096227B /* UnitIdentifierExtension.swift */; };
		3580288120C832870096227B /* UnitIdentifierExtension.swift in Sources */ = {isa = PBXBuildFile; fileRef = 3580287D20C832870096227B /* UnitIdentifierExtension.swift */; };
		3588AC1C20CD05AC00F9FA8C /* GAPData.swift in Sources */ = {isa = PBXBuildFile; fileRef = 3531BBD920CD013700EBB028 /* GAPData.swift */; };
		3588AC1D20CD05AC00F9FA8C /* GAPData.swift in Sources */ = {isa = PBXBuildFile; fileRef = 3531BBD920CD013700EBB028 /* GAPData.swift */; };
		3588AC1E20CD05AD00F9FA8C /* GAPData.swift in Sources */ = {isa = PBXBuildFile; fileRef = 3531BBD920CD013700EBB028 /* GAPData.swift */; };
		35B7CADD20C5E72100F797AE /* GATTProfile.swift in Sources */ = {isa = PBXBuildFile; fileRef = 35B7CADC20C5E72100F797AE /* GATTProfile.swift */; };
		511A657B2075B61400538116 /* LowEnergyResolvingList.swift in Sources */ = {isa = PBXBuildFile; fileRef = 511A657A2075B61400538116 /* LowEnergyResolvingList.swift */; };
		512F4B47208A562E00576F34 /* UInt256.swift in Sources */ = {isa = PBXBuildFile; fileRef = 512F4B46208A562E00576F34 /* UInt256.swift */; };
		512F4B48208A564400576F34 /* UInt256.swift in Sources */ = {isa = PBXBuildFile; fileRef = 512F4B46208A562E00576F34 /* UInt256.swift */; };
		512F4B49208A564400576F34 /* UInt256.swift in Sources */ = {isa = PBXBuildFile; fileRef = 512F4B46208A562E00576F34 /* UInt256.swift */; };
		512F4B4A208A564400576F34 /* UInt256.swift in Sources */ = {isa = PBXBuildFile; fileRef = 512F4B46208A562E00576F34 /* UInt256.swift */; };
		512F4B4C208A567A00576F34 /* UInt512.swift in Sources */ = {isa = PBXBuildFile; fileRef = 512F4B4B208A567A00576F34 /* UInt512.swift */; };
		512F4B51208B341000576F34 /* UInt256Tests.swift in Sources */ = {isa = PBXBuildFile; fileRef = 512F4B4D208B338500576F34 /* UInt256Tests.swift */; };
		512F4B52208B341600576F34 /* UInt512Tests.swift in Sources */ = {isa = PBXBuildFile; fileRef = 512F4B4F208B339600576F34 /* UInt512Tests.swift */; };
		5138F5D920786E5700EC4C50 /* LowEnergyPhyCommands.swift in Sources */ = {isa = PBXBuildFile; fileRef = 5138F5D820786E5700EC4C50 /* LowEnergyPhyCommands.swift */; };
		51F08807206EE47000B7609C /* LowEnergyEncryption.swift in Sources */ = {isa = PBXBuildFile; fileRef = 51F08806206EE47000B7609C /* LowEnergyEncryption.swift */; };
		51F0880B2073CD3500B7609C /* LowEnergyLongTermKeyRequest.swift in Sources */ = {isa = PBXBuildFile; fileRef = 51F0880A2073CD3500B7609C /* LowEnergyLongTermKeyRequest.swift */; };
		51F0880D20740C9600B7609C /* LowEnergyTestCommands.swift in Sources */ = {isa = PBXBuildFile; fileRef = 51F0880C20740C9600B7609C /* LowEnergyTestCommands.swift */; };
		6E0245D820683DBD007FB15E /* HCIPacketHeader.swift in Sources */ = {isa = PBXBuildFile; fileRef = 6E0245D720683DBD007FB15E /* HCIPacketHeader.swift */; };
		6E0245D920683DBD007FB15E /* HCIPacketHeader.swift in Sources */ = {isa = PBXBuildFile; fileRef = 6E0245D720683DBD007FB15E /* HCIPacketHeader.swift */; };
		6E0245DA20683DBD007FB15E /* HCIPacketHeader.swift in Sources */ = {isa = PBXBuildFile; fileRef = 6E0245D720683DBD007FB15E /* HCIPacketHeader.swift */; };
		6E0245DB20683DBD007FB15E /* HCIPacketHeader.swift in Sources */ = {isa = PBXBuildFile; fileRef = 6E0245D720683DBD007FB15E /* HCIPacketHeader.swift */; };
		6E04273A208008A200AD3C75 /* BluetoothUUIDTests.swift in Sources */ = {isa = PBXBuildFile; fileRef = 6E65DF802075135E005BD2A0 /* BluetoothUUIDTests.swift */; };
		6E04273D20800B0700AD3C75 /* DefinedUUIDTests.swift in Sources */ = {isa = PBXBuildFile; fileRef = 6E1A0C4C208006370095C29E /* DefinedUUIDTests.swift */; };
		6E124BBD207E2EFC0060E2E9 /* InformationalCommandParameter.swift in Sources */ = {isa = PBXBuildFile; fileRef = 6E124BBC207E2EFC0060E2E9 /* InformationalCommandParameter.swift */; };
		6E124BBE207E2EFC0060E2E9 /* InformationalCommandParameter.swift in Sources */ = {isa = PBXBuildFile; fileRef = 6E124BBC207E2EFC0060E2E9 /* InformationalCommandParameter.swift */; };
		6E124BBF207E2EFC0060E2E9 /* InformationalCommandParameter.swift in Sources */ = {isa = PBXBuildFile; fileRef = 6E124BBC207E2EFC0060E2E9 /* InformationalCommandParameter.swift */; };
		6E124BC0207E2EFC0060E2E9 /* InformationalCommandParameter.swift in Sources */ = {isa = PBXBuildFile; fileRef = 6E124BBC207E2EFC0060E2E9 /* InformationalCommandParameter.swift */; };
		6E124BC2207E329C0060E2E9 /* InformationalParameters.swift in Sources */ = {isa = PBXBuildFile; fileRef = 6E124BC1207E329C0060E2E9 /* InformationalParameters.swift */; };
		6E124BC3207E329C0060E2E9 /* InformationalParameters.swift in Sources */ = {isa = PBXBuildFile; fileRef = 6E124BC1207E329C0060E2E9 /* InformationalParameters.swift */; };
		6E124BC4207E329C0060E2E9 /* InformationalParameters.swift in Sources */ = {isa = PBXBuildFile; fileRef = 6E124BC1207E329C0060E2E9 /* InformationalParameters.swift */; };
		6E124BC5207E329C0060E2E9 /* InformationalParameters.swift in Sources */ = {isa = PBXBuildFile; fileRef = 6E124BC1207E329C0060E2E9 /* InformationalParameters.swift */; };
		6E124BC7207E553E0060E2E9 /* RSSI.swift in Sources */ = {isa = PBXBuildFile; fileRef = 6E124BC6207E553E0060E2E9 /* RSSI.swift */; };
		6E124BC8207E553E0060E2E9 /* RSSI.swift in Sources */ = {isa = PBXBuildFile; fileRef = 6E124BC6207E553E0060E2E9 /* RSSI.swift */; };
		6E124BC9207E553E0060E2E9 /* RSSI.swift in Sources */ = {isa = PBXBuildFile; fileRef = 6E124BC6207E553E0060E2E9 /* RSSI.swift */; };
		6E124BCA207E553E0060E2E9 /* RSSI.swift in Sources */ = {isa = PBXBuildFile; fileRef = 6E124BC6207E553E0060E2E9 /* RSSI.swift */; };
		6E142480206CFFC500BF72BC /* HostController.swift in Sources */ = {isa = PBXBuildFile; fileRef = 6E14247F206CFFC500BF72BC /* HostController.swift */; };
		6E1F936720C213B60030367F /* ClassOfDevice.swift in Sources */ = {isa = PBXBuildFile; fileRef = 6E1F936620C213B60030367F /* ClassOfDevice.swift */; };
		6E1F936820C213B60030367F /* ClassOfDevice.swift in Sources */ = {isa = PBXBuildFile; fileRef = 6E1F936620C213B60030367F /* ClassOfDevice.swift */; };
		6E1F936920C213B60030367F /* ClassOfDevice.swift in Sources */ = {isa = PBXBuildFile; fileRef = 6E1F936620C213B60030367F /* ClassOfDevice.swift */; };
		6E1F936A20C213B60030367F /* ClassOfDevice.swift in Sources */ = {isa = PBXBuildFile; fileRef = 6E1F936620C213B60030367F /* ClassOfDevice.swift */; };
		6E1F936C20C2183E0030367F /* GAPAppearance.swift in Sources */ = {isa = PBXBuildFile; fileRef = 6E1F936B20C2183E0030367F /* GAPAppearance.swift */; };
		6E1F936D20C2183E0030367F /* GAPAppearance.swift in Sources */ = {isa = PBXBuildFile; fileRef = 6E1F936B20C2183E0030367F /* GAPAppearance.swift */; };
		6E1F936E20C2183E0030367F /* GAPAppearance.swift in Sources */ = {isa = PBXBuildFile; fileRef = 6E1F936B20C2183E0030367F /* GAPAppearance.swift */; };
		6E1F936F20C2183E0030367F /* GAPAppearance.swift in Sources */ = {isa = PBXBuildFile; fileRef = 6E1F936B20C2183E0030367F /* GAPAppearance.swift */; };
		6E1F937520C22D7E0030367F /* DarwinTests.swift in Sources */ = {isa = PBXBuildFile; fileRef = 6E1F937020C228B70030367F /* DarwinTests.swift */; };
		6E1F937720C241830030367F /* AdvertisingInterval.swift in Sources */ = {isa = PBXBuildFile; fileRef = 6E1F937620C241830030367F /* AdvertisingInterval.swift */; };
		6E1F937820C241830030367F /* AdvertisingInterval.swift in Sources */ = {isa = PBXBuildFile; fileRef = 6E1F937620C241830030367F /* AdvertisingInterval.swift */; };
		6E1F937920C241830030367F /* AdvertisingInterval.swift in Sources */ = {isa = PBXBuildFile; fileRef = 6E1F937620C241830030367F /* AdvertisingInterval.swift */; };
		6E1F937A20C241830030367F /* AdvertisingInterval.swift in Sources */ = {isa = PBXBuildFile; fileRef = 6E1F937620C241830030367F /* AdvertisingInterval.swift */; };
		6E2809891FCF499100B2D68E /* HCIVersion.swift in Sources */ = {isa = PBXBuildFile; fileRef = 6E2809881FCF499100B2D68E /* HCIVersion.swift */; };
		6E30AE2E20BEFEEC0072D101 /* Data.swift in Sources */ = {isa = PBXBuildFile; fileRef = 6E30AE2D20BEFEEC0072D101 /* Data.swift */; };
		6E30AE2F20BEFEEC0072D101 /* Data.swift in Sources */ = {isa = PBXBuildFile; fileRef = 6E30AE2D20BEFEEC0072D101 /* Data.swift */; };
		6E30AE3020BEFEEC0072D101 /* Data.swift in Sources */ = {isa = PBXBuildFile; fileRef = 6E30AE2D20BEFEEC0072D101 /* Data.swift */; };
		6E30AE3120BEFEEC0072D101 /* Data.swift in Sources */ = {isa = PBXBuildFile; fileRef = 6E30AE2D20BEFEEC0072D101 /* Data.swift */; };
		6E30AE3720BF1A530072D101 /* GATTDescriptorTests.swift in Sources */ = {isa = PBXBuildFile; fileRef = 6E30AE3220BF182A0072D101 /* GATTDescriptorTests.swift */; };
		6E3229101FCDC47F0035605D /* HCIError.swift in Sources */ = {isa = PBXBuildFile; fileRef = 6E32290F1FCDC47F0035605D /* HCIError.swift */; };
		6E3229111FCDCB780035605D /* HCIError.swift in Sources */ = {isa = PBXBuildFile; fileRef = 6E32290F1FCDC47F0035605D /* HCIError.swift */; };
		6E3229121FCDCB790035605D /* HCIError.swift in Sources */ = {isa = PBXBuildFile; fileRef = 6E32290F1FCDC47F0035605D /* HCIError.swift */; };
		6E3229141FCDD40C0035605D /* CompanyIdentifier.swift in Sources */ = {isa = PBXBuildFile; fileRef = 6E3229131FCDD40C0035605D /* CompanyIdentifier.swift */; };
		6E3229151FCDD6420035605D /* CompanyIdentifier.swift in Sources */ = {isa = PBXBuildFile; fileRef = 6E3229131FCDD40C0035605D /* CompanyIdentifier.swift */; };
		6E3229161FCDD6430035605D /* CompanyIdentifier.swift in Sources */ = {isa = PBXBuildFile; fileRef = 6E3229131FCDD40C0035605D /* CompanyIdentifier.swift */; };
		6E32291A1FCE45480035605D /* AdvertisingChannelHeader.swift in Sources */ = {isa = PBXBuildFile; fileRef = 6E3229191FCE45480035605D /* AdvertisingChannelHeader.swift */; };
		6E32291C1FCE4C4F0035605D /* LowEnergyAddressType.swift in Sources */ = {isa = PBXBuildFile; fileRef = 6E32291B1FCE4C4F0035605D /* LowEnergyAddressType.swift */; };
		6E35CB25207FFB030039619C /* DefinedUUIDExtension.swift in Sources */ = {isa = PBXBuildFile; fileRef = 6E35CB24207FFB030039619C /* DefinedUUIDExtension.swift */; };
		6E35CB26207FFB030039619C /* DefinedUUIDExtension.swift in Sources */ = {isa = PBXBuildFile; fileRef = 6E35CB24207FFB030039619C /* DefinedUUIDExtension.swift */; };
		6E35CB27207FFB030039619C /* DefinedUUIDExtension.swift in Sources */ = {isa = PBXBuildFile; fileRef = 6E35CB24207FFB030039619C /* DefinedUUIDExtension.swift */; };
		6E35CB28207FFB030039619C /* DefinedUUIDExtension.swift in Sources */ = {isa = PBXBuildFile; fileRef = 6E35CB24207FFB030039619C /* DefinedUUIDExtension.swift */; };
		6E38DFED20875A8000D8765A /* GATTDescriptor.swift in Sources */ = {isa = PBXBuildFile; fileRef = 6E443A2C2085D4E2005F4D5F /* GATTDescriptor.swift */; };
		6E38DFEE20875A8100D8765A /* GATTDescriptor.swift in Sources */ = {isa = PBXBuildFile; fileRef = 6E443A2C2085D4E2005F4D5F /* GATTDescriptor.swift */; };
		6E38DFEF20875A8200D8765A /* GATTDescriptor.swift in Sources */ = {isa = PBXBuildFile; fileRef = 6E443A2C2085D4E2005F4D5F /* GATTDescriptor.swift */; };
		6E3AD30920BF951600EAC58A /* CompanyIdentifierTests.swift in Sources */ = {isa = PBXBuildFile; fileRef = 6EB98F1E20BF80DC00FCE78E /* CompanyIdentifierTests.swift */; };
		6E443A072085CF12005F4D5F /* GATTDatabaseTests.swift in Sources */ = {isa = PBXBuildFile; fileRef = 6E443A062085CF12005F4D5F /* GATTDatabaseTests.swift */; };
		6E443A0A2085D108005F4D5F /* TestProfile.swift in Sources */ = {isa = PBXBuildFile; fileRef = 6E443A082085D0EA005F4D5F /* TestProfile.swift */; };
		6E443A2D2085D4E2005F4D5F /* GATTDescriptor.swift in Sources */ = {isa = PBXBuildFile; fileRef = 6E443A2C2085D4E2005F4D5F /* GATTDescriptor.swift */; };
		6E443A2F2085D606005F4D5F /* Bool.swift in Sources */ = {isa = PBXBuildFile; fileRef = 6E443A2E2085D606005F4D5F /* Bool.swift */; };
		6E49B23E20532D45002EA5DC /* HCIEvent.swift in Sources */ = {isa = PBXBuildFile; fileRef = 6EE84DEE1CAF891E00A40C4D /* HCIEvent.swift */; };
		6E49B23F20532D45002EA5DC /* HCI.swift in Sources */ = {isa = PBXBuildFile; fileRef = 6EE84E051CAF8AD500A40C4D /* HCI.swift */; };
		6E49B24020532D45002EA5DC /* LinkControlCommandParameter.swift in Sources */ = {isa = PBXBuildFile; fileRef = 6EE84DF51CAF891E00A40C4D /* LinkControlCommandParameter.swift */; };
		6E49B24120532D45002EA5DC /* LowEnergyCommand.swift in Sources */ = {isa = PBXBuildFile; fileRef = 6EE84DF61CAF891E00A40C4D /* LowEnergyCommand.swift */; };
		6E49B24220532D45002EA5DC /* HCICommand.swift in Sources */ = {isa = PBXBuildFile; fileRef = 6EE84DF31CAF891E00A40C4D /* HCICommand.swift */; };
		6E49B24320532D45002EA5DC /* AdvertisingChannelHeader.swift in Sources */ = {isa = PBXBuildFile; fileRef = 6E3229191FCE45480035605D /* AdvertisingChannelHeader.swift */; };
		6E49B24420532D45002EA5DC /* ATTProtocolDataUnit.swift in Sources */ = {isa = PBXBuildFile; fileRef = 6EE84DEC1CAF881B00A40C4D /* ATTProtocolDataUnit.swift */; };
		6E49B24520532D45002EA5DC /* ProtocolServiceMultiplexer.swift in Sources */ = {isa = PBXBuildFile; fileRef = 6EE84DE41CAF828800A40C4D /* ProtocolServiceMultiplexer.swift */; };
		6E49B24620532D45002EA5DC /* GATT.swift in Sources */ = {isa = PBXBuildFile; fileRef = 6EE84DE81CAF85AE00A40C4D /* GATT.swift */; };
		6E49B24720532D45002EA5DC /* LinkControlCommand.swift in Sources */ = {isa = PBXBuildFile; fileRef = 6EE84DF41CAF891E00A40C4D /* LinkControlCommand.swift */; };
		6E49B24820532D45002EA5DC /* Hexadecimal.swift in Sources */ = {isa = PBXBuildFile; fileRef = 6E704C8E1E95C45800484A22 /* Hexadecimal.swift */; };
		6E49B24920532D45002EA5DC /* LowEnergyEvent.swift in Sources */ = {isa = PBXBuildFile; fileRef = 6EE84DF11CAF891E00A40C4D /* LowEnergyEvent.swift */; };
		6E49B24A20532D45002EA5DC /* Range.swift in Sources */ = {isa = PBXBuildFile; fileRef = 6E704C831E95C41C00484A22 /* Range.swift */; };
		6E49B24B20532D45002EA5DC /* BitMaskOption.swift in Sources */ = {isa = PBXBuildFile; fileRef = 6E704C761E95C32D00484A22 /* BitMaskOption.swift */; };
		6E49B24C20532D45002EA5DC /* ByteValue.swift in Sources */ = {isa = PBXBuildFile; fileRef = 6E704C7A1E95C34D00484A22 /* ByteValue.swift */; };
		6E49B24D20532D45002EA5DC /* Address.swift in Sources */ = {isa = PBXBuildFile; fileRef = 6EE84DE21CAF80AE00A40C4D /* Address.swift */; };
		6E49B24E20532D45002EA5DC /* HCIGeneralEventParameter.swift in Sources */ = {isa = PBXBuildFile; fileRef = 6EE84DF01CAF891E00A40C4D /* HCIGeneralEventParameter.swift */; };
		6E49B25020532D45002EA5DC /* DefinedUUID.swift in Sources */ = {isa = PBXBuildFile; fileRef = 6EB45EEF2001398100AE5A42 /* DefinedUUID.swift */; };
		6E49B25120532D45002EA5DC /* HCIVersion.swift in Sources */ = {isa = PBXBuildFile; fileRef = 6E2809881FCF499100B2D68E /* HCIVersion.swift */; };
		6E49B25220532D45002EA5DC /* UUID.swift in Sources */ = {isa = PBXBuildFile; fileRef = 6E704C971E95C6A500484A22 /* UUID.swift */; };
		6E49B25320532D45002EA5DC /* GATTAttributes.swift in Sources */ = {isa = PBXBuildFile; fileRef = 6EE84DE01CAF7EE800A40C4D /* GATTAttributes.swift */; };
		6E49B25420532D45002EA5DC /* HCIError.swift in Sources */ = {isa = PBXBuildFile; fileRef = 6E32290F1FCDC47F0035605D /* HCIError.swift */; };
		6E49B25520532D45002EA5DC /* UInt128.swift in Sources */ = {isa = PBXBuildFile; fileRef = 6EE910241FDE5841007AD3EA /* UInt128.swift */; };
		6E49B25620532D45002EA5DC /* ATT.swift in Sources */ = {isa = PBXBuildFile; fileRef = 6EE84DE51CAF828800A40C4D /* ATT.swift */; };
		6E49B25720532D45002EA5DC /* LowEnergyCommandParameter.swift in Sources */ = {isa = PBXBuildFile; fileRef = 6EE84DF71CAF891E00A40C4D /* LowEnergyCommandParameter.swift */; };
		6E49B25820532D45002EA5DC /* HCIGeneralEvent.swift in Sources */ = {isa = PBXBuildFile; fileRef = 6EE84DEF1CAF891E00A40C4D /* HCIGeneralEvent.swift */; };
		6E49B25920532D45002EA5DC /* LowEnergyAddressType.swift in Sources */ = {isa = PBXBuildFile; fileRef = 6E32291B1FCE4C4F0035605D /* LowEnergyAddressType.swift */; };
		6E49B25A20532D45002EA5DC /* CompanyIdentifier.swift in Sources */ = {isa = PBXBuildFile; fileRef = 6E3229131FCDD40C0035605D /* CompanyIdentifier.swift */; };
		6E49B25B20532D45002EA5DC /* BluetoothUUID.swift in Sources */ = {isa = PBXBuildFile; fileRef = 6EE84DD41CAF603000A40C4D /* BluetoothUUID.swift */; };
		6E49B25C20532D45002EA5DC /* Integer.swift in Sources */ = {isa = PBXBuildFile; fileRef = 6E704C821E95C41C00484A22 /* Integer.swift */; };
		6E49B25D20532D45002EA5DC /* LowEnergyEventParameter.swift in Sources */ = {isa = PBXBuildFile; fileRef = 6EE84DF21CAF891E00A40C4D /* LowEnergyEventParameter.swift */; };
		6E49B26020532D45002EA5DC /* Bluetooth.h in Headers */ = {isa = PBXBuildFile; fileRef = 6EE84DBA1CAF5C7C00A40C4D /* Bluetooth.h */; settings = {ATTRIBUTES = (Public, ); }; };
		6E572AD61FCE763B00CDC763 /* LowEnergyAddressType.swift in Sources */ = {isa = PBXBuildFile; fileRef = 6E32291B1FCE4C4F0035605D /* LowEnergyAddressType.swift */; };
		6E572AD71FCE763C00CDC763 /* LowEnergyAddressType.swift in Sources */ = {isa = PBXBuildFile; fileRef = 6E32291B1FCE4C4F0035605D /* LowEnergyAddressType.swift */; };
		6E572AD81FCE763E00CDC763 /* AdvertisingChannelHeader.swift in Sources */ = {isa = PBXBuildFile; fileRef = 6E3229191FCE45480035605D /* AdvertisingChannelHeader.swift */; };
		6E572AD91FCE763F00CDC763 /* AdvertisingChannelHeader.swift in Sources */ = {isa = PBXBuildFile; fileRef = 6E3229191FCE45480035605D /* AdvertisingChannelHeader.swift */; };
		6E5808BE207D5B2E008F98BB /* LowEnergyFeaturesCommands.swift in Sources */ = {isa = PBXBuildFile; fileRef = 6E5808BD207D5B2E008F98BB /* LowEnergyFeaturesCommands.swift */; };
		6E5808BF207D5B2E008F98BB /* LowEnergyFeaturesCommands.swift in Sources */ = {isa = PBXBuildFile; fileRef = 6E5808BD207D5B2E008F98BB /* LowEnergyFeaturesCommands.swift */; };
		6E5808C0207D5B2E008F98BB /* LowEnergyFeaturesCommands.swift in Sources */ = {isa = PBXBuildFile; fileRef = 6E5808BD207D5B2E008F98BB /* LowEnergyFeaturesCommands.swift */; };
		6E5808C1207D5B2E008F98BB /* LowEnergyFeaturesCommands.swift in Sources */ = {isa = PBXBuildFile; fileRef = 6E5808BD207D5B2E008F98BB /* LowEnergyFeaturesCommands.swift */; };
		6E5940F52093C16200217406 /* Bool.swift in Sources */ = {isa = PBXBuildFile; fileRef = 6E443A2E2085D606005F4D5F /* Bool.swift */; };
		6E5940F62093C16300217406 /* Bool.swift in Sources */ = {isa = PBXBuildFile; fileRef = 6E443A2E2085D606005F4D5F /* Bool.swift */; };
		6E5940F72093C16300217406 /* Bool.swift in Sources */ = {isa = PBXBuildFile; fileRef = 6E443A2E2085D606005F4D5F /* Bool.swift */; };
		6E60A2BF2068928400E42351 /* BluetoothHostController.swift in Sources */ = {isa = PBXBuildFile; fileRef = 6E60A2BE2068928400E42351 /* BluetoothHostController.swift */; };
		6E60A2C02068928400E42351 /* BluetoothHostController.swift in Sources */ = {isa = PBXBuildFile; fileRef = 6E60A2BE2068928400E42351 /* BluetoothHostController.swift */; };
		6E60A2C12068928400E42351 /* BluetoothHostController.swift in Sources */ = {isa = PBXBuildFile; fileRef = 6E60A2BE2068928400E42351 /* BluetoothHostController.swift */; };
		6E60A2C22068928400E42351 /* BluetoothHostController.swift in Sources */ = {isa = PBXBuildFile; fileRef = 6E60A2BE2068928400E42351 /* BluetoothHostController.swift */; };
		6E60A2E22069564A00E42351 /* GATTDatabase.swift in Sources */ = {isa = PBXBuildFile; fileRef = 6E60A2E12069564A00E42351 /* GATTDatabase.swift */; };
		6E60A2E32069564A00E42351 /* GATTDatabase.swift in Sources */ = {isa = PBXBuildFile; fileRef = 6E60A2E12069564A00E42351 /* GATTDatabase.swift */; };
		6E60A2E42069564A00E42351 /* GATTDatabase.swift in Sources */ = {isa = PBXBuildFile; fileRef = 6E60A2E12069564A00E42351 /* GATTDatabase.swift */; };
		6E60A2E52069564A00E42351 /* GATTDatabase.swift in Sources */ = {isa = PBXBuildFile; fileRef = 6E60A2E12069564A00E42351 /* GATTDatabase.swift */; };
		6E60A2E72069582600E42351 /* LowEnergyAdvertising.swift in Sources */ = {isa = PBXBuildFile; fileRef = 6E60A2E62069582500E42351 /* LowEnergyAdvertising.swift */; };
		6E60A2E82069582600E42351 /* LowEnergyAdvertising.swift in Sources */ = {isa = PBXBuildFile; fileRef = 6E60A2E62069582500E42351 /* LowEnergyAdvertising.swift */; };
		6E60A2E92069582600E42351 /* LowEnergyAdvertising.swift in Sources */ = {isa = PBXBuildFile; fileRef = 6E60A2E62069582500E42351 /* LowEnergyAdvertising.swift */; };
		6E60A2EA2069582600E42351 /* LowEnergyAdvertising.swift in Sources */ = {isa = PBXBuildFile; fileRef = 6E60A2E62069582500E42351 /* LowEnergyAdvertising.swift */; };
		6E60A2EC20695AE100E42351 /* POSIXError.swift in Sources */ = {isa = PBXBuildFile; fileRef = 6E60A2EB20695AE000E42351 /* POSIXError.swift */; };
		6E60A2ED20695AE100E42351 /* POSIXError.swift in Sources */ = {isa = PBXBuildFile; fileRef = 6E60A2EB20695AE000E42351 /* POSIXError.swift */; };
		6E60A2EE20695AE100E42351 /* POSIXError.swift in Sources */ = {isa = PBXBuildFile; fileRef = 6E60A2EB20695AE000E42351 /* POSIXError.swift */; };
		6E60A2EF20695AE100E42351 /* POSIXError.swift in Sources */ = {isa = PBXBuildFile; fileRef = 6E60A2EB20695AE000E42351 /* POSIXError.swift */; };
		6E60A2F120695B2700E42351 /* LowEnergyScan.swift in Sources */ = {isa = PBXBuildFile; fileRef = 6E60A2F020695B2700E42351 /* LowEnergyScan.swift */; };
		6E60A2F220695B2700E42351 /* LowEnergyScan.swift in Sources */ = {isa = PBXBuildFile; fileRef = 6E60A2F020695B2700E42351 /* LowEnergyScan.swift */; };
		6E60A2F320695B2700E42351 /* LowEnergyScan.swift in Sources */ = {isa = PBXBuildFile; fileRef = 6E60A2F020695B2700E42351 /* LowEnergyScan.swift */; };
		6E60A2F420695B2700E42351 /* LowEnergyScan.swift in Sources */ = {isa = PBXBuildFile; fileRef = 6E60A2F020695B2700E42351 /* LowEnergyScan.swift */; };
		6E60A2F620695B6500E42351 /* LowEnergyConnection.swift in Sources */ = {isa = PBXBuildFile; fileRef = 6E60A2F520695B6500E42351 /* LowEnergyConnection.swift */; };
		6E60A2F720695B6500E42351 /* LowEnergyConnection.swift in Sources */ = {isa = PBXBuildFile; fileRef = 6E60A2F520695B6500E42351 /* LowEnergyConnection.swift */; };
		6E60A2F820695B6500E42351 /* LowEnergyConnection.swift in Sources */ = {isa = PBXBuildFile; fileRef = 6E60A2F520695B6500E42351 /* LowEnergyConnection.swift */; };
		6E60A2F920695B6500E42351 /* LowEnergyConnection.swift in Sources */ = {isa = PBXBuildFile; fileRef = 6E60A2F520695B6500E42351 /* LowEnergyConnection.swift */; };
		6E60A2FB20695BC300E42351 /* LowEnergyWhiteList.swift in Sources */ = {isa = PBXBuildFile; fileRef = 6E60A2FA20695BC300E42351 /* LowEnergyWhiteList.swift */; };
		6E60A2FC20695BC300E42351 /* LowEnergyWhiteList.swift in Sources */ = {isa = PBXBuildFile; fileRef = 6E60A2FA20695BC300E42351 /* LowEnergyWhiteList.swift */; };
		6E60A2FD20695BC300E42351 /* LowEnergyWhiteList.swift in Sources */ = {isa = PBXBuildFile; fileRef = 6E60A2FA20695BC300E42351 /* LowEnergyWhiteList.swift */; };
		6E60A2FE20695BC300E42351 /* LowEnergyWhiteList.swift in Sources */ = {isa = PBXBuildFile; fileRef = 6E60A2FA20695BC300E42351 /* LowEnergyWhiteList.swift */; };
		6E60A30120695CC600E42351 /* GATTClient.swift in Sources */ = {isa = PBXBuildFile; fileRef = 6E60A2FF20695CC500E42351 /* GATTClient.swift */; };
		6E60A30220695CC600E42351 /* GATTClient.swift in Sources */ = {isa = PBXBuildFile; fileRef = 6E60A2FF20695CC500E42351 /* GATTClient.swift */; };
		6E60A30320695CC600E42351 /* GATTClient.swift in Sources */ = {isa = PBXBuildFile; fileRef = 6E60A2FF20695CC500E42351 /* GATTClient.swift */; };
		6E60A30420695CC600E42351 /* GATTClient.swift in Sources */ = {isa = PBXBuildFile; fileRef = 6E60A2FF20695CC500E42351 /* GATTClient.swift */; };
		6E60A30520695CC600E42351 /* GATTServer.swift in Sources */ = {isa = PBXBuildFile; fileRef = 6E60A30020695CC600E42351 /* GATTServer.swift */; };
		6E60A30620695CC600E42351 /* GATTServer.swift in Sources */ = {isa = PBXBuildFile; fileRef = 6E60A30020695CC600E42351 /* GATTServer.swift */; };
		6E60A30720695CC600E42351 /* GATTServer.swift in Sources */ = {isa = PBXBuildFile; fileRef = 6E60A30020695CC600E42351 /* GATTServer.swift */; };
		6E60A30820695CC600E42351 /* GATTServer.swift in Sources */ = {isa = PBXBuildFile; fileRef = 6E60A30020695CC600E42351 /* GATTServer.swift */; };
		6E60A30A20695FFB00E42351 /* ATTConnection.swift in Sources */ = {isa = PBXBuildFile; fileRef = 6E60A30920695FFA00E42351 /* ATTConnection.swift */; };
		6E60A30B20695FFB00E42351 /* ATTConnection.swift in Sources */ = {isa = PBXBuildFile; fileRef = 6E60A30920695FFA00E42351 /* ATTConnection.swift */; };
		6E60A30C20695FFB00E42351 /* ATTConnection.swift in Sources */ = {isa = PBXBuildFile; fileRef = 6E60A30920695FFA00E42351 /* ATTConnection.swift */; };
		6E60A30D20695FFB00E42351 /* ATTConnection.swift in Sources */ = {isa = PBXBuildFile; fileRef = 6E60A30920695FFA00E42351 /* ATTConnection.swift */; };
		6E60A30F2069603700E42351 /* L2CAPSocket.swift in Sources */ = {isa = PBXBuildFile; fileRef = 6E60A30E2069603700E42351 /* L2CAPSocket.swift */; };
		6E60A3102069603700E42351 /* L2CAPSocket.swift in Sources */ = {isa = PBXBuildFile; fileRef = 6E60A30E2069603700E42351 /* L2CAPSocket.swift */; };
		6E60A3112069603700E42351 /* L2CAPSocket.swift in Sources */ = {isa = PBXBuildFile; fileRef = 6E60A30E2069603700E42351 /* L2CAPSocket.swift */; };
		6E60A3122069603700E42351 /* L2CAPSocket.swift in Sources */ = {isa = PBXBuildFile; fileRef = 6E60A30E2069603700E42351 /* L2CAPSocket.swift */; };
		6E60A3142069646200E42351 /* SecurityLevel.swift in Sources */ = {isa = PBXBuildFile; fileRef = 6E60A3132069646100E42351 /* SecurityLevel.swift */; };
		6E60A3152069646200E42351 /* SecurityLevel.swift in Sources */ = {isa = PBXBuildFile; fileRef = 6E60A3132069646100E42351 /* SecurityLevel.swift */; };
		6E60A3162069646200E42351 /* SecurityLevel.swift in Sources */ = {isa = PBXBuildFile; fileRef = 6E60A3132069646100E42351 /* SecurityLevel.swift */; };
		6E60A3172069646200E42351 /* SecurityLevel.swift in Sources */ = {isa = PBXBuildFile; fileRef = 6E60A3132069646100E42351 /* SecurityLevel.swift */; };
		6E60A31920696D3E00E42351 /* HostControllerLocalName.swift in Sources */ = {isa = PBXBuildFile; fileRef = 6E60A31820696D3E00E42351 /* HostControllerLocalName.swift */; };
		6E60A31A20696D3E00E42351 /* HostControllerLocalName.swift in Sources */ = {isa = PBXBuildFile; fileRef = 6E60A31820696D3E00E42351 /* HostControllerLocalName.swift */; };
		6E60A31B20696D3E00E42351 /* HostControllerLocalName.swift in Sources */ = {isa = PBXBuildFile; fileRef = 6E60A31820696D3E00E42351 /* HostControllerLocalName.swift */; };
		6E60A31C20696D3E00E42351 /* HostControllerLocalName.swift in Sources */ = {isa = PBXBuildFile; fileRef = 6E60A31820696D3E00E42351 /* HostControllerLocalName.swift */; };
		6E60A320206979CF00E42351 /* iBeacon.swift in Sources */ = {isa = PBXBuildFile; fileRef = 6E60A31F206979CF00E42351 /* iBeacon.swift */; };
		6E60A321206979CF00E42351 /* iBeacon.swift in Sources */ = {isa = PBXBuildFile; fileRef = 6E60A31F206979CF00E42351 /* iBeacon.swift */; };
		6E60A322206979CF00E42351 /* iBeacon.swift in Sources */ = {isa = PBXBuildFile; fileRef = 6E60A31F206979CF00E42351 /* iBeacon.swift */; };
		6E60A323206979CF00E42351 /* iBeacon.swift in Sources */ = {isa = PBXBuildFile; fileRef = 6E60A31F206979CF00E42351 /* iBeacon.swift */; };
		6E65DF83207552E4005BD2A0 /* UInt128Tests.swift in Sources */ = {isa = PBXBuildFile; fileRef = 6E65DF82207552E4005BD2A0 /* UInt128Tests.swift */; };
		6E65DF85207552EE005BD2A0 /* AddressTests.swift in Sources */ = {isa = PBXBuildFile; fileRef = 6E65DF84207552EE005BD2A0 /* AddressTests.swift */; };
		6E65DF8C20755CCD005BD2A0 /* ByteSwap.swift in Sources */ = {isa = PBXBuildFile; fileRef = 6E65DF8B20755CCD005BD2A0 /* ByteSwap.swift */; };
		6E65DF8D20755CCD005BD2A0 /* ByteSwap.swift in Sources */ = {isa = PBXBuildFile; fileRef = 6E65DF8B20755CCD005BD2A0 /* ByteSwap.swift */; };
		6E65DF8E20755CCD005BD2A0 /* ByteSwap.swift in Sources */ = {isa = PBXBuildFile; fileRef = 6E65DF8B20755CCD005BD2A0 /* ByteSwap.swift */; };
		6E65DF8F20755CCD005BD2A0 /* ByteSwap.swift in Sources */ = {isa = PBXBuildFile; fileRef = 6E65DF8B20755CCD005BD2A0 /* ByteSwap.swift */; };
		6E65DF912075CD9F005BD2A0 /* UUIDTests.swift in Sources */ = {isa = PBXBuildFile; fileRef = 6E65DF902075CD9F005BD2A0 /* UUIDTests.swift */; };
		6E65DF932075D29C005BD2A0 /* iBeaconTests.swift in Sources */ = {isa = PBXBuildFile; fileRef = 6E65DF922075D29C005BD2A0 /* iBeaconTests.swift */; };
		6E65DF952075D568005BD2A0 /* XCTest.swift in Sources */ = {isa = PBXBuildFile; fileRef = 6E65DF942075D568005BD2A0 /* XCTest.swift */; };
		6E6AAD7020D2161B00DDE1CA /* GATTBatteryLevel.swift in Sources */ = {isa = PBXBuildFile; fileRef = 6E6AAD6F20D2161B00DDE1CA /* GATTBatteryLevel.swift */; };
		6E6AAD7120D2161B00DDE1CA /* GATTBatteryLevel.swift in Sources */ = {isa = PBXBuildFile; fileRef = 6E6AAD6F20D2161B00DDE1CA /* GATTBatteryLevel.swift */; };
		6E6AAD7220D2161B00DDE1CA /* GATTBatteryLevel.swift in Sources */ = {isa = PBXBuildFile; fileRef = 6E6AAD6F20D2161B00DDE1CA /* GATTBatteryLevel.swift */; };
		6E6AAD7320D2161B00DDE1CA /* GATTBatteryLevel.swift in Sources */ = {isa = PBXBuildFile; fileRef = 6E6AAD6F20D2161B00DDE1CA /* GATTBatteryLevel.swift */; };
		6E6AAD7520D2164600DDE1CA /* GATTDateTime.swift in Sources */ = {isa = PBXBuildFile; fileRef = 6E6AAD7420D2164600DDE1CA /* GATTDateTime.swift */; };
		6E6AAD7620D2164600DDE1CA /* GATTDateTime.swift in Sources */ = {isa = PBXBuildFile; fileRef = 6E6AAD7420D2164600DDE1CA /* GATTDateTime.swift */; };
		6E6AAD7720D2164600DDE1CA /* GATTDateTime.swift in Sources */ = {isa = PBXBuildFile; fileRef = 6E6AAD7420D2164600DDE1CA /* GATTDateTime.swift */; };
		6E6AAD7820D2164600DDE1CA /* GATTDateTime.swift in Sources */ = {isa = PBXBuildFile; fileRef = 6E6AAD7420D2164600DDE1CA /* GATTDateTime.swift */; };
		6E6AAD7C20D2174600DDE1CA /* GATTAlertNotificationService.swift in Sources */ = {isa = PBXBuildFile; fileRef = 6E6AAD7B20D2174600DDE1CA /* GATTAlertNotificationService.swift */; };
		6E6AAD7D20D2174600DDE1CA /* GATTAlertNotificationService.swift in Sources */ = {isa = PBXBuildFile; fileRef = 6E6AAD7B20D2174600DDE1CA /* GATTAlertNotificationService.swift */; };
		6E6AAD7E20D2174600DDE1CA /* GATTAlertNotificationService.swift in Sources */ = {isa = PBXBuildFile; fileRef = 6E6AAD7B20D2174600DDE1CA /* GATTAlertNotificationService.swift */; };
		6E6AAD7F20D2174600DDE1CA /* GATTAlertNotificationService.swift in Sources */ = {isa = PBXBuildFile; fileRef = 6E6AAD7B20D2174600DDE1CA /* GATTAlertNotificationService.swift */; };
		6E6AAD8120D2178000DDE1CA /* GATTBatteryService.swift in Sources */ = {isa = PBXBuildFile; fileRef = 6E6AAD8020D2178000DDE1CA /* GATTBatteryService.swift */; };
		6E6AAD8220D2178000DDE1CA /* GATTBatteryService.swift in Sources */ = {isa = PBXBuildFile; fileRef = 6E6AAD8020D2178000DDE1CA /* GATTBatteryService.swift */; };
		6E6AAD8320D2178000DDE1CA /* GATTBatteryService.swift in Sources */ = {isa = PBXBuildFile; fileRef = 6E6AAD8020D2178000DDE1CA /* GATTBatteryService.swift */; };
		6E6AAD8420D2178000DDE1CA /* GATTBatteryService.swift in Sources */ = {isa = PBXBuildFile; fileRef = 6E6AAD8020D2178000DDE1CA /* GATTBatteryService.swift */; };
		6E6AAD8620D2179F00DDE1CA /* GATTBloodPressureService.swift in Sources */ = {isa = PBXBuildFile; fileRef = 6E6AAD8520D2179F00DDE1CA /* GATTBloodPressureService.swift */; };
		6E6AAD8720D2179F00DDE1CA /* GATTBloodPressureService.swift in Sources */ = {isa = PBXBuildFile; fileRef = 6E6AAD8520D2179F00DDE1CA /* GATTBloodPressureService.swift */; };
		6E6AAD8820D2179F00DDE1CA /* GATTBloodPressureService.swift in Sources */ = {isa = PBXBuildFile; fileRef = 6E6AAD8520D2179F00DDE1CA /* GATTBloodPressureService.swift */; };
		6E6AAD8920D2179F00DDE1CA /* GATTBloodPressureService.swift in Sources */ = {isa = PBXBuildFile; fileRef = 6E6AAD8520D2179F00DDE1CA /* GATTBloodPressureService.swift */; };
		6E6AAD8B20D2186C00DDE1CA /* GATTClientCharacteristicConfiguration.swift in Sources */ = {isa = PBXBuildFile; fileRef = 6E6AAD8A20D2186C00DDE1CA /* GATTClientCharacteristicConfiguration.swift */; };
		6E6AAD8C20D2186C00DDE1CA /* GATTClientCharacteristicConfiguration.swift in Sources */ = {isa = PBXBuildFile; fileRef = 6E6AAD8A20D2186C00DDE1CA /* GATTClientCharacteristicConfiguration.swift */; };
		6E6AAD8D20D2186C00DDE1CA /* GATTClientCharacteristicConfiguration.swift in Sources */ = {isa = PBXBuildFile; fileRef = 6E6AAD8A20D2186C00DDE1CA /* GATTClientCharacteristicConfiguration.swift */; };
		6E6AAD8E20D2186C00DDE1CA /* GATTClientCharacteristicConfiguration.swift in Sources */ = {isa = PBXBuildFile; fileRef = 6E6AAD8A20D2186C00DDE1CA /* GATTClientCharacteristicConfiguration.swift */; };
		6E6AAD9120D2199600DDE1CA /* GAPFlags.swift in Sources */ = {isa = PBXBuildFile; fileRef = 6E6AAD9020D2199600DDE1CA /* GAPFlags.swift */; };
		6E6AAD9220D2199600DDE1CA /* GAPFlags.swift in Sources */ = {isa = PBXBuildFile; fileRef = 6E6AAD9020D2199600DDE1CA /* GAPFlags.swift */; };
		6E6AAD9320D2199600DDE1CA /* GAPFlags.swift in Sources */ = {isa = PBXBuildFile; fileRef = 6E6AAD9020D2199600DDE1CA /* GAPFlags.swift */; };
		6E6AAD9420D2199600DDE1CA /* GAPFlags.swift in Sources */ = {isa = PBXBuildFile; fileRef = 6E6AAD9020D2199600DDE1CA /* GAPFlags.swift */; };
		6E6AAD9620D219DA00DDE1CA /* GAPIncompleteListOf16BitServiceClassUUIDs.swift in Sources */ = {isa = PBXBuildFile; fileRef = 6E6AAD9520D219DA00DDE1CA /* GAPIncompleteListOf16BitServiceClassUUIDs.swift */; };
		6E6AAD9720D219DA00DDE1CA /* GAPIncompleteListOf16BitServiceClassUUIDs.swift in Sources */ = {isa = PBXBuildFile; fileRef = 6E6AAD9520D219DA00DDE1CA /* GAPIncompleteListOf16BitServiceClassUUIDs.swift */; };
		6E6AAD9820D219DA00DDE1CA /* GAPIncompleteListOf16BitServiceClassUUIDs.swift in Sources */ = {isa = PBXBuildFile; fileRef = 6E6AAD9520D219DA00DDE1CA /* GAPIncompleteListOf16BitServiceClassUUIDs.swift */; };
		6E6AAD9920D219DA00DDE1CA /* GAPIncompleteListOf16BitServiceClassUUIDs.swift in Sources */ = {isa = PBXBuildFile; fileRef = 6E6AAD9520D219DA00DDE1CA /* GAPIncompleteListOf16BitServiceClassUUIDs.swift */; };
		6E6AAD9B20D21A1900DDE1CA /* GAPCompleteListOf16BitServiceClassUUIDs.swift in Sources */ = {isa = PBXBuildFile; fileRef = 6E6AAD9A20D21A1900DDE1CA /* GAPCompleteListOf16BitServiceClassUUIDs.swift */; };
		6E6AAD9C20D21A1900DDE1CA /* GAPCompleteListOf16BitServiceClassUUIDs.swift in Sources */ = {isa = PBXBuildFile; fileRef = 6E6AAD9A20D21A1900DDE1CA /* GAPCompleteListOf16BitServiceClassUUIDs.swift */; };
		6E6AAD9D20D21A1900DDE1CA /* GAPCompleteListOf16BitServiceClassUUIDs.swift in Sources */ = {isa = PBXBuildFile; fileRef = 6E6AAD9A20D21A1900DDE1CA /* GAPCompleteListOf16BitServiceClassUUIDs.swift */; };
		6E6AAD9E20D21A1900DDE1CA /* GAPCompleteListOf16BitServiceClassUUIDs.swift in Sources */ = {isa = PBXBuildFile; fileRef = 6E6AAD9A20D21A1900DDE1CA /* GAPCompleteListOf16BitServiceClassUUIDs.swift */; };
		6E6AADA120D21C2700DDE1CA /* ATTErrorResponse.swift in Sources */ = {isa = PBXBuildFile; fileRef = 6E6AADA020D21C2700DDE1CA /* ATTErrorResponse.swift */; };
		6E6AADA220D21C2700DDE1CA /* ATTErrorResponse.swift in Sources */ = {isa = PBXBuildFile; fileRef = 6E6AADA020D21C2700DDE1CA /* ATTErrorResponse.swift */; };
		6E6AADA320D21C2700DDE1CA /* ATTErrorResponse.swift in Sources */ = {isa = PBXBuildFile; fileRef = 6E6AADA020D21C2700DDE1CA /* ATTErrorResponse.swift */; };
		6E6AADA420D21C2700DDE1CA /* ATTErrorResponse.swift in Sources */ = {isa = PBXBuildFile; fileRef = 6E6AADA020D21C2700DDE1CA /* ATTErrorResponse.swift */; };
		6E6AADA620D21CF900DDE1CA /* ATTMaximumTransmissionUnitRequest.swift in Sources */ = {isa = PBXBuildFile; fileRef = 6E6AADA520D21CF900DDE1CA /* ATTMaximumTransmissionUnitRequest.swift */; };
		6E6AADA720D21CF900DDE1CA /* ATTMaximumTransmissionUnitRequest.swift in Sources */ = {isa = PBXBuildFile; fileRef = 6E6AADA520D21CF900DDE1CA /* ATTMaximumTransmissionUnitRequest.swift */; };
		6E6AADA820D21CF900DDE1CA /* ATTMaximumTransmissionUnitRequest.swift in Sources */ = {isa = PBXBuildFile; fileRef = 6E6AADA520D21CF900DDE1CA /* ATTMaximumTransmissionUnitRequest.swift */; };
		6E6AADA920D21CF900DDE1CA /* ATTMaximumTransmissionUnitRequest.swift in Sources */ = {isa = PBXBuildFile; fileRef = 6E6AADA520D21CF900DDE1CA /* ATTMaximumTransmissionUnitRequest.swift */; };
		6E6AADAB20D21DD100DDE1CA /* ATTMaximumTransmissionUnitResponse.swift in Sources */ = {isa = PBXBuildFile; fileRef = 6E6AADAA20D21DD100DDE1CA /* ATTMaximumTransmissionUnitResponse.swift */; };
		6E6AADAC20D21DD100DDE1CA /* ATTMaximumTransmissionUnitResponse.swift in Sources */ = {isa = PBXBuildFile; fileRef = 6E6AADAA20D21DD100DDE1CA /* ATTMaximumTransmissionUnitResponse.swift */; };
		6E6AADAD20D21DD100DDE1CA /* ATTMaximumTransmissionUnitResponse.swift in Sources */ = {isa = PBXBuildFile; fileRef = 6E6AADAA20D21DD100DDE1CA /* ATTMaximumTransmissionUnitResponse.swift */; };
		6E6AADAE20D21DD100DDE1CA /* ATTMaximumTransmissionUnitResponse.swift in Sources */ = {isa = PBXBuildFile; fileRef = 6E6AADAA20D21DD100DDE1CA /* ATTMaximumTransmissionUnitResponse.swift */; };
		6E6AADB020D21FD800DDE1CA /* HCILESetEventMask.swift in Sources */ = {isa = PBXBuildFile; fileRef = 6E6AADAF20D21FD800DDE1CA /* HCILESetEventMask.swift */; };
		6E6AADB120D21FD800DDE1CA /* HCILESetEventMask.swift in Sources */ = {isa = PBXBuildFile; fileRef = 6E6AADAF20D21FD800DDE1CA /* HCILESetEventMask.swift */; };
		6E6AADB220D21FD800DDE1CA /* HCILESetEventMask.swift in Sources */ = {isa = PBXBuildFile; fileRef = 6E6AADAF20D21FD800DDE1CA /* HCILESetEventMask.swift */; };
		6E6AADB320D21FD800DDE1CA /* HCILESetEventMask.swift in Sources */ = {isa = PBXBuildFile; fileRef = 6E6AADAF20D21FD800DDE1CA /* HCILESetEventMask.swift */; };
		6E6AADB520D223AC00DDE1CA /* HCILESetRandomAddress.swift in Sources */ = {isa = PBXBuildFile; fileRef = 6E6AADB420D223AC00DDE1CA /* HCILESetRandomAddress.swift */; };
		6E6AADB620D223AC00DDE1CA /* HCILESetRandomAddress.swift in Sources */ = {isa = PBXBuildFile; fileRef = 6E6AADB420D223AC00DDE1CA /* HCILESetRandomAddress.swift */; };
		6E6AADB720D223AC00DDE1CA /* HCILESetRandomAddress.swift in Sources */ = {isa = PBXBuildFile; fileRef = 6E6AADB420D223AC00DDE1CA /* HCILESetRandomAddress.swift */; };
		6E6AADB820D223AC00DDE1CA /* HCILESetRandomAddress.swift in Sources */ = {isa = PBXBuildFile; fileRef = 6E6AADB420D223AC00DDE1CA /* HCILESetRandomAddress.swift */; };
		6E6AADBA20D2249F00DDE1CA /* HCILEReadChannelMap.swift in Sources */ = {isa = PBXBuildFile; fileRef = 6E6AADB920D2249F00DDE1CA /* HCILEReadChannelMap.swift */; };
		6E6AADBB20D2249F00DDE1CA /* HCILEReadChannelMap.swift in Sources */ = {isa = PBXBuildFile; fileRef = 6E6AADB920D2249F00DDE1CA /* HCILEReadChannelMap.swift */; };
		6E6AADBC20D2249F00DDE1CA /* HCILEReadChannelMap.swift in Sources */ = {isa = PBXBuildFile; fileRef = 6E6AADB920D2249F00DDE1CA /* HCILEReadChannelMap.swift */; };
		6E6AADBD20D2249F00DDE1CA /* HCILEReadChannelMap.swift in Sources */ = {isa = PBXBuildFile; fileRef = 6E6AADB920D2249F00DDE1CA /* HCILEReadChannelMap.swift */; };
		6E6AD98D1FCE8E4F007F0250 /* BluetoothTests.swift in Sources */ = {isa = PBXBuildFile; fileRef = 6E6AD98B1FCE8E4F007F0250 /* BluetoothTests.swift */; };
		6E704C771E95C32D00484A22 /* BitMaskOption.swift in Sources */ = {isa = PBXBuildFile; fileRef = 6E704C761E95C32D00484A22 /* BitMaskOption.swift */; };
		6E704C781E95C32D00484A22 /* BitMaskOption.swift in Sources */ = {isa = PBXBuildFile; fileRef = 6E704C761E95C32D00484A22 /* BitMaskOption.swift */; };
		6E704C791E95C32D00484A22 /* BitMaskOption.swift in Sources */ = {isa = PBXBuildFile; fileRef = 6E704C761E95C32D00484A22 /* BitMaskOption.swift */; };
		6E704C7B1E95C34D00484A22 /* ByteValue.swift in Sources */ = {isa = PBXBuildFile; fileRef = 6E704C7A1E95C34D00484A22 /* ByteValue.swift */; };
		6E704C7C1E95C34D00484A22 /* ByteValue.swift in Sources */ = {isa = PBXBuildFile; fileRef = 6E704C7A1E95C34D00484A22 /* ByteValue.swift */; };
		6E704C7D1E95C34D00484A22 /* ByteValue.swift in Sources */ = {isa = PBXBuildFile; fileRef = 6E704C7A1E95C34D00484A22 /* ByteValue.swift */; };
		6E704C841E95C41C00484A22 /* Integer.swift in Sources */ = {isa = PBXBuildFile; fileRef = 6E704C821E95C41C00484A22 /* Integer.swift */; };
		6E704C851E95C41C00484A22 /* Integer.swift in Sources */ = {isa = PBXBuildFile; fileRef = 6E704C821E95C41C00484A22 /* Integer.swift */; };
		6E704C861E95C41C00484A22 /* Integer.swift in Sources */ = {isa = PBXBuildFile; fileRef = 6E704C821E95C41C00484A22 /* Integer.swift */; };
		6E704C871E95C41C00484A22 /* Range.swift in Sources */ = {isa = PBXBuildFile; fileRef = 6E704C831E95C41C00484A22 /* Range.swift */; };
		6E704C881E95C41C00484A22 /* Range.swift in Sources */ = {isa = PBXBuildFile; fileRef = 6E704C831E95C41C00484A22 /* Range.swift */; };
		6E704C891E95C41C00484A22 /* Range.swift in Sources */ = {isa = PBXBuildFile; fileRef = 6E704C831E95C41C00484A22 /* Range.swift */; };
		6E704C8F1E95C45800484A22 /* Hexadecimal.swift in Sources */ = {isa = PBXBuildFile; fileRef = 6E704C8E1E95C45800484A22 /* Hexadecimal.swift */; };
		6E704C901E95C45800484A22 /* Hexadecimal.swift in Sources */ = {isa = PBXBuildFile; fileRef = 6E704C8E1E95C45800484A22 /* Hexadecimal.swift */; };
		6E704C911E95C45800484A22 /* Hexadecimal.swift in Sources */ = {isa = PBXBuildFile; fileRef = 6E704C8E1E95C45800484A22 /* Hexadecimal.swift */; };
		6E704C981E95C6A500484A22 /* UUID.swift in Sources */ = {isa = PBXBuildFile; fileRef = 6E704C971E95C6A500484A22 /* UUID.swift */; };
		6E704C991E95C6A500484A22 /* UUID.swift in Sources */ = {isa = PBXBuildFile; fileRef = 6E704C971E95C6A500484A22 /* UUID.swift */; };
		6E704C9A1E95C6A500484A22 /* UUID.swift in Sources */ = {isa = PBXBuildFile; fileRef = 6E704C971E95C6A500484A22 /* UUID.swift */; };
		6E71F33220CB60D500D08901 /* GATTProfile.swift in Sources */ = {isa = PBXBuildFile; fileRef = 35B7CADC20C5E72100F797AE /* GATTProfile.swift */; };
		6E71F33320CB60D500D08901 /* GATTProfile.swift in Sources */ = {isa = PBXBuildFile; fileRef = 35B7CADC20C5E72100F797AE /* GATTProfile.swift */; };
		6E71F33420CB60D600D08901 /* GATTProfile.swift in Sources */ = {isa = PBXBuildFile; fileRef = 35B7CADC20C5E72100F797AE /* GATTProfile.swift */; };
		6E738B56206D920C00CEB343 /* LowEnergyFeature.swift in Sources */ = {isa = PBXBuildFile; fileRef = 6E738B55206D920C00CEB343 /* LowEnergyFeature.swift */; };
		6E738B57206D920C00CEB343 /* LowEnergyFeature.swift in Sources */ = {isa = PBXBuildFile; fileRef = 6E738B55206D920C00CEB343 /* LowEnergyFeature.swift */; };
		6E738B58206D920C00CEB343 /* LowEnergyFeature.swift in Sources */ = {isa = PBXBuildFile; fileRef = 6E738B55206D920C00CEB343 /* LowEnergyFeature.swift */; };
		6E738B59206D920C00CEB343 /* LowEnergyFeature.swift in Sources */ = {isa = PBXBuildFile; fileRef = 6E738B55206D920C00CEB343 /* LowEnergyFeature.swift */; };
		6E740C3B20657ED3006589F6 /* LinkPolicyCommand.swift in Sources */ = {isa = PBXBuildFile; fileRef = 6E740C3A20657ED3006589F6 /* LinkPolicyCommand.swift */; };
		6E740C3D20657EEB006589F6 /* HostControllerBasebandCommand.swift in Sources */ = {isa = PBXBuildFile; fileRef = 6E740C3C20657EEB006589F6 /* HostControllerBasebandCommand.swift */; };
		6E740C3E20657EEB006589F6 /* HostControllerBasebandCommand.swift in Sources */ = {isa = PBXBuildFile; fileRef = 6E740C3C20657EEB006589F6 /* HostControllerBasebandCommand.swift */; };
		6E740C3F20657EEB006589F6 /* HostControllerBasebandCommand.swift in Sources */ = {isa = PBXBuildFile; fileRef = 6E740C3C20657EEB006589F6 /* HostControllerBasebandCommand.swift */; };
		6E740C4020657EEB006589F6 /* HostControllerBasebandCommand.swift in Sources */ = {isa = PBXBuildFile; fileRef = 6E740C3C20657EEB006589F6 /* HostControllerBasebandCommand.swift */; };
		6E740C4120657EEF006589F6 /* LinkPolicyCommand.swift in Sources */ = {isa = PBXBuildFile; fileRef = 6E740C3A20657ED3006589F6 /* LinkPolicyCommand.swift */; };
		6E740C4220657EEF006589F6 /* LinkPolicyCommand.swift in Sources */ = {isa = PBXBuildFile; fileRef = 6E740C3A20657ED3006589F6 /* LinkPolicyCommand.swift */; };
		6E740C4320657EF0006589F6 /* LinkPolicyCommand.swift in Sources */ = {isa = PBXBuildFile; fileRef = 6E740C3A20657ED3006589F6 /* LinkPolicyCommand.swift */; };
		6E740C4520657F25006589F6 /* InformationalCommand.swift in Sources */ = {isa = PBXBuildFile; fileRef = 6E740C4420657F25006589F6 /* InformationalCommand.swift */; };
		6E740C4620657F25006589F6 /* InformationalCommand.swift in Sources */ = {isa = PBXBuildFile; fileRef = 6E740C4420657F25006589F6 /* InformationalCommand.swift */; };
		6E740C4720657F25006589F6 /* InformationalCommand.swift in Sources */ = {isa = PBXBuildFile; fileRef = 6E740C4420657F25006589F6 /* InformationalCommand.swift */; };
		6E740C4820657F25006589F6 /* InformationalCommand.swift in Sources */ = {isa = PBXBuildFile; fileRef = 6E740C4420657F25006589F6 /* InformationalCommand.swift */; };
		6E740C4A20657F35006589F6 /* StatusParametersCommand.swift in Sources */ = {isa = PBXBuildFile; fileRef = 6E740C4920657F35006589F6 /* StatusParametersCommand.swift */; };
		6E740C4B20657F35006589F6 /* StatusParametersCommand.swift in Sources */ = {isa = PBXBuildFile; fileRef = 6E740C4920657F35006589F6 /* StatusParametersCommand.swift */; };
		6E740C4C20657F35006589F6 /* StatusParametersCommand.swift in Sources */ = {isa = PBXBuildFile; fileRef = 6E740C4920657F35006589F6 /* StatusParametersCommand.swift */; };
		6E740C4D20657F35006589F6 /* StatusParametersCommand.swift in Sources */ = {isa = PBXBuildFile; fileRef = 6E740C4920657F35006589F6 /* StatusParametersCommand.swift */; };
		6E740C4F20657F46006589F6 /* TestingCommand.swift in Sources */ = {isa = PBXBuildFile; fileRef = 6E740C4E20657F46006589F6 /* TestingCommand.swift */; };
		6E740C5020657F46006589F6 /* TestingCommand.swift in Sources */ = {isa = PBXBuildFile; fileRef = 6E740C4E20657F46006589F6 /* TestingCommand.swift */; };
		6E740C5120657F46006589F6 /* TestingCommand.swift in Sources */ = {isa = PBXBuildFile; fileRef = 6E740C4E20657F46006589F6 /* TestingCommand.swift */; };
		6E740C5220657F46006589F6 /* TestingCommand.swift in Sources */ = {isa = PBXBuildFile; fileRef = 6E740C4E20657F46006589F6 /* TestingCommand.swift */; };
		6E740C5420657F6B006589F6 /* VendorCommand.swift in Sources */ = {isa = PBXBuildFile; fileRef = 6E740C5320657F6A006589F6 /* VendorCommand.swift */; };
		6E740C5520657F6B006589F6 /* VendorCommand.swift in Sources */ = {isa = PBXBuildFile; fileRef = 6E740C5320657F6A006589F6 /* VendorCommand.swift */; };
		6E740C5620657F6B006589F6 /* VendorCommand.swift in Sources */ = {isa = PBXBuildFile; fileRef = 6E740C5320657F6A006589F6 /* VendorCommand.swift */; };
		6E740C5720657F6B006589F6 /* VendorCommand.swift in Sources */ = {isa = PBXBuildFile; fileRef = 6E740C5320657F6A006589F6 /* VendorCommand.swift */; };
		6E740C5920658006006589F6 /* LinkPolicyCommandParameter.swift in Sources */ = {isa = PBXBuildFile; fileRef = 6E740C5820658006006589F6 /* LinkPolicyCommandParameter.swift */; };
		6E740C5A20658006006589F6 /* LinkPolicyCommandParameter.swift in Sources */ = {isa = PBXBuildFile; fileRef = 6E740C5820658006006589F6 /* LinkPolicyCommandParameter.swift */; };
		6E740C5B20658006006589F6 /* LinkPolicyCommandParameter.swift in Sources */ = {isa = PBXBuildFile; fileRef = 6E740C5820658006006589F6 /* LinkPolicyCommandParameter.swift */; };
		6E740C5C20658006006589F6 /* LinkPolicyCommandParameter.swift in Sources */ = {isa = PBXBuildFile; fileRef = 6E740C5820658006006589F6 /* LinkPolicyCommandParameter.swift */; };
		6E740C6720659CE8006589F6 /* HCITests.swift in Sources */ = {isa = PBXBuildFile; fileRef = 6E740C5D206586D3006589F6 /* HCITests.swift */; };
		6E740C6820659CEF006589F6 /* AttributeProtocolTests.swift in Sources */ = {isa = PBXBuildFile; fileRef = 6E740C5E206586D3006589F6 /* AttributeProtocolTests.swift */; };
		6E740C6A2065A2D1006589F6 /* HostControllerBasebandCommandParameter.swift in Sources */ = {isa = PBXBuildFile; fileRef = 6E740C692065A2D1006589F6 /* HostControllerBasebandCommandParameter.swift */; };
		6E740C6B2065A2D1006589F6 /* HostControllerBasebandCommandParameter.swift in Sources */ = {isa = PBXBuildFile; fileRef = 6E740C692065A2D1006589F6 /* HostControllerBasebandCommandParameter.swift */; };
		6E740C6C2065A2D1006589F6 /* HostControllerBasebandCommandParameter.swift in Sources */ = {isa = PBXBuildFile; fileRef = 6E740C692065A2D1006589F6 /* HostControllerBasebandCommandParameter.swift */; };
		6E740C6D2065A2D1006589F6 /* HostControllerBasebandCommandParameter.swift in Sources */ = {isa = PBXBuildFile; fileRef = 6E740C692065A2D1006589F6 /* HostControllerBasebandCommandParameter.swift */; };
		6E781AFC20CE40A300786867 /* GATTCharacteristic.swift in Sources */ = {isa = PBXBuildFile; fileRef = 6E97026420CE234C008AA9C6 /* GATTCharacteristic.swift */; };
		6E781AFD20CE40A300786867 /* GATTCharacteristic.swift in Sources */ = {isa = PBXBuildFile; fileRef = 6E97026420CE234C008AA9C6 /* GATTCharacteristic.swift */; };
		6E781AFE20CE40A400786867 /* GATTCharacteristic.swift in Sources */ = {isa = PBXBuildFile; fileRef = 6E97026420CE234C008AA9C6 /* GATTCharacteristic.swift */; };
		6E781AFF20CE40A600786867 /* GATTService.swift in Sources */ = {isa = PBXBuildFile; fileRef = 6E97026620CE236D008AA9C6 /* GATTService.swift */; };
		6E781B0020CE40A700786867 /* GATTService.swift in Sources */ = {isa = PBXBuildFile; fileRef = 6E97026620CE236D008AA9C6 /* GATTService.swift */; };
		6E781B0120CE40A700786867 /* GATTService.swift in Sources */ = {isa = PBXBuildFile; fileRef = 6E97026620CE236D008AA9C6 /* GATTService.swift */; };
		6E781B0220CE4DF800786867 /* GATTCharacteristicTests.swift in Sources */ = {isa = PBXBuildFile; fileRef = 6E97026820CE25BD008AA9C6 /* GATTCharacteristicTests.swift */; };
		6E781B0A20CE534300786867 /* SFloat.swift in Sources */ = {isa = PBXBuildFile; fileRef = 6E781B0920CE534300786867 /* SFloat.swift */; };
		6E781B0B20CE534300786867 /* SFloat.swift in Sources */ = {isa = PBXBuildFile; fileRef = 6E781B0920CE534300786867 /* SFloat.swift */; };
		6E781B0C20CE534300786867 /* SFloat.swift in Sources */ = {isa = PBXBuildFile; fileRef = 6E781B0920CE534300786867 /* SFloat.swift */; };
		6E781B0D20CE534300786867 /* SFloat.swift in Sources */ = {isa = PBXBuildFile; fileRef = 6E781B0920CE534300786867 /* SFloat.swift */; };
		6E7F4A4120928E2B00E877F1 /* GAPTests.swift in Sources */ = {isa = PBXBuildFile; fileRef = 6E7F4A4020928E2B00E877F1 /* GAPTests.swift */; };
		6E9578C12092698400BAA133 /* LowEnergyAdvertisingData.swift in Sources */ = {isa = PBXBuildFile; fileRef = 6E9578C02092698400BAA133 /* LowEnergyAdvertisingData.swift */; };
		6E9578C22092698400BAA133 /* LowEnergyAdvertisingData.swift in Sources */ = {isa = PBXBuildFile; fileRef = 6E9578C02092698400BAA133 /* LowEnergyAdvertisingData.swift */; };
		6E9578C32092698400BAA133 /* LowEnergyAdvertisingData.swift in Sources */ = {isa = PBXBuildFile; fileRef = 6E9578C02092698400BAA133 /* LowEnergyAdvertisingData.swift */; };
		6E9578C42092698400BAA133 /* LowEnergyAdvertisingData.swift in Sources */ = {isa = PBXBuildFile; fileRef = 6E9578C02092698400BAA133 /* LowEnergyAdvertisingData.swift */; };
		6E97026520CE234C008AA9C6 /* GATTCharacteristic.swift in Sources */ = {isa = PBXBuildFile; fileRef = 6E97026420CE234C008AA9C6 /* GATTCharacteristic.swift */; };
		6E97026720CE236D008AA9C6 /* GATTService.swift in Sources */ = {isa = PBXBuildFile; fileRef = 6E97026620CE236D008AA9C6 /* GATTService.swift */; };
		6E98ACBD207F89F600DBFE85 /* ATTError.swift in Sources */ = {isa = PBXBuildFile; fileRef = 6E98ACBC207F89F600DBFE85 /* ATTError.swift */; };
		6E98ACBE207F89F600DBFE85 /* ATTError.swift in Sources */ = {isa = PBXBuildFile; fileRef = 6E98ACBC207F89F600DBFE85 /* ATTError.swift */; };
		6E98ACBF207F89F600DBFE85 /* ATTError.swift in Sources */ = {isa = PBXBuildFile; fileRef = 6E98ACBC207F89F600DBFE85 /* ATTError.swift */; };
		6E98ACC0207F89F600DBFE85 /* ATTError.swift in Sources */ = {isa = PBXBuildFile; fileRef = 6E98ACBC207F89F600DBFE85 /* ATTError.swift */; };
		6E9E4E83206DB68600D489E9 /* LowEnergyChannelMap.swift in Sources */ = {isa = PBXBuildFile; fileRef = 6E9E4E82206DB68600D489E9 /* LowEnergyChannelMap.swift */; };
		6E9E4E84206DB68600D489E9 /* LowEnergyChannelMap.swift in Sources */ = {isa = PBXBuildFile; fileRef = 6E9E4E82206DB68600D489E9 /* LowEnergyChannelMap.swift */; };
		6E9E4E85206DB68600D489E9 /* LowEnergyChannelMap.swift in Sources */ = {isa = PBXBuildFile; fileRef = 6E9E4E82206DB68600D489E9 /* LowEnergyChannelMap.swift */; };
		6E9E4E86206DB68600D489E9 /* LowEnergyChannelMap.swift in Sources */ = {isa = PBXBuildFile; fileRef = 6E9E4E82206DB68600D489E9 /* LowEnergyChannelMap.swift */; };
		6EAD976F20BF796200673DB7 /* DefinedCompanies.swift in Sources */ = {isa = PBXBuildFile; fileRef = 6EAD976E20BF796200673DB7 /* DefinedCompanies.swift */; };
		6EAD977020BF796200673DB7 /* DefinedCompanies.swift in Sources */ = {isa = PBXBuildFile; fileRef = 6EAD976E20BF796200673DB7 /* DefinedCompanies.swift */; };
		6EAD977120BF796200673DB7 /* DefinedCompanies.swift in Sources */ = {isa = PBXBuildFile; fileRef = 6EAD976E20BF796200673DB7 /* DefinedCompanies.swift */; };
		6EAD977220BF796200673DB7 /* DefinedCompanies.swift in Sources */ = {isa = PBXBuildFile; fileRef = 6EAD976E20BF796200673DB7 /* DefinedCompanies.swift */; };
		6EB2EA041CD5A8A7000CF975 /* HCIEvent.swift in Sources */ = {isa = PBXBuildFile; fileRef = 6EE84DEE1CAF891E00A40C4D /* HCIEvent.swift */; };
		6EB2EA051CD5A8A7000CF975 /* HCI.swift in Sources */ = {isa = PBXBuildFile; fileRef = 6EE84E051CAF8AD500A40C4D /* HCI.swift */; };
		6EB2EA061CD5A8A7000CF975 /* LinkControlCommandParameter.swift in Sources */ = {isa = PBXBuildFile; fileRef = 6EE84DF51CAF891E00A40C4D /* LinkControlCommandParameter.swift */; };
		6EB2EA071CD5A8A7000CF975 /* LowEnergyCommand.swift in Sources */ = {isa = PBXBuildFile; fileRef = 6EE84DF61CAF891E00A40C4D /* LowEnergyCommand.swift */; };
		6EB2EA081CD5A8A7000CF975 /* HCICommand.swift in Sources */ = {isa = PBXBuildFile; fileRef = 6EE84DF31CAF891E00A40C4D /* HCICommand.swift */; };
		6EB2EA091CD5A8A7000CF975 /* ATTProtocolDataUnit.swift in Sources */ = {isa = PBXBuildFile; fileRef = 6EE84DEC1CAF881B00A40C4D /* ATTProtocolDataUnit.swift */; };
		6EB2EA0A1CD5A8A7000CF975 /* ProtocolServiceMultiplexer.swift in Sources */ = {isa = PBXBuildFile; fileRef = 6EE84DE41CAF828800A40C4D /* ProtocolServiceMultiplexer.swift */; };
		6EB2EA0B1CD5A8A7000CF975 /* GATT.swift in Sources */ = {isa = PBXBuildFile; fileRef = 6EE84DE81CAF85AE00A40C4D /* GATT.swift */; };
		6EB2EA0C1CD5A8A7000CF975 /* LinkControlCommand.swift in Sources */ = {isa = PBXBuildFile; fileRef = 6EE84DF41CAF891E00A40C4D /* LinkControlCommand.swift */; };
		6EB2EA0D1CD5A8A7000CF975 /* LowEnergyEvent.swift in Sources */ = {isa = PBXBuildFile; fileRef = 6EE84DF11CAF891E00A40C4D /* LowEnergyEvent.swift */; };
		6EB2EA0E1CD5A8A7000CF975 /* Address.swift in Sources */ = {isa = PBXBuildFile; fileRef = 6EE84DE21CAF80AE00A40C4D /* Address.swift */; };
		6EB2EA0F1CD5A8A7000CF975 /* HCIGeneralEventParameter.swift in Sources */ = {isa = PBXBuildFile; fileRef = 6EE84DF01CAF891E00A40C4D /* HCIGeneralEventParameter.swift */; };
		6EB2EA101CD5A8A7000CF975 /* GATTAttributes.swift in Sources */ = {isa = PBXBuildFile; fileRef = 6EE84DE01CAF7EE800A40C4D /* GATTAttributes.swift */; };
		6EB2EA111CD5A8A7000CF975 /* ATT.swift in Sources */ = {isa = PBXBuildFile; fileRef = 6EE84DE51CAF828800A40C4D /* ATT.swift */; };
		6EB2EA121CD5A8A7000CF975 /* LowEnergyCommandParameter.swift in Sources */ = {isa = PBXBuildFile; fileRef = 6EE84DF71CAF891E00A40C4D /* LowEnergyCommandParameter.swift */; };
		6EB2EA131CD5A8A7000CF975 /* HCIGeneralEvent.swift in Sources */ = {isa = PBXBuildFile; fileRef = 6EE84DEF1CAF891E00A40C4D /* HCIGeneralEvent.swift */; };
		6EB2EA141CD5A8A7000CF975 /* BluetoothUUID.swift in Sources */ = {isa = PBXBuildFile; fileRef = 6EE84DD41CAF603000A40C4D /* BluetoothUUID.swift */; };
		6EB2EA151CD5A8A7000CF975 /* LowEnergyEventParameter.swift in Sources */ = {isa = PBXBuildFile; fileRef = 6EE84DF21CAF891E00A40C4D /* LowEnergyEventParameter.swift */; };
		6EB2EA181CD5A8A7000CF975 /* Bluetooth.h in Headers */ = {isa = PBXBuildFile; fileRef = 6EE84DBA1CAF5C7C00A40C4D /* Bluetooth.h */; settings = {ATTRIBUTES = (Public, ); }; };
		6EB45EF02001398100AE5A42 /* DefinedUUID.swift in Sources */ = {isa = PBXBuildFile; fileRef = 6EB45EEF2001398100AE5A42 /* DefinedUUID.swift */; };
		6EB45EF12001398100AE5A42 /* DefinedUUID.swift in Sources */ = {isa = PBXBuildFile; fileRef = 6EB45EEF2001398100AE5A42 /* DefinedUUID.swift */; };
		6EB45EF22001398100AE5A42 /* DefinedUUID.swift in Sources */ = {isa = PBXBuildFile; fileRef = 6EB45EEF2001398100AE5A42 /* DefinedUUID.swift */; };
		6EB98F1A20BF803E00FCE78E /* CompanyIdentifierExtension.swift in Sources */ = {isa = PBXBuildFile; fileRef = 6EB98F1920BF803E00FCE78E /* CompanyIdentifierExtension.swift */; };
		6EB98F1B20BF803E00FCE78E /* CompanyIdentifierExtension.swift in Sources */ = {isa = PBXBuildFile; fileRef = 6EB98F1920BF803E00FCE78E /* CompanyIdentifierExtension.swift */; };
		6EB98F1C20BF803E00FCE78E /* CompanyIdentifierExtension.swift in Sources */ = {isa = PBXBuildFile; fileRef = 6EB98F1920BF803E00FCE78E /* CompanyIdentifierExtension.swift */; };
		6EB98F1D20BF803E00FCE78E /* CompanyIdentifierExtension.swift in Sources */ = {isa = PBXBuildFile; fileRef = 6EB98F1920BF803E00FCE78E /* CompanyIdentifierExtension.swift */; };
		6EBD96B9207A600B0037D253 /* ATTMaximumTransmissionUnit.swift in Sources */ = {isa = PBXBuildFile; fileRef = 6EBD96B8207A600B0037D253 /* ATTMaximumTransmissionUnit.swift */; };
		6EBD96BA207A600B0037D253 /* ATTMaximumTransmissionUnit.swift in Sources */ = {isa = PBXBuildFile; fileRef = 6EBD96B8207A600B0037D253 /* ATTMaximumTransmissionUnit.swift */; };
		6EBD96BB207A600B0037D253 /* ATTMaximumTransmissionUnit.swift in Sources */ = {isa = PBXBuildFile; fileRef = 6EBD96B8207A600B0037D253 /* ATTMaximumTransmissionUnit.swift */; };
		6EBD96BC207A600B0037D253 /* ATTMaximumTransmissionUnit.swift in Sources */ = {isa = PBXBuildFile; fileRef = 6EBD96B8207A600B0037D253 /* ATTMaximumTransmissionUnit.swift */; };
		6EBD96C2207ABEE00037D253 /* GATTTests.swift in Sources */ = {isa = PBXBuildFile; fileRef = 6EBD96BD207ABED60037D253 /* GATTTests.swift */; };
		6ECBCF0B206E683C00312117 /* L2CAPSocket.swift in Sources */ = {isa = PBXBuildFile; fileRef = 6ECBCF0A206E683C00312117 /* L2CAPSocket.swift */; };
		6ECBCF18206FBD0F00312117 /* HCICommandTimeout.swift in Sources */ = {isa = PBXBuildFile; fileRef = 6ECBCF17206FBD0F00312117 /* HCICommandTimeout.swift */; };
		6ECBCF19206FBD0F00312117 /* HCICommandTimeout.swift in Sources */ = {isa = PBXBuildFile; fileRef = 6ECBCF17206FBD0F00312117 /* HCICommandTimeout.swift */; };
		6ECBCF1A206FBD0F00312117 /* HCICommandTimeout.swift in Sources */ = {isa = PBXBuildFile; fileRef = 6ECBCF17206FBD0F00312117 /* HCICommandTimeout.swift */; };
		6ECBCF1B206FBD0F00312117 /* HCICommandTimeout.swift in Sources */ = {isa = PBXBuildFile; fileRef = 6ECBCF17206FBD0F00312117 /* HCICommandTimeout.swift */; };
		6ECBCF21206FC3A200312117 /* Array.swift in Sources */ = {isa = PBXBuildFile; fileRef = 6ECBCF20206FC3A200312117 /* Array.swift */; };
		6ECBCF22206FC3A200312117 /* Array.swift in Sources */ = {isa = PBXBuildFile; fileRef = 6ECBCF20206FC3A200312117 /* Array.swift */; };
		6ECBCF23206FC3A200312117 /* Array.swift in Sources */ = {isa = PBXBuildFile; fileRef = 6ECBCF20206FC3A200312117 /* Array.swift */; };
		6ECBCF24206FC3A200312117 /* Array.swift in Sources */ = {isa = PBXBuildFile; fileRef = 6ECBCF20206FC3A200312117 /* Array.swift */; };
		6EE84DBB1CAF5C7C00A40C4D /* Bluetooth.h in Headers */ = {isa = PBXBuildFile; fileRef = 6EE84DBA1CAF5C7C00A40C4D /* Bluetooth.h */; settings = {ATTRIBUTES = (Public, ); }; };
		6EE84DC21CAF5C7C00A40C4D /* Bluetooth.framework in Frameworks */ = {isa = PBXBuildFile; fileRef = 6EE84DB71CAF5C7C00A40C4D /* Bluetooth.framework */; };
		6EE84DD51CAF603000A40C4D /* BluetoothUUID.swift in Sources */ = {isa = PBXBuildFile; fileRef = 6EE84DD41CAF603000A40C4D /* BluetoothUUID.swift */; };
		6EE84DE11CAF7EE800A40C4D /* GATTAttributes.swift in Sources */ = {isa = PBXBuildFile; fileRef = 6EE84DE01CAF7EE800A40C4D /* GATTAttributes.swift */; };
		6EE84DE31CAF80AE00A40C4D /* Address.swift in Sources */ = {isa = PBXBuildFile; fileRef = 6EE84DE21CAF80AE00A40C4D /* Address.swift */; };
		6EE84DE61CAF828800A40C4D /* ProtocolServiceMultiplexer.swift in Sources */ = {isa = PBXBuildFile; fileRef = 6EE84DE41CAF828800A40C4D /* ProtocolServiceMultiplexer.swift */; };
		6EE84DE71CAF828800A40C4D /* ATT.swift in Sources */ = {isa = PBXBuildFile; fileRef = 6EE84DE51CAF828800A40C4D /* ATT.swift */; };
		6EE84DE91CAF85AE00A40C4D /* GATT.swift in Sources */ = {isa = PBXBuildFile; fileRef = 6EE84DE81CAF85AE00A40C4D /* GATT.swift */; };
		6EE84DED1CAF881B00A40C4D /* ATTProtocolDataUnit.swift in Sources */ = {isa = PBXBuildFile; fileRef = 6EE84DEC1CAF881B00A40C4D /* ATTProtocolDataUnit.swift */; };
		6EE84DF81CAF891E00A40C4D /* HCIEvent.swift in Sources */ = {isa = PBXBuildFile; fileRef = 6EE84DEE1CAF891E00A40C4D /* HCIEvent.swift */; };
		6EE84DF91CAF891E00A40C4D /* HCIGeneralEvent.swift in Sources */ = {isa = PBXBuildFile; fileRef = 6EE84DEF1CAF891E00A40C4D /* HCIGeneralEvent.swift */; };
		6EE84DFA1CAF891E00A40C4D /* HCIGeneralEventParameter.swift in Sources */ = {isa = PBXBuildFile; fileRef = 6EE84DF01CAF891E00A40C4D /* HCIGeneralEventParameter.swift */; };
		6EE84DFB1CAF891E00A40C4D /* LowEnergyEvent.swift in Sources */ = {isa = PBXBuildFile; fileRef = 6EE84DF11CAF891E00A40C4D /* LowEnergyEvent.swift */; };
		6EE84DFC1CAF891E00A40C4D /* LowEnergyEventParameter.swift in Sources */ = {isa = PBXBuildFile; fileRef = 6EE84DF21CAF891E00A40C4D /* LowEnergyEventParameter.swift */; };
		6EE84DFD1CAF891E00A40C4D /* HCICommand.swift in Sources */ = {isa = PBXBuildFile; fileRef = 6EE84DF31CAF891E00A40C4D /* HCICommand.swift */; };
		6EE84DFE1CAF891E00A40C4D /* LinkControlCommand.swift in Sources */ = {isa = PBXBuildFile; fileRef = 6EE84DF41CAF891E00A40C4D /* LinkControlCommand.swift */; };
		6EE84DFF1CAF891E00A40C4D /* LinkControlCommandParameter.swift in Sources */ = {isa = PBXBuildFile; fileRef = 6EE84DF51CAF891E00A40C4D /* LinkControlCommandParameter.swift */; };
		6EE84E001CAF891E00A40C4D /* LowEnergyCommand.swift in Sources */ = {isa = PBXBuildFile; fileRef = 6EE84DF61CAF891E00A40C4D /* LowEnergyCommand.swift */; };
		6EE84E011CAF891E00A40C4D /* LowEnergyCommandParameter.swift in Sources */ = {isa = PBXBuildFile; fileRef = 6EE84DF71CAF891E00A40C4D /* LowEnergyCommandParameter.swift */; };
		6EE84E061CAF8AD500A40C4D /* HCI.swift in Sources */ = {isa = PBXBuildFile; fileRef = 6EE84E051CAF8AD500A40C4D /* HCI.swift */; };
		6EE910251FDE5841007AD3EA /* UInt128.swift in Sources */ = {isa = PBXBuildFile; fileRef = 6EE910241FDE5841007AD3EA /* UInt128.swift */; };
		6EE910261FDE5841007AD3EA /* UInt128.swift in Sources */ = {isa = PBXBuildFile; fileRef = 6EE910241FDE5841007AD3EA /* UInt128.swift */; };
		6EE910271FDE5841007AD3EA /* UInt128.swift in Sources */ = {isa = PBXBuildFile; fileRef = 6EE910241FDE5841007AD3EA /* UInt128.swift */; };
		6EE910281FDE585B007AD3EA /* HCIVersion.swift in Sources */ = {isa = PBXBuildFile; fileRef = 6E2809881FCF499100B2D68E /* HCIVersion.swift */; };
		6EE910291FDE585C007AD3EA /* HCIVersion.swift in Sources */ = {isa = PBXBuildFile; fileRef = 6E2809881FCF499100B2D68E /* HCIVersion.swift */; };
		6EEADB24208E5DC000CFD908 /* UInt512.swift in Sources */ = {isa = PBXBuildFile; fileRef = 512F4B4B208A567A00576F34 /* UInt512.swift */; };
		6EEADB25208E5DC100CFD908 /* UInt512.swift in Sources */ = {isa = PBXBuildFile; fileRef = 512F4B4B208A567A00576F34 /* UInt512.swift */; };
		6EEADB26208E5DC100CFD908 /* UInt512.swift in Sources */ = {isa = PBXBuildFile; fileRef = 512F4B4B208A567A00576F34 /* UInt512.swift */; };
		6EED642A207413F30077CECE /* LowEnergyState.swift in Sources */ = {isa = PBXBuildFile; fileRef = 6EED6429207413F30077CECE /* LowEnergyState.swift */; };
		6EED642B207413F30077CECE /* LowEnergyState.swift in Sources */ = {isa = PBXBuildFile; fileRef = 6EED6429207413F30077CECE /* LowEnergyState.swift */; };
		6EED642C207413F30077CECE /* LowEnergyState.swift in Sources */ = {isa = PBXBuildFile; fileRef = 6EED6429207413F30077CECE /* LowEnergyState.swift */; };
		6EED642D207413F30077CECE /* LowEnergyState.swift in Sources */ = {isa = PBXBuildFile; fileRef = 6EED6429207413F30077CECE /* LowEnergyState.swift */; };
		6EF45FA41CC6D04D001F7A39 /* HCIEvent.swift in Sources */ = {isa = PBXBuildFile; fileRef = 6EE84DEE1CAF891E00A40C4D /* HCIEvent.swift */; };
		6EF45FA51CC6D04D001F7A39 /* HCI.swift in Sources */ = {isa = PBXBuildFile; fileRef = 6EE84E051CAF8AD500A40C4D /* HCI.swift */; };
		6EF45FA61CC6D04D001F7A39 /* LinkControlCommandParameter.swift in Sources */ = {isa = PBXBuildFile; fileRef = 6EE84DF51CAF891E00A40C4D /* LinkControlCommandParameter.swift */; };
		6EF45FA71CC6D04D001F7A39 /* LowEnergyCommand.swift in Sources */ = {isa = PBXBuildFile; fileRef = 6EE84DF61CAF891E00A40C4D /* LowEnergyCommand.swift */; };
		6EF45FA81CC6D04D001F7A39 /* HCICommand.swift in Sources */ = {isa = PBXBuildFile; fileRef = 6EE84DF31CAF891E00A40C4D /* HCICommand.swift */; };
		6EF45FA91CC6D04D001F7A39 /* ATTProtocolDataUnit.swift in Sources */ = {isa = PBXBuildFile; fileRef = 6EE84DEC1CAF881B00A40C4D /* ATTProtocolDataUnit.swift */; };
		6EF45FAA1CC6D04D001F7A39 /* ProtocolServiceMultiplexer.swift in Sources */ = {isa = PBXBuildFile; fileRef = 6EE84DE41CAF828800A40C4D /* ProtocolServiceMultiplexer.swift */; };
		6EF45FAB1CC6D04D001F7A39 /* GATT.swift in Sources */ = {isa = PBXBuildFile; fileRef = 6EE84DE81CAF85AE00A40C4D /* GATT.swift */; };
		6EF45FAC1CC6D04D001F7A39 /* LinkControlCommand.swift in Sources */ = {isa = PBXBuildFile; fileRef = 6EE84DF41CAF891E00A40C4D /* LinkControlCommand.swift */; };
		6EF45FAD1CC6D04D001F7A39 /* LowEnergyEvent.swift in Sources */ = {isa = PBXBuildFile; fileRef = 6EE84DF11CAF891E00A40C4D /* LowEnergyEvent.swift */; };
		6EF45FAE1CC6D04D001F7A39 /* Address.swift in Sources */ = {isa = PBXBuildFile; fileRef = 6EE84DE21CAF80AE00A40C4D /* Address.swift */; };
		6EF45FAF1CC6D04D001F7A39 /* HCIGeneralEventParameter.swift in Sources */ = {isa = PBXBuildFile; fileRef = 6EE84DF01CAF891E00A40C4D /* HCIGeneralEventParameter.swift */; };
		6EF45FB01CC6D04D001F7A39 /* GATTAttributes.swift in Sources */ = {isa = PBXBuildFile; fileRef = 6EE84DE01CAF7EE800A40C4D /* GATTAttributes.swift */; };
		6EF45FB11CC6D04D001F7A39 /* ATT.swift in Sources */ = {isa = PBXBuildFile; fileRef = 6EE84DE51CAF828800A40C4D /* ATT.swift */; };
		6EF45FB21CC6D04D001F7A39 /* LowEnergyCommandParameter.swift in Sources */ = {isa = PBXBuildFile; fileRef = 6EE84DF71CAF891E00A40C4D /* LowEnergyCommandParameter.swift */; };
		6EF45FB31CC6D04D001F7A39 /* HCIGeneralEvent.swift in Sources */ = {isa = PBXBuildFile; fileRef = 6EE84DEF1CAF891E00A40C4D /* HCIGeneralEvent.swift */; };
		6EF45FB41CC6D04D001F7A39 /* BluetoothUUID.swift in Sources */ = {isa = PBXBuildFile; fileRef = 6EE84DD41CAF603000A40C4D /* BluetoothUUID.swift */; };
		6EF45FB51CC6D04D001F7A39 /* LowEnergyEventParameter.swift in Sources */ = {isa = PBXBuildFile; fileRef = 6EE84DF21CAF891E00A40C4D /* LowEnergyEventParameter.swift */; };
		6EF45FB81CC6D04D001F7A39 /* Bluetooth.h in Headers */ = {isa = PBXBuildFile; fileRef = 6EE84DBA1CAF5C7C00A40C4D /* Bluetooth.h */; settings = {ATTRIBUTES = (Public, ); }; };
/* End PBXBuildFile section */

/* Begin PBXContainerItemProxy section */
		6EE84DC31CAF5C7C00A40C4D /* PBXContainerItemProxy */ = {
			isa = PBXContainerItemProxy;
			containerPortal = 6EE84DAE1CAF5C7C00A40C4D /* Project object */;
			proxyType = 1;
			remoteGlobalIDString = 6EE84DB61CAF5C7C00A40C4D;
			remoteInfo = Bluetooth;
		};
/* End PBXContainerItemProxy section */

/* Begin PBXCopyFilesBuildPhase section */
		6EA91C1C1D38A766007CAE0A /* Copy Frameworks */ = {
			isa = PBXCopyFilesBuildPhase;
			buildActionMask = 2147483647;
			dstPath = "";
			dstSubfolderSpec = 10;
			files = (
			);
			name = "Copy Frameworks";
			runOnlyForDeploymentPostprocessing = 0;
		};
/* End PBXCopyFilesBuildPhase section */

/* Begin PBXFileReference section */
		3518290820D221710009F82D /* GATTSupportedNewAlertCategory.swift */ = {isa = PBXFileReference; lastKnownFileType = sourcecode.swift; path = GATTSupportedNewAlertCategory.swift; sourceTree = "<group>"; };
		3518290D20D221A70009F82D /* GATTAlertCategoryBitMask.swift */ = {isa = PBXFileReference; lastKnownFileType = sourcecode.swift; path = GATTAlertCategoryBitMask.swift; sourceTree = "<group>"; };
		3518291220D221E30009F82D /* GATTAlertCategory.swift */ = {isa = PBXFileReference; lastKnownFileType = sourcecode.swift; path = GATTAlertCategory.swift; sourceTree = "<group>"; };
		3518291720D222230009F82D /* GATTNewAlert.swift */ = {isa = PBXFileReference; lastKnownFileType = sourcecode.swift; path = GATTNewAlert.swift; sourceTree = "<group>"; };
		3518291C20D222440009F82D /* GATTSupportedUnreadAlertCategory.swift */ = {isa = PBXFileReference; lastKnownFileType = sourcecode.swift; path = GATTSupportedUnreadAlertCategory.swift; sourceTree = "<group>"; };
		3518292120D222A30009F82D /* GATTUnreadAlertStatus.swift */ = {isa = PBXFileReference; lastKnownFileType = sourcecode.swift; path = GATTUnreadAlertStatus.swift; sourceTree = "<group>"; };
		3518292620D222CF0009F82D /* GATTAlertNotificationControlPoint.swift */ = {isa = PBXFileReference; lastKnownFileType = sourcecode.swift; path = GATTAlertNotificationControlPoint.swift; sourceTree = "<group>"; };
		3518292B20D222EF0009F82D /* GATTBloodPressureFeature.swift */ = {isa = PBXFileReference; lastKnownFileType = sourcecode.swift; path = GATTBloodPressureFeature.swift; sourceTree = "<group>"; };
		3518293020D2231D0009F82D /* GATTBloodPressureManagement.swift */ = {isa = PBXFileReference; lastKnownFileType = sourcecode.swift; path = GATTBloodPressureManagement.swift; sourceTree = "<group>"; };
		3518293520D2233D0009F82D /* GATTAerobicHeartRateLowerLimit.swift */ = {isa = PBXFileReference; lastKnownFileType = sourcecode.swift; path = GATTAerobicHeartRateLowerLimit.swift; sourceTree = "<group>"; };
		3518293A20D2235F0009F82D /* GATTAerobicHeartRateUpperLimit.swift */ = {isa = PBXFileReference; lastKnownFileType = sourcecode.swift; path = GATTAerobicHeartRateUpperLimit.swift; sourceTree = "<group>"; };
		3518293F20D223810009F82D /* GATTAge.swift */ = {isa = PBXFileReference; lastKnownFileType = sourcecode.swift; path = GATTAge.swift; sourceTree = "<group>"; };
		3518294420D2239B0009F82D /* GATTAlertLevel.swift */ = {isa = PBXFileReference; lastKnownFileType = sourcecode.swift; path = GATTAlertLevel.swift; sourceTree = "<group>"; };
		3518294920D223C30009F82D /* GATTAerobicThreshold.swift */ = {isa = PBXFileReference; lastKnownFileType = sourcecode.swift; path = GATTAerobicThreshold.swift; sourceTree = "<group>"; };
		3518294E20D223DD0009F82D /* GATTAnalog.swift */ = {isa = PBXFileReference; lastKnownFileType = sourcecode.swift; path = GATTAnalog.swift; sourceTree = "<group>"; };
		3531BBD920CD013700EBB028 /* GAPData.swift */ = {isa = PBXFileReference; fileEncoding = 4; lastKnownFileType = sourcecode.swift; path = GAPData.swift; sourceTree = "<group>"; };
		3531BF4A20CEEF8400F31BC3 /* UnitIdentifierTests.swift */ = {isa = PBXFileReference; lastKnownFileType = sourcecode.swift; path = UnitIdentifierTests.swift; sourceTree = "<group>"; };
		3571E28F20C894BA0017ACD2 /* Unit.swift */ = {isa = PBXFileReference; lastKnownFileType = sourcecode.swift; path = Unit.swift; sourceTree = "<group>"; };
		3580287820C8308E0096227B /* UnitIdentifier.swift */ = {isa = PBXFileReference; lastKnownFileType = sourcecode.swift; path = UnitIdentifier.swift; sourceTree = "<group>"; };
		3580287D20C832870096227B /* UnitIdentifierExtension.swift */ = {isa = PBXFileReference; lastKnownFileType = sourcecode.swift; path = UnitIdentifierExtension.swift; sourceTree = "<group>"; };
		35B7CADC20C5E72100F797AE /* GATTProfile.swift */ = {isa = PBXFileReference; lastKnownFileType = sourcecode.swift; path = GATTProfile.swift; sourceTree = "<group>"; };
		511A657A2075B61400538116 /* LowEnergyResolvingList.swift */ = {isa = PBXFileReference; lastKnownFileType = sourcecode.swift; path = LowEnergyResolvingList.swift; sourceTree = "<group>"; };
		512F4B46208A562E00576F34 /* UInt256.swift */ = {isa = PBXFileReference; lastKnownFileType = sourcecode.swift; path = UInt256.swift; sourceTree = "<group>"; };
		512F4B4B208A567A00576F34 /* UInt512.swift */ = {isa = PBXFileReference; lastKnownFileType = sourcecode.swift; path = UInt512.swift; sourceTree = "<group>"; };
		512F4B4D208B338500576F34 /* UInt256Tests.swift */ = {isa = PBXFileReference; lastKnownFileType = sourcecode.swift; path = UInt256Tests.swift; sourceTree = "<group>"; };
		512F4B4F208B339600576F34 /* UInt512Tests.swift */ = {isa = PBXFileReference; lastKnownFileType = sourcecode.swift; path = UInt512Tests.swift; sourceTree = "<group>"; };
		5138F5D820786E5700EC4C50 /* LowEnergyPhyCommands.swift */ = {isa = PBXFileReference; lastKnownFileType = sourcecode.swift; path = LowEnergyPhyCommands.swift; sourceTree = "<group>"; };
		51F08806206EE47000B7609C /* LowEnergyEncryption.swift */ = {isa = PBXFileReference; fileEncoding = 4; lastKnownFileType = sourcecode.swift; path = LowEnergyEncryption.swift; sourceTree = "<group>"; };
		51F0880A2073CD3500B7609C /* LowEnergyLongTermKeyRequest.swift */ = {isa = PBXFileReference; lastKnownFileType = sourcecode.swift; path = LowEnergyLongTermKeyRequest.swift; sourceTree = "<group>"; };
		51F0880C20740C9600B7609C /* LowEnergyTestCommands.swift */ = {isa = PBXFileReference; lastKnownFileType = sourcecode.swift; path = LowEnergyTestCommands.swift; sourceTree = "<group>"; };
		6E0245D720683DBD007FB15E /* HCIPacketHeader.swift */ = {isa = PBXFileReference; lastKnownFileType = sourcecode.swift; path = HCIPacketHeader.swift; sourceTree = "<group>"; };
		6E124BBC207E2EFC0060E2E9 /* InformationalCommandParameter.swift */ = {isa = PBXFileReference; lastKnownFileType = sourcecode.swift; path = InformationalCommandParameter.swift; sourceTree = "<group>"; };
		6E124BC1207E329C0060E2E9 /* InformationalParameters.swift */ = {isa = PBXFileReference; lastKnownFileType = sourcecode.swift; path = InformationalParameters.swift; sourceTree = "<group>"; };
		6E124BC6207E553E0060E2E9 /* RSSI.swift */ = {isa = PBXFileReference; lastKnownFileType = sourcecode.swift; path = RSSI.swift; sourceTree = "<group>"; };
		6E14247F206CFFC500BF72BC /* HostController.swift */ = {isa = PBXFileReference; lastKnownFileType = sourcecode.swift; path = HostController.swift; sourceTree = "<group>"; };
		6E1A0C4C208006370095C29E /* DefinedUUIDTests.swift */ = {isa = PBXFileReference; fileEncoding = 4; lastKnownFileType = sourcecode.swift; path = DefinedUUIDTests.swift; sourceTree = "<group>"; };
		6E1F936620C213B60030367F /* ClassOfDevice.swift */ = {isa = PBXFileReference; lastKnownFileType = sourcecode.swift; path = ClassOfDevice.swift; sourceTree = "<group>"; };
		6E1F936B20C2183E0030367F /* GAPAppearance.swift */ = {isa = PBXFileReference; lastKnownFileType = sourcecode.swift; path = GAPAppearance.swift; sourceTree = "<group>"; };
		6E1F937020C228B70030367F /* DarwinTests.swift */ = {isa = PBXFileReference; lastKnownFileType = sourcecode.swift; path = DarwinTests.swift; sourceTree = "<group>"; };
		6E1F937620C241830030367F /* AdvertisingInterval.swift */ = {isa = PBXFileReference; lastKnownFileType = sourcecode.swift; path = AdvertisingInterval.swift; sourceTree = "<group>"; };
		6E2809881FCF499100B2D68E /* HCIVersion.swift */ = {isa = PBXFileReference; fileEncoding = 4; lastKnownFileType = sourcecode.swift; path = HCIVersion.swift; sourceTree = "<group>"; };
		6E30AE2D20BEFEEC0072D101 /* Data.swift */ = {isa = PBXFileReference; lastKnownFileType = sourcecode.swift; path = Data.swift; sourceTree = "<group>"; };
		6E30AE3220BF182A0072D101 /* GATTDescriptorTests.swift */ = {isa = PBXFileReference; lastKnownFileType = sourcecode.swift; path = GATTDescriptorTests.swift; sourceTree = "<group>"; };
		6E32290F1FCDC47F0035605D /* HCIError.swift */ = {isa = PBXFileReference; fileEncoding = 4; lastKnownFileType = sourcecode.swift; path = HCIError.swift; sourceTree = "<group>"; };
		6E3229131FCDD40C0035605D /* CompanyIdentifier.swift */ = {isa = PBXFileReference; fileEncoding = 4; lastKnownFileType = sourcecode.swift; path = CompanyIdentifier.swift; sourceTree = "<group>"; };
		6E3229191FCE45480035605D /* AdvertisingChannelHeader.swift */ = {isa = PBXFileReference; fileEncoding = 4; lastKnownFileType = sourcecode.swift; path = AdvertisingChannelHeader.swift; sourceTree = "<group>"; };
		6E32291B1FCE4C4F0035605D /* LowEnergyAddressType.swift */ = {isa = PBXFileReference; fileEncoding = 4; lastKnownFileType = sourcecode.swift; path = LowEnergyAddressType.swift; sourceTree = "<group>"; };
		6E35CB24207FFB030039619C /* DefinedUUIDExtension.swift */ = {isa = PBXFileReference; lastKnownFileType = sourcecode.swift; path = DefinedUUIDExtension.swift; sourceTree = "<group>"; };
		6E443A062085CF12005F4D5F /* GATTDatabaseTests.swift */ = {isa = PBXFileReference; fileEncoding = 4; lastKnownFileType = sourcecode.swift; path = GATTDatabaseTests.swift; sourceTree = "<group>"; };
		6E443A082085D0EA005F4D5F /* TestProfile.swift */ = {isa = PBXFileReference; fileEncoding = 4; lastKnownFileType = sourcecode.swift; path = TestProfile.swift; sourceTree = "<group>"; };
		6E443A2C2085D4E2005F4D5F /* GATTDescriptor.swift */ = {isa = PBXFileReference; fileEncoding = 4; lastKnownFileType = sourcecode.swift; path = GATTDescriptor.swift; sourceTree = "<group>"; };
		6E443A2E2085D606005F4D5F /* Bool.swift */ = {isa = PBXFileReference; fileEncoding = 4; lastKnownFileType = sourcecode.swift; path = Bool.swift; sourceTree = "<group>"; };
		6E49B26520532D45002EA5DC /* Bluetooth.framework */ = {isa = PBXFileReference; explicitFileType = wrapper.framework; includeInIndex = 0; path = Bluetooth.framework; sourceTree = BUILT_PRODUCTS_DIR; };
		6E5808BD207D5B2E008F98BB /* LowEnergyFeaturesCommands.swift */ = {isa = PBXFileReference; lastKnownFileType = sourcecode.swift; path = LowEnergyFeaturesCommands.swift; sourceTree = "<group>"; };
		6E60A2BE2068928400E42351 /* BluetoothHostController.swift */ = {isa = PBXFileReference; lastKnownFileType = sourcecode.swift; path = BluetoothHostController.swift; sourceTree = "<group>"; };
		6E60A2E12069564A00E42351 /* GATTDatabase.swift */ = {isa = PBXFileReference; fileEncoding = 4; lastKnownFileType = sourcecode.swift; path = GATTDatabase.swift; sourceTree = "<group>"; };
		6E60A2E62069582500E42351 /* LowEnergyAdvertising.swift */ = {isa = PBXFileReference; fileEncoding = 4; lastKnownFileType = sourcecode.swift; path = LowEnergyAdvertising.swift; sourceTree = "<group>"; };
		6E60A2EB20695AE000E42351 /* POSIXError.swift */ = {isa = PBXFileReference; fileEncoding = 4; lastKnownFileType = sourcecode.swift; path = POSIXError.swift; sourceTree = "<group>"; };
		6E60A2F020695B2700E42351 /* LowEnergyScan.swift */ = {isa = PBXFileReference; fileEncoding = 4; lastKnownFileType = sourcecode.swift; path = LowEnergyScan.swift; sourceTree = "<group>"; };
		6E60A2F520695B6500E42351 /* LowEnergyConnection.swift */ = {isa = PBXFileReference; fileEncoding = 4; lastKnownFileType = sourcecode.swift; path = LowEnergyConnection.swift; sourceTree = "<group>"; };
		6E60A2FA20695BC300E42351 /* LowEnergyWhiteList.swift */ = {isa = PBXFileReference; fileEncoding = 4; lastKnownFileType = sourcecode.swift; path = LowEnergyWhiteList.swift; sourceTree = "<group>"; };
		6E60A2FF20695CC500E42351 /* GATTClient.swift */ = {isa = PBXFileReference; fileEncoding = 4; lastKnownFileType = sourcecode.swift; path = GATTClient.swift; sourceTree = "<group>"; };
		6E60A30020695CC600E42351 /* GATTServer.swift */ = {isa = PBXFileReference; fileEncoding = 4; lastKnownFileType = sourcecode.swift; path = GATTServer.swift; sourceTree = "<group>"; };
		6E60A30920695FFA00E42351 /* ATTConnection.swift */ = {isa = PBXFileReference; fileEncoding = 4; lastKnownFileType = sourcecode.swift; path = ATTConnection.swift; sourceTree = "<group>"; };
		6E60A30E2069603700E42351 /* L2CAPSocket.swift */ = {isa = PBXFileReference; lastKnownFileType = sourcecode.swift; path = L2CAPSocket.swift; sourceTree = "<group>"; };
		6E60A3132069646100E42351 /* SecurityLevel.swift */ = {isa = PBXFileReference; fileEncoding = 4; lastKnownFileType = sourcecode.swift; path = SecurityLevel.swift; sourceTree = "<group>"; };
		6E60A31820696D3E00E42351 /* HostControllerLocalName.swift */ = {isa = PBXFileReference; lastKnownFileType = sourcecode.swift; path = HostControllerLocalName.swift; sourceTree = "<group>"; };
		6E60A31F206979CF00E42351 /* iBeacon.swift */ = {isa = PBXFileReference; lastKnownFileType = sourcecode.swift; path = iBeacon.swift; sourceTree = "<group>"; };
		6E65DF802075135E005BD2A0 /* BluetoothUUIDTests.swift */ = {isa = PBXFileReference; lastKnownFileType = sourcecode.swift; path = BluetoothUUIDTests.swift; sourceTree = "<group>"; };
		6E65DF82207552E4005BD2A0 /* UInt128Tests.swift */ = {isa = PBXFileReference; lastKnownFileType = sourcecode.swift; path = UInt128Tests.swift; sourceTree = "<group>"; };
		6E65DF84207552EE005BD2A0 /* AddressTests.swift */ = {isa = PBXFileReference; lastKnownFileType = sourcecode.swift; path = AddressTests.swift; sourceTree = "<group>"; };
		6E65DF8B20755CCD005BD2A0 /* ByteSwap.swift */ = {isa = PBXFileReference; lastKnownFileType = sourcecode.swift; path = ByteSwap.swift; sourceTree = "<group>"; };
		6E65DF902075CD9F005BD2A0 /* UUIDTests.swift */ = {isa = PBXFileReference; lastKnownFileType = sourcecode.swift; path = UUIDTests.swift; sourceTree = "<group>"; };
		6E65DF922075D29C005BD2A0 /* iBeaconTests.swift */ = {isa = PBXFileReference; lastKnownFileType = sourcecode.swift; path = iBeaconTests.swift; sourceTree = "<group>"; };
		6E65DF942075D568005BD2A0 /* XCTest.swift */ = {isa = PBXFileReference; lastKnownFileType = sourcecode.swift; path = XCTest.swift; sourceTree = "<group>"; };
		6E6AAD6F20D2161B00DDE1CA /* GATTBatteryLevel.swift */ = {isa = PBXFileReference; lastKnownFileType = sourcecode.swift; path = GATTBatteryLevel.swift; sourceTree = "<group>"; };
		6E6AAD7420D2164600DDE1CA /* GATTDateTime.swift */ = {isa = PBXFileReference; lastKnownFileType = sourcecode.swift; path = GATTDateTime.swift; sourceTree = "<group>"; };
		6E6AAD7B20D2174600DDE1CA /* GATTAlertNotificationService.swift */ = {isa = PBXFileReference; lastKnownFileType = sourcecode.swift; path = GATTAlertNotificationService.swift; sourceTree = "<group>"; };
		6E6AAD8020D2178000DDE1CA /* GATTBatteryService.swift */ = {isa = PBXFileReference; lastKnownFileType = sourcecode.swift; path = GATTBatteryService.swift; sourceTree = "<group>"; };
		6E6AAD8520D2179F00DDE1CA /* GATTBloodPressureService.swift */ = {isa = PBXFileReference; lastKnownFileType = sourcecode.swift; path = GATTBloodPressureService.swift; sourceTree = "<group>"; };
		6E6AAD8A20D2186C00DDE1CA /* GATTClientCharacteristicConfiguration.swift */ = {isa = PBXFileReference; lastKnownFileType = sourcecode.swift; path = GATTClientCharacteristicConfiguration.swift; sourceTree = "<group>"; };
		6E6AAD9020D2199600DDE1CA /* GAPFlags.swift */ = {isa = PBXFileReference; lastKnownFileType = sourcecode.swift; path = GAPFlags.swift; sourceTree = "<group>"; };
		6E6AAD9520D219DA00DDE1CA /* GAPIncompleteListOf16BitServiceClassUUIDs.swift */ = {isa = PBXFileReference; lastKnownFileType = sourcecode.swift; path = GAPIncompleteListOf16BitServiceClassUUIDs.swift; sourceTree = "<group>"; };
		6E6AAD9A20D21A1900DDE1CA /* GAPCompleteListOf16BitServiceClassUUIDs.swift */ = {isa = PBXFileReference; lastKnownFileType = sourcecode.swift; path = GAPCompleteListOf16BitServiceClassUUIDs.swift; sourceTree = "<group>"; };
		6E6AADA020D21C2700DDE1CA /* ATTErrorResponse.swift */ = {isa = PBXFileReference; lastKnownFileType = sourcecode.swift; path = ATTErrorResponse.swift; sourceTree = "<group>"; };
		6E6AADA520D21CF900DDE1CA /* ATTMaximumTransmissionUnitRequest.swift */ = {isa = PBXFileReference; lastKnownFileType = sourcecode.swift; path = ATTMaximumTransmissionUnitRequest.swift; sourceTree = "<group>"; };
		6E6AADAA20D21DD100DDE1CA /* ATTMaximumTransmissionUnitResponse.swift */ = {isa = PBXFileReference; lastKnownFileType = sourcecode.swift; path = ATTMaximumTransmissionUnitResponse.swift; sourceTree = "<group>"; };
		6E6AADAF20D21FD800DDE1CA /* HCILESetEventMask.swift */ = {isa = PBXFileReference; lastKnownFileType = sourcecode.swift; path = HCILESetEventMask.swift; sourceTree = "<group>"; };
		6E6AADB420D223AC00DDE1CA /* HCILESetRandomAddress.swift */ = {isa = PBXFileReference; lastKnownFileType = sourcecode.swift; path = HCILESetRandomAddress.swift; sourceTree = "<group>"; };
		6E6AADB920D2249F00DDE1CA /* HCILEReadChannelMap.swift */ = {isa = PBXFileReference; lastKnownFileType = sourcecode.swift; path = HCILEReadChannelMap.swift; sourceTree = "<group>"; };
		6E6AD9891FCE8E4F007F0250 /* LinuxMain.swift */ = {isa = PBXFileReference; fileEncoding = 4; lastKnownFileType = sourcecode.swift; path = LinuxMain.swift; sourceTree = "<group>"; };
		6E6AD98B1FCE8E4F007F0250 /* BluetoothTests.swift */ = {isa = PBXFileReference; fileEncoding = 4; lastKnownFileType = sourcecode.swift; path = BluetoothTests.swift; sourceTree = "<group>"; };
		6E704C761E95C32D00484A22 /* BitMaskOption.swift */ = {isa = PBXFileReference; fileEncoding = 4; lastKnownFileType = sourcecode.swift; path = BitMaskOption.swift; sourceTree = "<group>"; };
		6E704C7A1E95C34D00484A22 /* ByteValue.swift */ = {isa = PBXFileReference; fileEncoding = 4; lastKnownFileType = sourcecode.swift; path = ByteValue.swift; sourceTree = "<group>"; };
		6E704C821E95C41C00484A22 /* Integer.swift */ = {isa = PBXFileReference; fileEncoding = 4; lastKnownFileType = sourcecode.swift; path = Integer.swift; sourceTree = "<group>"; };
		6E704C831E95C41C00484A22 /* Range.swift */ = {isa = PBXFileReference; fileEncoding = 4; lastKnownFileType = sourcecode.swift; path = Range.swift; sourceTree = "<group>"; };
		6E704C8E1E95C45800484A22 /* Hexadecimal.swift */ = {isa = PBXFileReference; fileEncoding = 4; lastKnownFileType = sourcecode.swift; path = Hexadecimal.swift; sourceTree = "<group>"; };
		6E704C971E95C6A500484A22 /* UUID.swift */ = {isa = PBXFileReference; fileEncoding = 4; lastKnownFileType = sourcecode.swift; path = UUID.swift; sourceTree = "<group>"; };
		6E738B55206D920C00CEB343 /* LowEnergyFeature.swift */ = {isa = PBXFileReference; lastKnownFileType = sourcecode.swift; path = LowEnergyFeature.swift; sourceTree = "<group>"; };
		6E740C3A20657ED3006589F6 /* LinkPolicyCommand.swift */ = {isa = PBXFileReference; lastKnownFileType = sourcecode.swift; path = LinkPolicyCommand.swift; sourceTree = "<group>"; };
		6E740C3C20657EEB006589F6 /* HostControllerBasebandCommand.swift */ = {isa = PBXFileReference; lastKnownFileType = sourcecode.swift; path = HostControllerBasebandCommand.swift; sourceTree = "<group>"; };
		6E740C4420657F25006589F6 /* InformationalCommand.swift */ = {isa = PBXFileReference; lastKnownFileType = sourcecode.swift; path = InformationalCommand.swift; sourceTree = "<group>"; };
		6E740C4920657F35006589F6 /* StatusParametersCommand.swift */ = {isa = PBXFileReference; lastKnownFileType = sourcecode.swift; path = StatusParametersCommand.swift; sourceTree = "<group>"; };
		6E740C4E20657F46006589F6 /* TestingCommand.swift */ = {isa = PBXFileReference; lastKnownFileType = sourcecode.swift; path = TestingCommand.swift; sourceTree = "<group>"; };
		6E740C5320657F6A006589F6 /* VendorCommand.swift */ = {isa = PBXFileReference; lastKnownFileType = sourcecode.swift; path = VendorCommand.swift; sourceTree = "<group>"; };
		6E740C5820658006006589F6 /* LinkPolicyCommandParameter.swift */ = {isa = PBXFileReference; lastKnownFileType = sourcecode.swift; path = LinkPolicyCommandParameter.swift; sourceTree = "<group>"; };
		6E740C5D206586D3006589F6 /* HCITests.swift */ = {isa = PBXFileReference; fileEncoding = 4; lastKnownFileType = sourcecode.swift; path = HCITests.swift; sourceTree = "<group>"; };
		6E740C5E206586D3006589F6 /* AttributeProtocolTests.swift */ = {isa = PBXFileReference; fileEncoding = 4; lastKnownFileType = sourcecode.swift; path = AttributeProtocolTests.swift; sourceTree = "<group>"; };
		6E740C692065A2D1006589F6 /* HostControllerBasebandCommandParameter.swift */ = {isa = PBXFileReference; lastKnownFileType = sourcecode.swift; path = HostControllerBasebandCommandParameter.swift; sourceTree = "<group>"; };
		6E781B0920CE534300786867 /* SFloat.swift */ = {isa = PBXFileReference; lastKnownFileType = sourcecode.swift; path = SFloat.swift; sourceTree = "<group>"; };
		6E7F4A4020928E2B00E877F1 /* GAPTests.swift */ = {isa = PBXFileReference; lastKnownFileType = sourcecode.swift; path = GAPTests.swift; sourceTree = "<group>"; };
		6E9578C02092698400BAA133 /* LowEnergyAdvertisingData.swift */ = {isa = PBXFileReference; lastKnownFileType = sourcecode.swift; path = LowEnergyAdvertisingData.swift; sourceTree = "<group>"; };
		6E97026420CE234C008AA9C6 /* GATTCharacteristic.swift */ = {isa = PBXFileReference; fileEncoding = 4; lastKnownFileType = sourcecode.swift; path = GATTCharacteristic.swift; sourceTree = "<group>"; };
		6E97026620CE236D008AA9C6 /* GATTService.swift */ = {isa = PBXFileReference; fileEncoding = 4; lastKnownFileType = sourcecode.swift; path = GATTService.swift; sourceTree = "<group>"; };
		6E97026820CE25BD008AA9C6 /* GATTCharacteristicTests.swift */ = {isa = PBXFileReference; fileEncoding = 4; lastKnownFileType = sourcecode.swift; path = GATTCharacteristicTests.swift; sourceTree = "<group>"; };
		6E98ACBC207F89F600DBFE85 /* ATTError.swift */ = {isa = PBXFileReference; lastKnownFileType = sourcecode.swift; path = ATTError.swift; sourceTree = "<group>"; };
		6E9E4E82206DB68600D489E9 /* LowEnergyChannelMap.swift */ = {isa = PBXFileReference; fileEncoding = 4; lastKnownFileType = sourcecode.swift; path = LowEnergyChannelMap.swift; sourceTree = "<group>"; };
		6EAD976E20BF796200673DB7 /* DefinedCompanies.swift */ = {isa = PBXFileReference; lastKnownFileType = sourcecode.swift; path = DefinedCompanies.swift; sourceTree = "<group>"; };
		6EB2EA1D1CD5A8A7000CF975 /* Bluetooth.framework */ = {isa = PBXFileReference; explicitFileType = wrapper.framework; includeInIndex = 0; path = Bluetooth.framework; sourceTree = BUILT_PRODUCTS_DIR; };
		6EB45EEF2001398100AE5A42 /* DefinedUUID.swift */ = {isa = PBXFileReference; fileEncoding = 4; lastKnownFileType = sourcecode.swift; path = DefinedUUID.swift; sourceTree = "<group>"; };
		6EB98F1920BF803E00FCE78E /* CompanyIdentifierExtension.swift */ = {isa = PBXFileReference; fileEncoding = 4; lastKnownFileType = sourcecode.swift; path = CompanyIdentifierExtension.swift; sourceTree = "<group>"; };
		6EB98F1E20BF80DC00FCE78E /* CompanyIdentifierTests.swift */ = {isa = PBXFileReference; fileEncoding = 4; lastKnownFileType = sourcecode.swift; path = CompanyIdentifierTests.swift; sourceTree = "<group>"; };
		6EBD96B8207A600B0037D253 /* ATTMaximumTransmissionUnit.swift */ = {isa = PBXFileReference; lastKnownFileType = sourcecode.swift; path = ATTMaximumTransmissionUnit.swift; sourceTree = "<group>"; };
		6EBD96BD207ABED60037D253 /* GATTTests.swift */ = {isa = PBXFileReference; fileEncoding = 4; lastKnownFileType = sourcecode.swift; path = GATTTests.swift; sourceTree = "<group>"; };
		6ECBCF0A206E683C00312117 /* L2CAPSocket.swift */ = {isa = PBXFileReference; lastKnownFileType = sourcecode.swift; path = L2CAPSocket.swift; sourceTree = "<group>"; };
		6ECBCF17206FBD0F00312117 /* HCICommandTimeout.swift */ = {isa = PBXFileReference; lastKnownFileType = sourcecode.swift; path = HCICommandTimeout.swift; sourceTree = "<group>"; };
		6ECBCF20206FC3A200312117 /* Array.swift */ = {isa = PBXFileReference; lastKnownFileType = sourcecode.swift; path = Array.swift; sourceTree = "<group>"; };
		6EE84DB71CAF5C7C00A40C4D /* Bluetooth.framework */ = {isa = PBXFileReference; explicitFileType = wrapper.framework; includeInIndex = 0; path = Bluetooth.framework; sourceTree = BUILT_PRODUCTS_DIR; };
		6EE84DBA1CAF5C7C00A40C4D /* Bluetooth.h */ = {isa = PBXFileReference; lastKnownFileType = sourcecode.c.h; path = Bluetooth.h; sourceTree = "<group>"; };
		6EE84DBC1CAF5C7C00A40C4D /* Info.plist */ = {isa = PBXFileReference; lastKnownFileType = text.plist.xml; path = Info.plist; sourceTree = "<group>"; };
		6EE84DC11CAF5C7C00A40C4D /* BluetoothTests.xctest */ = {isa = PBXFileReference; explicitFileType = wrapper.cfbundle; includeInIndex = 0; path = BluetoothTests.xctest; sourceTree = BUILT_PRODUCTS_DIR; };
		6EE84DC81CAF5C7C00A40C4D /* Info.plist */ = {isa = PBXFileReference; lastKnownFileType = text.plist.xml; path = Info.plist; sourceTree = "<group>"; };
		6EE84DD41CAF603000A40C4D /* BluetoothUUID.swift */ = {isa = PBXFileReference; fileEncoding = 4; lastKnownFileType = sourcecode.swift; path = BluetoothUUID.swift; sourceTree = "<group>"; };
		6EE84DD71CAF63C300A40C4D /* Package.swift */ = {isa = PBXFileReference; lastKnownFileType = sourcecode.swift; name = Package.swift; path = ../Package.swift; sourceTree = "<group>"; };
		6EE84DE01CAF7EE800A40C4D /* GATTAttributes.swift */ = {isa = PBXFileReference; fileEncoding = 4; lastKnownFileType = sourcecode.swift; path = GATTAttributes.swift; sourceTree = "<group>"; };
		6EE84DE21CAF80AE00A40C4D /* Address.swift */ = {isa = PBXFileReference; fileEncoding = 4; lastKnownFileType = sourcecode.swift; path = Address.swift; sourceTree = "<group>"; };
		6EE84DE41CAF828800A40C4D /* ProtocolServiceMultiplexer.swift */ = {isa = PBXFileReference; fileEncoding = 4; lastKnownFileType = sourcecode.swift; path = ProtocolServiceMultiplexer.swift; sourceTree = "<group>"; };
		6EE84DE51CAF828800A40C4D /* ATT.swift */ = {isa = PBXFileReference; fileEncoding = 4; lastKnownFileType = sourcecode.swift; path = ATT.swift; sourceTree = "<group>"; };
		6EE84DE81CAF85AE00A40C4D /* GATT.swift */ = {isa = PBXFileReference; fileEncoding = 4; lastKnownFileType = sourcecode.swift; path = GATT.swift; sourceTree = "<group>"; };
		6EE84DEC1CAF881B00A40C4D /* ATTProtocolDataUnit.swift */ = {isa = PBXFileReference; fileEncoding = 4; lastKnownFileType = sourcecode.swift; path = ATTProtocolDataUnit.swift; sourceTree = "<group>"; };
		6EE84DEE1CAF891E00A40C4D /* HCIEvent.swift */ = {isa = PBXFileReference; fileEncoding = 4; lastKnownFileType = sourcecode.swift; path = HCIEvent.swift; sourceTree = "<group>"; };
		6EE84DEF1CAF891E00A40C4D /* HCIGeneralEvent.swift */ = {isa = PBXFileReference; fileEncoding = 4; lastKnownFileType = sourcecode.swift; path = HCIGeneralEvent.swift; sourceTree = "<group>"; };
		6EE84DF01CAF891E00A40C4D /* HCIGeneralEventParameter.swift */ = {isa = PBXFileReference; fileEncoding = 4; lastKnownFileType = sourcecode.swift; path = HCIGeneralEventParameter.swift; sourceTree = "<group>"; };
		6EE84DF11CAF891E00A40C4D /* LowEnergyEvent.swift */ = {isa = PBXFileReference; fileEncoding = 4; lastKnownFileType = sourcecode.swift; path = LowEnergyEvent.swift; sourceTree = "<group>"; };
		6EE84DF21CAF891E00A40C4D /* LowEnergyEventParameter.swift */ = {isa = PBXFileReference; fileEncoding = 4; lastKnownFileType = sourcecode.swift; path = LowEnergyEventParameter.swift; sourceTree = "<group>"; };
		6EE84DF31CAF891E00A40C4D /* HCICommand.swift */ = {isa = PBXFileReference; fileEncoding = 4; lastKnownFileType = sourcecode.swift; path = HCICommand.swift; sourceTree = "<group>"; };
		6EE84DF41CAF891E00A40C4D /* LinkControlCommand.swift */ = {isa = PBXFileReference; fileEncoding = 4; lastKnownFileType = sourcecode.swift; path = LinkControlCommand.swift; sourceTree = "<group>"; };
		6EE84DF51CAF891E00A40C4D /* LinkControlCommandParameter.swift */ = {isa = PBXFileReference; fileEncoding = 4; lastKnownFileType = sourcecode.swift; path = LinkControlCommandParameter.swift; sourceTree = "<group>"; };
		6EE84DF61CAF891E00A40C4D /* LowEnergyCommand.swift */ = {isa = PBXFileReference; fileEncoding = 4; lastKnownFileType = sourcecode.swift; path = LowEnergyCommand.swift; sourceTree = "<group>"; };
		6EE84DF71CAF891E00A40C4D /* LowEnergyCommandParameter.swift */ = {isa = PBXFileReference; fileEncoding = 4; lastKnownFileType = sourcecode.swift; path = LowEnergyCommandParameter.swift; sourceTree = "<group>"; };
		6EE84E051CAF8AD500A40C4D /* HCI.swift */ = {isa = PBXFileReference; fileEncoding = 4; lastKnownFileType = sourcecode.swift; path = HCI.swift; sourceTree = "<group>"; };
		6EE910241FDE5841007AD3EA /* UInt128.swift */ = {isa = PBXFileReference; fileEncoding = 4; lastKnownFileType = sourcecode.swift; path = UInt128.swift; sourceTree = "<group>"; };
		6EED6429207413F30077CECE /* LowEnergyState.swift */ = {isa = PBXFileReference; lastKnownFileType = sourcecode.swift; path = LowEnergyState.swift; sourceTree = "<group>"; };
		6EF45FBD1CC6D04D001F7A39 /* Bluetooth.framework */ = {isa = PBXFileReference; explicitFileType = wrapper.framework; includeInIndex = 0; path = Bluetooth.framework; sourceTree = BUILT_PRODUCTS_DIR; };
/* End PBXFileReference section */

/* Begin PBXFrameworksBuildPhase section */
		6E49B25E20532D45002EA5DC /* Frameworks */ = {
			isa = PBXFrameworksBuildPhase;
			buildActionMask = 2147483647;
			files = (
			);
			runOnlyForDeploymentPostprocessing = 0;
		};
		6EB2EA161CD5A8A7000CF975 /* Frameworks */ = {
			isa = PBXFrameworksBuildPhase;
			buildActionMask = 2147483647;
			files = (
			);
			runOnlyForDeploymentPostprocessing = 0;
		};
		6EE84DB31CAF5C7C00A40C4D /* Frameworks */ = {
			isa = PBXFrameworksBuildPhase;
			buildActionMask = 2147483647;
			files = (
			);
			runOnlyForDeploymentPostprocessing = 0;
		};
		6EE84DBE1CAF5C7C00A40C4D /* Frameworks */ = {
			isa = PBXFrameworksBuildPhase;
			buildActionMask = 2147483647;
			files = (
				6EE84DC21CAF5C7C00A40C4D /* Bluetooth.framework in Frameworks */,
			);
			runOnlyForDeploymentPostprocessing = 0;
		};
		6EF45FB61CC6D04D001F7A39 /* Frameworks */ = {
			isa = PBXFrameworksBuildPhase;
			buildActionMask = 2147483647;
			files = (
			);
			runOnlyForDeploymentPostprocessing = 0;
		};
/* End PBXFrameworksBuildPhase section */

/* Begin PBXGroup section */
		6E1F937B20C24C720030367F /* GAP */ = {
			isa = PBXGroup;
			children = (
				3531BBD920CD013700EBB028 /* GAPData.swift */,
				6E1F936B20C2183E0030367F /* GAPAppearance.swift */,
				6E6AAD8F20D2194700DDE1CA /* GAP Data / EIR Data */,
			);
			name = GAP;
			sourceTree = "<group>";
		};
		6E60A31D20696DD300E42351 /* Host Controller */ = {
			isa = PBXGroup;
			children = (
				6E60A2BE2068928400E42351 /* BluetoothHostController.swift */,
				6E60A31820696D3E00E42351 /* HostControllerLocalName.swift */,
				6E124BC1207E329C0060E2E9 /* InformationalParameters.swift */,
				6E60A2E62069582500E42351 /* LowEnergyAdvertising.swift */,
				6E60A2F020695B2700E42351 /* LowEnergyScan.swift */,
				6E60A2F520695B6500E42351 /* LowEnergyConnection.swift */,
				6E60A2FA20695BC300E42351 /* LowEnergyWhiteList.swift */,
				6E9E4E82206DB68600D489E9 /* LowEnergyChannelMap.swift */,
				51F0880A2073CD3500B7609C /* LowEnergyLongTermKeyRequest.swift */,
				51F0880C20740C9600B7609C /* LowEnergyTestCommands.swift */,
				511A657A2075B61400538116 /* LowEnergyResolvingList.swift */,
				5138F5D820786E5700EC4C50 /* LowEnergyPhyCommands.swift */,
				6E5808BD207D5B2E008F98BB /* LowEnergyFeaturesCommands.swift */,
				51F08806206EE47000B7609C /* LowEnergyEncryption.swift */,
			);
			name = "Host Controller";
			sourceTree = "<group>";
		};
		6E60A31E2069711600E42351 /* Attribute Protocol */ = {
			isa = PBXGroup;
			children = (
				6EE84DE51CAF828800A40C4D /* ATT.swift */,
				6E98ACBC207F89F600DBFE85 /* ATTError.swift */,
				6EBD96B8207A600B0037D253 /* ATTMaximumTransmissionUnit.swift */,
				6E60A30920695FFA00E42351 /* ATTConnection.swift */,
				6EE84DEC1CAF881B00A40C4D /* ATTProtocolDataUnit.swift */,
				6E6AAD9F20D21ABC00DDE1CA /* Protocol Data Unit */,
			);
			name = "Attribute Protocol";
			sourceTree = "<group>";
		};
		6E6AAD6E20D215F900DDE1CA /* Characteristics */ = {
			isa = PBXGroup;
			children = (
				6E6AAD6F20D2161B00DDE1CA /* GATTBatteryLevel.swift */,
				6E6AAD7420D2164600DDE1CA /* GATTDateTime.swift */,
				3518290820D221710009F82D /* GATTSupportedNewAlertCategory.swift */,
				3518290D20D221A70009F82D /* GATTAlertCategoryBitMask.swift */,
				3518291220D221E30009F82D /* GATTAlertCategory.swift */,
				3518291720D222230009F82D /* GATTNewAlert.swift */,
				3518291C20D222440009F82D /* GATTSupportedUnreadAlertCategory.swift */,
				3518292120D222A30009F82D /* GATTUnreadAlertStatus.swift */,
				3518292620D222CF0009F82D /* GATTAlertNotificationControlPoint.swift */,
				3518292B20D222EF0009F82D /* GATTBloodPressureFeature.swift */,
				3518293020D2231D0009F82D /* GATTBloodPressureManagement.swift */,
				3518293520D2233D0009F82D /* GATTAerobicHeartRateLowerLimit.swift */,
				3518293A20D2235F0009F82D /* GATTAerobicHeartRateUpperLimit.swift */,
				3518293F20D223810009F82D /* GATTAge.swift */,
				3518294420D2239B0009F82D /* GATTAlertLevel.swift */,
				3518294920D223C30009F82D /* GATTAerobicThreshold.swift */,
				3518294E20D223DD0009F82D /* GATTAnalog.swift */,
			);
			name = Characteristics;
			sourceTree = "<group>";
		};
		6E6AAD7920D2170F00DDE1CA /* Services */ = {
			isa = PBXGroup;
			children = (
				6E6AAD7B20D2174600DDE1CA /* GATTAlertNotificationService.swift */,
				6E6AAD8020D2178000DDE1CA /* GATTBatteryService.swift */,
				6E6AAD8520D2179F00DDE1CA /* GATTBloodPressureService.swift */,
			);
			name = Services;
			sourceTree = "<group>";
		};
		6E6AAD7A20D2172E00DDE1CA /* Descriptors */ = {
			isa = PBXGroup;
			children = (
				6E6AAD8A20D2186C00DDE1CA /* GATTClientCharacteristicConfiguration.swift */,
			);
			name = Descriptors;
			sourceTree = "<group>";
		};
		6E6AAD8F20D2194700DDE1CA /* GAP Data / EIR Data */ = {
			isa = PBXGroup;
			children = (
				6E6AAD9020D2199600DDE1CA /* GAPFlags.swift */,
				6E6AAD9520D219DA00DDE1CA /* GAPIncompleteListOf16BitServiceClassUUIDs.swift */,
				6E6AAD9A20D21A1900DDE1CA /* GAPCompleteListOf16BitServiceClassUUIDs.swift */,
			);
			name = "GAP Data / EIR Data";
			sourceTree = "<group>";
		};
		6E6AAD9F20D21ABC00DDE1CA /* Protocol Data Unit */ = {
			isa = PBXGroup;
			children = (
				6E6AADA020D21C2700DDE1CA /* ATTErrorResponse.swift */,
				6E6AADA520D21CF900DDE1CA /* ATTMaximumTransmissionUnitRequest.swift */,
				6E6AADAA20D21DD100DDE1CA /* ATTMaximumTransmissionUnitResponse.swift */,
			);
			name = "Protocol Data Unit";
			sourceTree = "<group>";
		};
		6E6AADBE20D2262500DDE1CA /* Low Energy */ = {
			isa = PBXGroup;
			children = (
				6EE84DF61CAF891E00A40C4D /* LowEnergyCommand.swift */,
				6E6AADAF20D21FD800DDE1CA /* HCILESetEventMask.swift */,
				6E6AADB420D223AC00DDE1CA /* HCILESetRandomAddress.swift */,
				6E6AADB920D2249F00DDE1CA /* HCILEReadChannelMap.swift */,
			);
			name = "Low Energy";
			sourceTree = "<group>";
		};
		6E6AD9881FCE8E4F007F0250 /* Tests */ = {
			isa = PBXGroup;
			children = (
				6E6AD9891FCE8E4F007F0250 /* LinuxMain.swift */,
				6E6AD98A1FCE8E4F007F0250 /* BluetoothTests */,
			);
			name = Tests;
			path = ../Tests;
			sourceTree = "<group>";
		};
		6E6AD98A1FCE8E4F007F0250 /* BluetoothTests */ = {
			isa = PBXGroup;
			children = (
				6E65DF84207552EE005BD2A0 /* AddressTests.swift */,
				6E6AD98B1FCE8E4F007F0250 /* BluetoothTests.swift */,
				6E65DF802075135E005BD2A0 /* BluetoothUUIDTests.swift */,
				6EB98F1E20BF80DC00FCE78E /* CompanyIdentifierTests.swift */,
				6E1A0C4C208006370095C29E /* DefinedUUIDTests.swift */,
				6E65DF902075CD9F005BD2A0 /* UUIDTests.swift */,
				6E65DF82207552E4005BD2A0 /* UInt128Tests.swift */,
				512F4B4D208B338500576F34 /* UInt256Tests.swift */,
				512F4B4F208B339600576F34 /* UInt512Tests.swift */,
				6E65DF922075D29C005BD2A0 /* iBeaconTests.swift */,
				6E740C5D206586D3006589F6 /* HCITests.swift */,
				6E740C5E206586D3006589F6 /* AttributeProtocolTests.swift */,
				6EBD96BD207ABED60037D253 /* GATTTests.swift */,
				6E443A062085CF12005F4D5F /* GATTDatabaseTests.swift */,
				6E97026820CE25BD008AA9C6 /* GATTCharacteristicTests.swift */,
				6E30AE3220BF182A0072D101 /* GATTDescriptorTests.swift */,
				6E7F4A4020928E2B00E877F1 /* GAPTests.swift */,
				6E14247F206CFFC500BF72BC /* HostController.swift */,
				6ECBCF0A206E683C00312117 /* L2CAPSocket.swift */,
				6E65DF942075D568005BD2A0 /* XCTest.swift */,
				6E443A082085D0EA005F4D5F /* TestProfile.swift */,
				6E1F937020C228B70030367F /* DarwinTests.swift */,
				3531BF4A20CEEF8400F31BC3 /* UnitIdentifierTests.swift */,
			);
			path = BluetoothTests;
			sourceTree = "<group>";
		};
		6E704C961E95C4B300484A22 /* Extensions */ = {
			isa = PBXGroup;
			children = (
				6E704C8E1E95C45800484A22 /* Hexadecimal.swift */,
				6E704C821E95C41C00484A22 /* Integer.swift */,
				6E704C831E95C41C00484A22 /* Range.swift */,
				6E704C971E95C6A500484A22 /* UUID.swift */,
				6ECBCF20206FC3A200312117 /* Array.swift */,
				6E443A2E2085D606005F4D5F /* Bool.swift */,
				6E30AE2D20BEFEEC0072D101 /* Data.swift */,
			);
			name = Extensions;
			sourceTree = "<group>";
		};
		6E7105B820CE21FF00D1E191 /* GATT */ = {
			isa = PBXGroup;
			children = (
				6EE84DE81CAF85AE00A40C4D /* GATT.swift */,
				6EE84DE01CAF7EE800A40C4D /* GATTAttributes.swift */,
				6E60A2E12069564A00E42351 /* GATTDatabase.swift */,
				6E60A2FF20695CC500E42351 /* GATTClient.swift */,
				6E60A30020695CC600E42351 /* GATTServer.swift */,
				6E97026220CE22FE008AA9C6 /* Specifications */,
			);
			name = GATT;
			sourceTree = "<group>";
		};
		6E781B0E20CE560D00786867 /* Numeric Data Types */ = {
			isa = PBXGroup;
			children = (
				6EE910241FDE5841007AD3EA /* UInt128.swift */,
				512F4B46208A562E00576F34 /* UInt256.swift */,
				512F4B4B208A567A00576F34 /* UInt512.swift */,
				6E781B0920CE534300786867 /* SFloat.swift */,
			);
			name = "Numeric Data Types";
			sourceTree = "<group>";
		};
		6E97026220CE22FE008AA9C6 /* Specifications */ = {
			isa = PBXGroup;
			children = (
				35B7CADC20C5E72100F797AE /* GATTProfile.swift */,
				6E97026420CE234C008AA9C6 /* GATTCharacteristic.swift */,
				6E97026620CE236D008AA9C6 /* GATTService.swift */,
				6E443A2C2085D4E2005F4D5F /* GATTDescriptor.swift */,
				6E6AAD7A20D2172E00DDE1CA /* Descriptors */,
				6E6AAD7920D2170F00DDE1CA /* Services */,
				6E6AAD6E20D215F900DDE1CA /* Characteristics */,
			);
			name = Specifications;
			sourceTree = "<group>";
		};
		6EE84DAD1CAF5C7C00A40C4D = {
			isa = PBXGroup;
			children = (
				6EE84DD71CAF63C300A40C4D /* Package.swift */,
				6EE84DD11CAF5DC800A40C4D /* Sources */,
				6E6AD9881FCE8E4F007F0250 /* Tests */,
				6EE84DB91CAF5C7C00A40C4D /* Bluetooth */,
				6EE84DC51CAF5C7C00A40C4D /* BluetoothTests */,
				6EE84DB81CAF5C7C00A40C4D /* Products */,
			);
			sourceTree = "<group>";
		};
		6EE84DB81CAF5C7C00A40C4D /* Products */ = {
			isa = PBXGroup;
			children = (
				6EE84DB71CAF5C7C00A40C4D /* Bluetooth.framework */,
				6EE84DC11CAF5C7C00A40C4D /* BluetoothTests.xctest */,
				6EF45FBD1CC6D04D001F7A39 /* Bluetooth.framework */,
				6EB2EA1D1CD5A8A7000CF975 /* Bluetooth.framework */,
				6E49B26520532D45002EA5DC /* Bluetooth.framework */,
			);
			name = Products;
			sourceTree = "<group>";
		};
		6EE84DB91CAF5C7C00A40C4D /* Bluetooth */ = {
			isa = PBXGroup;
			children = (
				6EE84DBA1CAF5C7C00A40C4D /* Bluetooth.h */,
				6EE84DBC1CAF5C7C00A40C4D /* Info.plist */,
			);
			path = Bluetooth;
			sourceTree = "<group>";
		};
		6EE84DC51CAF5C7C00A40C4D /* BluetoothTests */ = {
			isa = PBXGroup;
			children = (
				6EE84DC81CAF5C7C00A40C4D /* Info.plist */,
			);
			path = BluetoothTests;
			sourceTree = "<group>";
		};
		6EE84DD11CAF5DC800A40C4D /* Sources */ = {
			isa = PBXGroup;
			children = (
				6E704C961E95C4B300484A22 /* Extensions */,
				6E781B0E20CE560D00786867 /* Numeric Data Types */,
				6E704C761E95C32D00484A22 /* BitMaskOption.swift */,
				6E704C7A1E95C34D00484A22 /* ByteValue.swift */,
				6E65DF8B20755CCD005BD2A0 /* ByteSwap.swift */,
				6EE84DE21CAF80AE00A40C4D /* Address.swift */,
				6EE84DD41CAF603000A40C4D /* BluetoothUUID.swift */,
				6EB45EEF2001398100AE5A42 /* DefinedUUID.swift */,
				6E35CB24207FFB030039619C /* DefinedUUIDExtension.swift */,
				3580287820C8308E0096227B /* UnitIdentifier.swift */,
				3580287D20C832870096227B /* UnitIdentifierExtension.swift */,
				3571E28F20C894BA0017ACD2 /* Unit.swift */,
				6E3229131FCDD40C0035605D /* CompanyIdentifier.swift */,
				6EAD976E20BF796200673DB7 /* DefinedCompanies.swift */,
				6EB98F1920BF803E00FCE78E /* CompanyIdentifierExtension.swift */,
				6EE84DE41CAF828800A40C4D /* ProtocolServiceMultiplexer.swift */,
				6E3229191FCE45480035605D /* AdvertisingChannelHeader.swift */,
				6E32291B1FCE4C4F0035605D /* LowEnergyAddressType.swift */,
				6E60A3132069646100E42351 /* SecurityLevel.swift */,
				6E60A2EB20695AE000E42351 /* POSIXError.swift */,
				6E60A30E2069603700E42351 /* L2CAPSocket.swift */,
				6E60A31F206979CF00E42351 /* iBeacon.swift */,
				6E738B55206D920C00CEB343 /* LowEnergyFeature.swift */,
				6EED6429207413F30077CECE /* LowEnergyState.swift */,
				6E124BC6207E553E0060E2E9 /* RSSI.swift */,
				6E9578C02092698400BAA133 /* LowEnergyAdvertisingData.swift */,
				6E1F937620C241830030367F /* AdvertisingInterval.swift */,
				6E1F936620C213B60030367F /* ClassOfDevice.swift */,
				6E7105B820CE21FF00D1E191 /* GATT */,
				6E1F937B20C24C720030367F /* GAP */,
				6E60A31E2069711600E42351 /* Attribute Protocol */,
				6E60A31D20696DD300E42351 /* Host Controller */,
				6EE84E021CAF892300A40C4D /* HCI */,
			);
			name = Sources;
			path = ../Sources;
			sourceTree = "<group>";
		};
		6EE84E021CAF892300A40C4D /* HCI */ = {
			isa = PBXGroup;
			children = (
				6EE84E051CAF8AD500A40C4D /* HCI.swift */,
				6E32290F1FCDC47F0035605D /* HCIError.swift */,
				6EE84DEE1CAF891E00A40C4D /* HCIEvent.swift */,
				6EE84DF31CAF891E00A40C4D /* HCICommand.swift */,
				6ECBCF17206FBD0F00312117 /* HCICommandTimeout.swift */,
				6E0245D720683DBD007FB15E /* HCIPacketHeader.swift */,
				6E2809881FCF499100B2D68E /* HCIVersion.swift */,
				6EE84E031CAF894200A40C4D /* Event */,
				6EE84E041CAF894F00A40C4D /* Command */,
			);
			name = HCI;
			sourceTree = "<group>";
		};
		6EE84E031CAF894200A40C4D /* Event */ = {
			isa = PBXGroup;
			children = (
				6EE84DEF1CAF891E00A40C4D /* HCIGeneralEvent.swift */,
				6EE84DF01CAF891E00A40C4D /* HCIGeneralEventParameter.swift */,
				6EE84DF11CAF891E00A40C4D /* LowEnergyEvent.swift */,
				6EE84DF21CAF891E00A40C4D /* LowEnergyEventParameter.swift */,
			);
			name = Event;
			sourceTree = "<group>";
		};
		6EE84E041CAF894F00A40C4D /* Command */ = {
			isa = PBXGroup;
			children = (
				6E6AADBE20D2262500DDE1CA /* Low Energy */,
				6EE84DF41CAF891E00A40C4D /* LinkControlCommand.swift */,
				6EE84DF51CAF891E00A40C4D /* LinkControlCommandParameter.swift */,
				6E740C3A20657ED3006589F6 /* LinkPolicyCommand.swift */,
				6E740C5820658006006589F6 /* LinkPolicyCommandParameter.swift */,
				6E740C4420657F25006589F6 /* InformationalCommand.swift */,
				6E124BBC207E2EFC0060E2E9 /* InformationalCommandParameter.swift */,
				6E740C3C20657EEB006589F6 /* HostControllerBasebandCommand.swift */,
				6E740C692065A2D1006589F6 /* HostControllerBasebandCommandParameter.swift */,
				6E740C4920657F35006589F6 /* StatusParametersCommand.swift */,
				6EE84DF71CAF891E00A40C4D /* LowEnergyCommandParameter.swift */,
				6E740C4E20657F46006589F6 /* TestingCommand.swift */,
				6E740C5320657F6A006589F6 /* VendorCommand.swift */,
			);
			name = Command;
			sourceTree = "<group>";
		};
/* End PBXGroup section */

/* Begin PBXHeadersBuildPhase section */
		6E49B25F20532D45002EA5DC /* Headers */ = {
			isa = PBXHeadersBuildPhase;
			buildActionMask = 2147483647;
			files = (
				6E49B26020532D45002EA5DC /* Bluetooth.h in Headers */,
			);
			runOnlyForDeploymentPostprocessing = 0;
		};
		6EB2EA171CD5A8A7000CF975 /* Headers */ = {
			isa = PBXHeadersBuildPhase;
			buildActionMask = 2147483647;
			files = (
				6EB2EA181CD5A8A7000CF975 /* Bluetooth.h in Headers */,
			);
			runOnlyForDeploymentPostprocessing = 0;
		};
		6EE84DB41CAF5C7C00A40C4D /* Headers */ = {
			isa = PBXHeadersBuildPhase;
			buildActionMask = 2147483647;
			files = (
				6EE84DBB1CAF5C7C00A40C4D /* Bluetooth.h in Headers */,
			);
			runOnlyForDeploymentPostprocessing = 0;
		};
		6EF45FB71CC6D04D001F7A39 /* Headers */ = {
			isa = PBXHeadersBuildPhase;
			buildActionMask = 2147483647;
			files = (
				6EF45FB81CC6D04D001F7A39 /* Bluetooth.h in Headers */,
			);
			runOnlyForDeploymentPostprocessing = 0;
		};
/* End PBXHeadersBuildPhase section */

/* Begin PBXNativeTarget section */
		6E49B23C20532D45002EA5DC /* Bluetooth-tvOS */ = {
			isa = PBXNativeTarget;
			buildConfigurationList = 6E49B26220532D45002EA5DC /* Build configuration list for PBXNativeTarget "Bluetooth-tvOS" */;
			buildPhases = (
				6E49B23D20532D45002EA5DC /* Sources */,
				6E49B25E20532D45002EA5DC /* Frameworks */,
				6E49B25F20532D45002EA5DC /* Headers */,
				6E49B26120532D45002EA5DC /* Resources */,
			);
			buildRules = (
			);
			dependencies = (
			);
			name = "Bluetooth-tvOS";
			productName = Bluetooth;
			productReference = 6E49B26520532D45002EA5DC /* Bluetooth.framework */;
			productType = "com.apple.product-type.framework";
		};
		6EB2EA021CD5A8A7000CF975 /* Bluetooth-watchOS */ = {
			isa = PBXNativeTarget;
			buildConfigurationList = 6EB2EA1A1CD5A8A7000CF975 /* Build configuration list for PBXNativeTarget "Bluetooth-watchOS" */;
			buildPhases = (
				6EB2EA031CD5A8A7000CF975 /* Sources */,
				6EB2EA161CD5A8A7000CF975 /* Frameworks */,
				6EB2EA171CD5A8A7000CF975 /* Headers */,
				6EB2EA191CD5A8A7000CF975 /* Resources */,
			);
			buildRules = (
			);
			dependencies = (
			);
			name = "Bluetooth-watchOS";
			productName = Bluetooth;
			productReference = 6EB2EA1D1CD5A8A7000CF975 /* Bluetooth.framework */;
			productType = "com.apple.product-type.framework";
		};
		6EE84DB61CAF5C7C00A40C4D /* Bluetooth-macOS */ = {
			isa = PBXNativeTarget;
			buildConfigurationList = 6EE84DCB1CAF5C7C00A40C4D /* Build configuration list for PBXNativeTarget "Bluetooth-macOS" */;
			buildPhases = (
				6EE84DB21CAF5C7C00A40C4D /* Sources */,
				6EE84DB31CAF5C7C00A40C4D /* Frameworks */,
				6EE84DB41CAF5C7C00A40C4D /* Headers */,
				6EE84DB51CAF5C7C00A40C4D /* Resources */,
				6E14247D206C49A500BF72BC /* SwiftLint */,
			);
			buildRules = (
			);
			dependencies = (
			);
			name = "Bluetooth-macOS";
			productName = Bluetooth;
			productReference = 6EE84DB71CAF5C7C00A40C4D /* Bluetooth.framework */;
			productType = "com.apple.product-type.framework";
		};
		6EE84DC01CAF5C7C00A40C4D /* BluetoothTests */ = {
			isa = PBXNativeTarget;
			buildConfigurationList = 6EE84DCE1CAF5C7C00A40C4D /* Build configuration list for PBXNativeTarget "BluetoothTests" */;
			buildPhases = (
				6EE84DBD1CAF5C7C00A40C4D /* Sources */,
				6EE84DBE1CAF5C7C00A40C4D /* Frameworks */,
				6EE84DBF1CAF5C7C00A40C4D /* Resources */,
				6EA91C1C1D38A766007CAE0A /* Copy Frameworks */,
			);
			buildRules = (
			);
			dependencies = (
				6EE84DC41CAF5C7C00A40C4D /* PBXTargetDependency */,
			);
			name = BluetoothTests;
			productName = BluetoothTests;
			productReference = 6EE84DC11CAF5C7C00A40C4D /* BluetoothTests.xctest */;
			productType = "com.apple.product-type.bundle.unit-test";
		};
		6EF45FA21CC6D04D001F7A39 /* Bluetooth-iOS */ = {
			isa = PBXNativeTarget;
			buildConfigurationList = 6EF45FBA1CC6D04D001F7A39 /* Build configuration list for PBXNativeTarget "Bluetooth-iOS" */;
			buildPhases = (
				6EF45FA31CC6D04D001F7A39 /* Sources */,
				6EF45FB61CC6D04D001F7A39 /* Frameworks */,
				6EF45FB71CC6D04D001F7A39 /* Headers */,
				6EF45FB91CC6D04D001F7A39 /* Resources */,
				6E14247E206C49B200BF72BC /* SwiftLint */,
			);
			buildRules = (
			);
			dependencies = (
			);
			name = "Bluetooth-iOS";
			productName = Bluetooth;
			productReference = 6EF45FBD1CC6D04D001F7A39 /* Bluetooth.framework */;
			productType = "com.apple.product-type.framework";
		};
/* End PBXNativeTarget section */

/* Begin PBXProject section */
		6EE84DAE1CAF5C7C00A40C4D /* Project object */ = {
			isa = PBXProject;
			attributes = {
				LastSwiftUpdateCheck = 0730;
				LastUpgradeCheck = 0930;
				ORGANIZATIONNAME = PureSwift;
				TargetAttributes = {
					6E49B23C20532D45002EA5DC = {
						LastSwiftMigration = 0920;
					};
					6EE84DB61CAF5C7C00A40C4D = {
						CreatedOnToolsVersion = 7.3;
						LastSwiftMigration = 0920;
					};
					6EE84DC01CAF5C7C00A40C4D = {
						CreatedOnToolsVersion = 7.3;
						LastSwiftMigration = 0920;
					};
					6EF45FA21CC6D04D001F7A39 = {
						LastSwiftMigration = 0930;
					};
				};
			};
			buildConfigurationList = 6EE84DB11CAF5C7C00A40C4D /* Build configuration list for PBXProject "Bluetooth" */;
			compatibilityVersion = "Xcode 3.2";
			developmentRegion = English;
			hasScannedForEncodings = 0;
			knownRegions = (
				en,
			);
			mainGroup = 6EE84DAD1CAF5C7C00A40C4D;
			productRefGroup = 6EE84DB81CAF5C7C00A40C4D /* Products */;
			projectDirPath = "";
			projectRoot = "";
			targets = (
				6EE84DB61CAF5C7C00A40C4D /* Bluetooth-macOS */,
				6EF45FA21CC6D04D001F7A39 /* Bluetooth-iOS */,
				6EB2EA021CD5A8A7000CF975 /* Bluetooth-watchOS */,
				6E49B23C20532D45002EA5DC /* Bluetooth-tvOS */,
				6EE84DC01CAF5C7C00A40C4D /* BluetoothTests */,
			);
		};
/* End PBXProject section */

/* Begin PBXResourcesBuildPhase section */
		6E49B26120532D45002EA5DC /* Resources */ = {
			isa = PBXResourcesBuildPhase;
			buildActionMask = 2147483647;
			files = (
			);
			runOnlyForDeploymentPostprocessing = 0;
		};
		6EB2EA191CD5A8A7000CF975 /* Resources */ = {
			isa = PBXResourcesBuildPhase;
			buildActionMask = 2147483647;
			files = (
			);
			runOnlyForDeploymentPostprocessing = 0;
		};
		6EE84DB51CAF5C7C00A40C4D /* Resources */ = {
			isa = PBXResourcesBuildPhase;
			buildActionMask = 2147483647;
			files = (
			);
			runOnlyForDeploymentPostprocessing = 0;
		};
		6EE84DBF1CAF5C7C00A40C4D /* Resources */ = {
			isa = PBXResourcesBuildPhase;
			buildActionMask = 2147483647;
			files = (
			);
			runOnlyForDeploymentPostprocessing = 0;
		};
		6EF45FB91CC6D04D001F7A39 /* Resources */ = {
			isa = PBXResourcesBuildPhase;
			buildActionMask = 2147483647;
			files = (
			);
			runOnlyForDeploymentPostprocessing = 0;
		};
/* End PBXResourcesBuildPhase section */

/* Begin PBXShellScriptBuildPhase section */
		6E14247D206C49A500BF72BC /* SwiftLint */ = {
			isa = PBXShellScriptBuildPhase;
			buildActionMask = 2147483647;
			files = (
			);
			inputPaths = (
			);
			name = SwiftLint;
			outputPaths = (
			);
			runOnlyForDeploymentPostprocessing = 0;
			shellPath = /bin/sh;
			shellScript = "export PATH=\"/usr/local/bin:$PATH\"\ncd ../\nif which swiftlint >/dev/null; then\nswiftlint\nelse\necho \"warning: SwiftLint not installed, download from https://github.com/realm/SwiftLint\"\nfi";
		};
		6E14247E206C49B200BF72BC /* SwiftLint */ = {
			isa = PBXShellScriptBuildPhase;
			buildActionMask = 2147483647;
			files = (
			);
			inputPaths = (
			);
			name = SwiftLint;
			outputPaths = (
			);
			runOnlyForDeploymentPostprocessing = 0;
			shellPath = /bin/sh;
			shellScript = "export PATH=\"/usr/local/bin:$PATH\"\ncd ../\nif which swiftlint >/dev/null; then\nswiftlint\nelse\necho \"warning: SwiftLint not installed, download from https://github.com/realm/SwiftLint\"\nfi";
		};
/* End PBXShellScriptBuildPhase section */

/* Begin PBXSourcesBuildPhase section */
		6E49B23D20532D45002EA5DC /* Sources */ = {
			isa = PBXSourcesBuildPhase;
			buildActionMask = 2147483647;
			files = (
				6E740C5C20658006006589F6 /* LinkPolicyCommandParameter.swift in Sources */,
				6E71F33420CB60D600D08901 /* GATTProfile.swift in Sources */,
				6E9E4E86206DB68600D489E9 /* LowEnergyChannelMap.swift in Sources */,
				6E49B23E20532D45002EA5DC /* HCIEvent.swift in Sources */,
				6E740C5220657F46006589F6 /* TestingCommand.swift in Sources */,
				3588AC1E20CD05AD00F9FA8C /* GAPData.swift in Sources */,
				3518294320D223810009F82D /* GATTAge.swift in Sources */,
				6E60A323206979CF00E42351 /* iBeacon.swift in Sources */,
				6ECBCF1B206FBD0F00312117 /* HCICommandTimeout.swift in Sources */,
				6E49B23F20532D45002EA5DC /* HCI.swift in Sources */,
				6E6AAD9920D219DA00DDE1CA /* GAPIncompleteListOf16BitServiceClassUUIDs.swift in Sources */,
<<<<<<< HEAD
				6E6AADB320D21FD800DDE1CA /* HCILESetEventMask.swift in Sources */,
=======
				3518294D20D223C30009F82D /* GATTAerobicThreshold.swift in Sources */,
>>>>>>> b36a7b59
				6E1F936A20C213B60030367F /* ClassOfDevice.swift in Sources */,
				6E9578C42092698400BAA133 /* LowEnergyAdvertisingData.swift in Sources */,
				6E49B24020532D45002EA5DC /* LinkControlCommandParameter.swift in Sources */,
				6E49B24120532D45002EA5DC /* LowEnergyCommand.swift in Sources */,
				512F4B48208A564400576F34 /* UInt256.swift in Sources */,
				6E49B24220532D45002EA5DC /* HCICommand.swift in Sources */,
				6E6AAD8420D2178000DDE1CA /* GATTBatteryService.swift in Sources */,
				6E49B24320532D45002EA5DC /* AdvertisingChannelHeader.swift in Sources */,
				6E60A30D20695FFB00E42351 /* ATTConnection.swift in Sources */,
				3518291120D221A70009F82D /* GATTAlertCategoryBitMask.swift in Sources */,
				3518292020D222440009F82D /* GATTSupportedUnreadAlertCategory.swift in Sources */,
				6E49B24420532D45002EA5DC /* ATTProtocolDataUnit.swift in Sources */,
				6E740C6D2065A2D1006589F6 /* HostControllerBasebandCommandParameter.swift in Sources */,
				6E740C4020657EEB006589F6 /* HostControllerBasebandCommand.swift in Sources */,
				6E49B24520532D45002EA5DC /* ProtocolServiceMultiplexer.swift in Sources */,
				6E49B24620532D45002EA5DC /* GATT.swift in Sources */,
				6E49B24720532D45002EA5DC /* LinkControlCommand.swift in Sources */,
				6E740C4D20657F35006589F6 /* StatusParametersCommand.swift in Sources */,
				3518293920D2233D0009F82D /* GATTAerobicHeartRateLowerLimit.swift in Sources */,
				6E60A3172069646200E42351 /* SecurityLevel.swift in Sources */,
				6E49B24820532D45002EA5DC /* Hexadecimal.swift in Sources */,
				6E49B24920532D45002EA5DC /* LowEnergyEvent.swift in Sources */,
				6E60A2EF20695AE100E42351 /* POSIXError.swift in Sources */,
				6E6AAD7320D2161B00DDE1CA /* GATTBatteryLevel.swift in Sources */,
				6E60A30820695CC600E42351 /* GATTServer.swift in Sources */,
				6E49B24A20532D45002EA5DC /* Range.swift in Sources */,
				6E6AADAE20D21DD100DDE1CA /* ATTMaximumTransmissionUnitResponse.swift in Sources */,
				6E6AADA420D21C2700DDE1CA /* ATTErrorResponse.swift in Sources */,
				6E6AAD9E20D21A1900DDE1CA /* GAPCompleteListOf16BitServiceClassUUIDs.swift in Sources */,
				6E49B24B20532D45002EA5DC /* BitMaskOption.swift in Sources */,
				6E49B24C20532D45002EA5DC /* ByteValue.swift in Sources */,
				6E5808C1207D5B2E008F98BB /* LowEnergyFeaturesCommands.swift in Sources */,
				6E30AE3120BEFEEC0072D101 /* Data.swift in Sources */,
				6ECBCF24206FC3A200312117 /* Array.swift in Sources */,
				6E49B24D20532D45002EA5DC /* Address.swift in Sources */,
				6E49B24E20532D45002EA5DC /* HCIGeneralEventParameter.swift in Sources */,
				6E60A2C22068928400E42351 /* BluetoothHostController.swift in Sources */,
				3518290C20D221710009F82D /* GATTSupportedNewAlertCategory.swift in Sources */,
				6E49B25020532D45002EA5DC /* DefinedUUID.swift in Sources */,
				6E1F936F20C2183E0030367F /* GAPAppearance.swift in Sources */,
				6E60A2EA2069582600E42351 /* LowEnergyAdvertising.swift in Sources */,
				3518295220D223DD0009F82D /* GATTAnalog.swift in Sources */,
				3518292F20D222EF0009F82D /* GATTBloodPressureFeature.swift in Sources */,
				6E6AAD8920D2179F00DDE1CA /* GATTBloodPressureService.swift in Sources */,
				6E38DFEF20875A8200D8765A /* GATTDescriptor.swift in Sources */,
				6E49B25120532D45002EA5DC /* HCIVersion.swift in Sources */,
				6E60A2F420695B2700E42351 /* LowEnergyScan.swift in Sources */,
				6E740C4820657F25006589F6 /* InformationalCommand.swift in Sources */,
				6EEADB26208E5DC100CFD908 /* UInt512.swift in Sources */,
				3580288120C832870096227B /* UnitIdentifierExtension.swift in Sources */,
				3518293E20D2235F0009F82D /* GATTAerobicHeartRateUpperLimit.swift in Sources */,
				6E0245DB20683DBD007FB15E /* HCIPacketHeader.swift in Sources */,
				6E60A31C20696D3E00E42351 /* HostControllerLocalName.swift in Sources */,
				6E60A2F920695B6500E42351 /* LowEnergyConnection.swift in Sources */,
				3518291B20D222230009F82D /* GATTNewAlert.swift in Sources */,
				6E6AAD7F20D2174600DDE1CA /* GATTAlertNotificationService.swift in Sources */,
				6E49B25220532D45002EA5DC /* UUID.swift in Sources */,
				6E6AAD7820D2164600DDE1CA /* GATTDateTime.swift in Sources */,
				6E6AADB820D223AC00DDE1CA /* HCILESetRandomAddress.swift in Sources */,
				6EBD96BC207A600B0037D253 /* ATTMaximumTransmissionUnit.swift in Sources */,
				6E124BCA207E553E0060E2E9 /* RSSI.swift in Sources */,
				6E49B25320532D45002EA5DC /* GATTAttributes.swift in Sources */,
				6E49B25420532D45002EA5DC /* HCIError.swift in Sources */,
				6E49B25520532D45002EA5DC /* UInt128.swift in Sources */,
				6E738B59206D920C00CEB343 /* LowEnergyFeature.swift in Sources */,
				6E49B25620532D45002EA5DC /* ATT.swift in Sources */,
				6E49B25720532D45002EA5DC /* LowEnergyCommandParameter.swift in Sources */,
				6E6AAD9420D2199600DDE1CA /* GAPFlags.swift in Sources */,
				6E781B0D20CE534300786867 /* SFloat.swift in Sources */,
				6E1F937A20C241830030367F /* AdvertisingInterval.swift in Sources */,
				6EAD977220BF796200673DB7 /* DefinedCompanies.swift in Sources */,
				3518291620D221E30009F82D /* GATTAlertCategory.swift in Sources */,
				6E124BC5207E329C0060E2E9 /* InformationalParameters.swift in Sources */,
				3518292A20D222CF0009F82D /* GATTAlertNotificationControlPoint.swift in Sources */,
				6E49B25820532D45002EA5DC /* HCIGeneralEvent.swift in Sources */,
				3518292520D222A30009F82D /* GATTUnreadAlertStatus.swift in Sources */,
				6E65DF8F20755CCD005BD2A0 /* ByteSwap.swift in Sources */,
				6E35CB28207FFB030039619C /* DefinedUUIDExtension.swift in Sources */,
				6E98ACC0207F89F600DBFE85 /* ATTError.swift in Sources */,
				6E781AFE20CE40A400786867 /* GATTCharacteristic.swift in Sources */,
				6E781B0120CE40A700786867 /* GATTService.swift in Sources */,
				6E60A2E52069564A00E42351 /* GATTDatabase.swift in Sources */,
				6E49B25920532D45002EA5DC /* LowEnergyAddressType.swift in Sources */,
				6E49B25A20532D45002EA5DC /* CompanyIdentifier.swift in Sources */,
				6E49B25B20532D45002EA5DC /* BluetoothUUID.swift in Sources */,
				6E60A30420695CC600E42351 /* GATTClient.swift in Sources */,
				6E6AADBD20D2249F00DDE1CA /* HCILEReadChannelMap.swift in Sources */,
				3580287C20C8308E0096227B /* UnitIdentifier.swift in Sources */,
				6E6AADA920D21CF900DDE1CA /* ATTMaximumTransmissionUnitRequest.swift in Sources */,
				3518293420D2231D0009F82D /* GATTBloodPressureManagement.swift in Sources */,
				6E740C4320657EF0006589F6 /* LinkPolicyCommand.swift in Sources */,
				3571E29320C894BA0017ACD2 /* Unit.swift in Sources */,
				6E6AAD8E20D2186C00DDE1CA /* GATTClientCharacteristicConfiguration.swift in Sources */,
				6E60A3122069603700E42351 /* L2CAPSocket.swift in Sources */,
				6E124BC0207E2EFC0060E2E9 /* InformationalCommandParameter.swift in Sources */,
				6E60A2FE20695BC300E42351 /* LowEnergyWhiteList.swift in Sources */,
				6E740C5720657F6B006589F6 /* VendorCommand.swift in Sources */,
				6EED642D207413F30077CECE /* LowEnergyState.swift in Sources */,
				6EB98F1D20BF803E00FCE78E /* CompanyIdentifierExtension.swift in Sources */,
				6E5940F72093C16300217406 /* Bool.swift in Sources */,
				6E49B25C20532D45002EA5DC /* Integer.swift in Sources */,
				6E49B25D20532D45002EA5DC /* LowEnergyEventParameter.swift in Sources */,
				3518294820D2239B0009F82D /* GATTAlertLevel.swift in Sources */,
			);
			runOnlyForDeploymentPostprocessing = 0;
		};
		6EB2EA031CD5A8A7000CF975 /* Sources */ = {
			isa = PBXSourcesBuildPhase;
			buildActionMask = 2147483647;
			files = (
				6E740C5B20658006006589F6 /* LinkPolicyCommandParameter.swift in Sources */,
				6E71F33320CB60D500D08901 /* GATTProfile.swift in Sources */,
				6E9E4E85206DB68600D489E9 /* LowEnergyChannelMap.swift in Sources */,
				6EB2EA041CD5A8A7000CF975 /* HCIEvent.swift in Sources */,
				6E740C5120657F46006589F6 /* TestingCommand.swift in Sources */,
				3588AC1D20CD05AC00F9FA8C /* GAPData.swift in Sources */,
				3518294220D223810009F82D /* GATTAge.swift in Sources */,
				6E60A322206979CF00E42351 /* iBeacon.swift in Sources */,
				6ECBCF1A206FBD0F00312117 /* HCICommandTimeout.swift in Sources */,
				6EB2EA051CD5A8A7000CF975 /* HCI.swift in Sources */,
				6E6AAD9820D219DA00DDE1CA /* GAPIncompleteListOf16BitServiceClassUUIDs.swift in Sources */,
<<<<<<< HEAD
				6E6AADB220D21FD800DDE1CA /* HCILESetEventMask.swift in Sources */,
=======
				3518294C20D223C30009F82D /* GATTAerobicThreshold.swift in Sources */,
>>>>>>> b36a7b59
				6E1F936920C213B60030367F /* ClassOfDevice.swift in Sources */,
				6E9578C32092698400BAA133 /* LowEnergyAdvertisingData.swift in Sources */,
				6EB2EA061CD5A8A7000CF975 /* LinkControlCommandParameter.swift in Sources */,
				6EB2EA071CD5A8A7000CF975 /* LowEnergyCommand.swift in Sources */,
				512F4B4A208A564400576F34 /* UInt256.swift in Sources */,
				6EB2EA081CD5A8A7000CF975 /* HCICommand.swift in Sources */,
				6E6AAD8320D2178000DDE1CA /* GATTBatteryService.swift in Sources */,
				6E572AD91FCE763F00CDC763 /* AdvertisingChannelHeader.swift in Sources */,
				6E60A30C20695FFB00E42351 /* ATTConnection.swift in Sources */,
				3518291020D221A70009F82D /* GATTAlertCategoryBitMask.swift in Sources */,
				3518291F20D222440009F82D /* GATTSupportedUnreadAlertCategory.swift in Sources */,
				6EB2EA091CD5A8A7000CF975 /* ATTProtocolDataUnit.swift in Sources */,
				6E740C6C2065A2D1006589F6 /* HostControllerBasebandCommandParameter.swift in Sources */,
				6E740C3F20657EEB006589F6 /* HostControllerBasebandCommand.swift in Sources */,
				6EB2EA0A1CD5A8A7000CF975 /* ProtocolServiceMultiplexer.swift in Sources */,
				6EB2EA0B1CD5A8A7000CF975 /* GATT.swift in Sources */,
				6EB2EA0C1CD5A8A7000CF975 /* LinkControlCommand.swift in Sources */,
				6E740C4C20657F35006589F6 /* StatusParametersCommand.swift in Sources */,
				3518293820D2233D0009F82D /* GATTAerobicHeartRateLowerLimit.swift in Sources */,
				6E60A3162069646200E42351 /* SecurityLevel.swift in Sources */,
				6E704C911E95C45800484A22 /* Hexadecimal.swift in Sources */,
				6EB2EA0D1CD5A8A7000CF975 /* LowEnergyEvent.swift in Sources */,
				6E60A2EE20695AE100E42351 /* POSIXError.swift in Sources */,
				6E6AAD7220D2161B00DDE1CA /* GATTBatteryLevel.swift in Sources */,
				6E60A30720695CC600E42351 /* GATTServer.swift in Sources */,
				6E704C891E95C41C00484A22 /* Range.swift in Sources */,
				6E6AADAD20D21DD100DDE1CA /* ATTMaximumTransmissionUnitResponse.swift in Sources */,
				6E6AADA320D21C2700DDE1CA /* ATTErrorResponse.swift in Sources */,
				6E6AAD9D20D21A1900DDE1CA /* GAPCompleteListOf16BitServiceClassUUIDs.swift in Sources */,
				6E704C791E95C32D00484A22 /* BitMaskOption.swift in Sources */,
				6E704C7D1E95C34D00484A22 /* ByteValue.swift in Sources */,
				6E5808C0207D5B2E008F98BB /* LowEnergyFeaturesCommands.swift in Sources */,
				6E30AE3020BEFEEC0072D101 /* Data.swift in Sources */,
				6ECBCF23206FC3A200312117 /* Array.swift in Sources */,
				6EB2EA0E1CD5A8A7000CF975 /* Address.swift in Sources */,
				6EB2EA0F1CD5A8A7000CF975 /* HCIGeneralEventParameter.swift in Sources */,
				6E60A2C12068928400E42351 /* BluetoothHostController.swift in Sources */,
				3518290B20D221710009F82D /* GATTSupportedNewAlertCategory.swift in Sources */,
				6EB45EF22001398100AE5A42 /* DefinedUUID.swift in Sources */,
				6E1F936E20C2183E0030367F /* GAPAppearance.swift in Sources */,
				6E60A2E92069582600E42351 /* LowEnergyAdvertising.swift in Sources */,
				3518295120D223DD0009F82D /* GATTAnalog.swift in Sources */,
				3518292E20D222EF0009F82D /* GATTBloodPressureFeature.swift in Sources */,
				6E6AAD8820D2179F00DDE1CA /* GATTBloodPressureService.swift in Sources */,
				6E38DFEE20875A8100D8765A /* GATTDescriptor.swift in Sources */,
				6EE910291FDE585C007AD3EA /* HCIVersion.swift in Sources */,
				6E60A2F320695B2700E42351 /* LowEnergyScan.swift in Sources */,
				6E740C4720657F25006589F6 /* InformationalCommand.swift in Sources */,
				6EEADB25208E5DC100CFD908 /* UInt512.swift in Sources */,
				3580288020C832870096227B /* UnitIdentifierExtension.swift in Sources */,
				3518293D20D2235F0009F82D /* GATTAerobicHeartRateUpperLimit.swift in Sources */,
				6E0245DA20683DBD007FB15E /* HCIPacketHeader.swift in Sources */,
				6E60A31B20696D3E00E42351 /* HostControllerLocalName.swift in Sources */,
				6E60A2F820695B6500E42351 /* LowEnergyConnection.swift in Sources */,
				3518291A20D222230009F82D /* GATTNewAlert.swift in Sources */,
				6E6AAD7E20D2174600DDE1CA /* GATTAlertNotificationService.swift in Sources */,
				6E704C9A1E95C6A500484A22 /* UUID.swift in Sources */,
				6E6AAD7720D2164600DDE1CA /* GATTDateTime.swift in Sources */,
				6E6AADB720D223AC00DDE1CA /* HCILESetRandomAddress.swift in Sources */,
				6EBD96BB207A600B0037D253 /* ATTMaximumTransmissionUnit.swift in Sources */,
				6E124BC9207E553E0060E2E9 /* RSSI.swift in Sources */,
				6EB2EA101CD5A8A7000CF975 /* GATTAttributes.swift in Sources */,
				6E3229121FCDCB790035605D /* HCIError.swift in Sources */,
				6EE910271FDE5841007AD3EA /* UInt128.swift in Sources */,
				6E738B58206D920C00CEB343 /* LowEnergyFeature.swift in Sources */,
				6EB2EA111CD5A8A7000CF975 /* ATT.swift in Sources */,
				6EB2EA121CD5A8A7000CF975 /* LowEnergyCommandParameter.swift in Sources */,
				6E6AAD9320D2199600DDE1CA /* GAPFlags.swift in Sources */,
				6E781B0C20CE534300786867 /* SFloat.swift in Sources */,
				6E1F937920C241830030367F /* AdvertisingInterval.swift in Sources */,
				6EAD977120BF796200673DB7 /* DefinedCompanies.swift in Sources */,
				3518291520D221E30009F82D /* GATTAlertCategory.swift in Sources */,
				6E124BC4207E329C0060E2E9 /* InformationalParameters.swift in Sources */,
				3518292920D222CF0009F82D /* GATTAlertNotificationControlPoint.swift in Sources */,
				6EB2EA131CD5A8A7000CF975 /* HCIGeneralEvent.swift in Sources */,
				3518292420D222A30009F82D /* GATTUnreadAlertStatus.swift in Sources */,
				6E65DF8E20755CCD005BD2A0 /* ByteSwap.swift in Sources */,
				6E35CB27207FFB030039619C /* DefinedUUIDExtension.swift in Sources */,
				6E98ACBF207F89F600DBFE85 /* ATTError.swift in Sources */,
				6E781AFD20CE40A300786867 /* GATTCharacteristic.swift in Sources */,
				6E781B0020CE40A700786867 /* GATTService.swift in Sources */,
				6E60A2E42069564A00E42351 /* GATTDatabase.swift in Sources */,
				6E572AD71FCE763C00CDC763 /* LowEnergyAddressType.swift in Sources */,
				6E3229161FCDD6430035605D /* CompanyIdentifier.swift in Sources */,
				6EB2EA141CD5A8A7000CF975 /* BluetoothUUID.swift in Sources */,
				6E60A30320695CC600E42351 /* GATTClient.swift in Sources */,
				6E6AADBC20D2249F00DDE1CA /* HCILEReadChannelMap.swift in Sources */,
				3580287B20C8308E0096227B /* UnitIdentifier.swift in Sources */,
				6E6AADA820D21CF900DDE1CA /* ATTMaximumTransmissionUnitRequest.swift in Sources */,
				3518293320D2231D0009F82D /* GATTBloodPressureManagement.swift in Sources */,
				6E740C4220657EEF006589F6 /* LinkPolicyCommand.swift in Sources */,
				3571E29220C894BA0017ACD2 /* Unit.swift in Sources */,
				6E6AAD8D20D2186C00DDE1CA /* GATTClientCharacteristicConfiguration.swift in Sources */,
				6E60A3112069603700E42351 /* L2CAPSocket.swift in Sources */,
				6E124BBF207E2EFC0060E2E9 /* InformationalCommandParameter.swift in Sources */,
				6E60A2FD20695BC300E42351 /* LowEnergyWhiteList.swift in Sources */,
				6E740C5620657F6B006589F6 /* VendorCommand.swift in Sources */,
				6EED642C207413F30077CECE /* LowEnergyState.swift in Sources */,
				6EB98F1C20BF803E00FCE78E /* CompanyIdentifierExtension.swift in Sources */,
				6E5940F62093C16300217406 /* Bool.swift in Sources */,
				6E704C861E95C41C00484A22 /* Integer.swift in Sources */,
				6EB2EA151CD5A8A7000CF975 /* LowEnergyEventParameter.swift in Sources */,
				3518294720D2239B0009F82D /* GATTAlertLevel.swift in Sources */,
			);
			runOnlyForDeploymentPostprocessing = 0;
		};
		6EE84DB21CAF5C7C00A40C4D /* Sources */ = {
			isa = PBXSourcesBuildPhase;
			buildActionMask = 2147483647;
			files = (
				3518293620D2233D0009F82D /* GATTAerobicHeartRateLowerLimit.swift in Sources */,
				6E740C5920658006006589F6 /* LinkPolicyCommandParameter.swift in Sources */,
				6E97026720CE236D008AA9C6 /* GATTService.swift in Sources */,
				6E9E4E83206DB68600D489E9 /* LowEnergyChannelMap.swift in Sources */,
				3518291820D222230009F82D /* GATTNewAlert.swift in Sources */,
				3531BBDA20CD013700EBB028 /* GAPData.swift in Sources */,
				6E6AAD8B20D2186C00DDE1CA /* GATTClientCharacteristicConfiguration.swift in Sources */,
				6E781B0A20CE534300786867 /* SFloat.swift in Sources */,
				6EE84DF81CAF891E00A40C4D /* HCIEvent.swift in Sources */,
				6E6AAD7C20D2174600DDE1CA /* GATTAlertNotificationService.swift in Sources */,
				6E740C4F20657F46006589F6 /* TestingCommand.swift in Sources */,
				6E60A320206979CF00E42351 /* iBeacon.swift in Sources */,
				6E32291C1FCE4C4F0035605D /* LowEnergyAddressType.swift in Sources */,
				6E6AADAB20D21DD100DDE1CA /* ATTMaximumTransmissionUnitResponse.swift in Sources */,
				3518293B20D2235F0009F82D /* GATTAerobicHeartRateUpperLimit.swift in Sources */,
				6EE910251FDE5841007AD3EA /* UInt128.swift in Sources */,
				3518292C20D222EF0009F82D /* GATTBloodPressureFeature.swift in Sources */,
				6EE84E061CAF8AD500A40C4D /* HCI.swift in Sources */,
				6E3229141FCDD40C0035605D /* CompanyIdentifier.swift in Sources */,
				6EE84DFF1CAF891E00A40C4D /* LinkControlCommandParameter.swift in Sources */,
				6E60A30A20695FFB00E42351 /* ATTConnection.swift in Sources */,
				6EE84E001CAF891E00A40C4D /* LowEnergyCommand.swift in Sources */,
				6E740C6A2065A2D1006589F6 /* HostControllerBasebandCommandParameter.swift in Sources */,
				6E6AAD7520D2164600DDE1CA /* GATTDateTime.swift in Sources */,
				6E124BC7207E553E0060E2E9 /* RSSI.swift in Sources */,
				6EBD96B9207A600B0037D253 /* ATTMaximumTransmissionUnit.swift in Sources */,
				6EE84DFD1CAF891E00A40C4D /* HCICommand.swift in Sources */,
				6EE84DED1CAF881B00A40C4D /* ATTProtocolDataUnit.swift in Sources */,
				3518291D20D222440009F82D /* GATTSupportedUnreadAlertCategory.swift in Sources */,
				6EE84DE61CAF828800A40C4D /* ProtocolServiceMultiplexer.swift in Sources */,
				6EE84DE91CAF85AE00A40C4D /* GATT.swift in Sources */,
				6E9578C12092698400BAA133 /* LowEnergyAdvertisingData.swift in Sources */,
				51F0880B2073CD3500B7609C /* LowEnergyLongTermKeyRequest.swift in Sources */,
				6E97026520CE234C008AA9C6 /* GATTCharacteristic.swift in Sources */,
				6E740C4A20657F35006589F6 /* StatusParametersCommand.swift in Sources */,
				6E60A3142069646200E42351 /* SecurityLevel.swift in Sources */,
				6EE84DFE1CAF891E00A40C4D /* LinkControlCommand.swift in Sources */,
				3518290E20D221A70009F82D /* GATTAlertCategoryBitMask.swift in Sources */,
				6E704C8F1E95C45800484A22 /* Hexadecimal.swift in Sources */,
				6E60A2EC20695AE100E42351 /* POSIXError.swift in Sources */,
				6E60A30520695CC600E42351 /* GATTServer.swift in Sources */,
				6E740C3B20657ED3006589F6 /* LinkPolicyCommand.swift in Sources */,
				6EE84DFB1CAF891E00A40C4D /* LowEnergyEvent.swift in Sources */,
				3518291320D221E30009F82D /* GATTAlertCategory.swift in Sources */,
				6E704C871E95C41C00484A22 /* Range.swift in Sources */,
				51F0880D20740C9600B7609C /* LowEnergyTestCommands.swift in Sources */,
				6E30AE2E20BEFEEC0072D101 /* Data.swift in Sources */,
				6E704C771E95C32D00484A22 /* BitMaskOption.swift in Sources */,
				6E32291A1FCE45480035605D /* AdvertisingChannelHeader.swift in Sources */,
				6E1F936720C213B60030367F /* ClassOfDevice.swift in Sources */,
				6E6AAD8620D2179F00DDE1CA /* GATTBloodPressureService.swift in Sources */,
				6E60A2BF2068928400E42351 /* BluetoothHostController.swift in Sources */,
				3518292720D222CF0009F82D /* GATTAlertNotificationControlPoint.swift in Sources */,
				6EAD976F20BF796200673DB7 /* DefinedCompanies.swift in Sources */,
				512F4B4C208A567A00576F34 /* UInt512.swift in Sources */,
				6E704C7B1E95C34D00484A22 /* ByteValue.swift in Sources */,
				6ECBCF21206FC3A200312117 /* Array.swift in Sources */,
				6EB45EF02001398100AE5A42 /* DefinedUUID.swift in Sources */,
				6E6AADB020D21FD800DDE1CA /* HCILESetEventMask.swift in Sources */,
				6E6AAD8120D2178000DDE1CA /* GATTBatteryService.swift in Sources */,
				5138F5D920786E5700EC4C50 /* LowEnergyPhyCommands.swift in Sources */,
				6E6AADBA20D2249F00DDE1CA /* HCILEReadChannelMap.swift in Sources */,
				3571E29020C894BA0017ACD2 /* Unit.swift in Sources */,
				6EE84DFC1CAF891E00A40C4D /* LowEnergyEventParameter.swift in Sources */,
				6EE84E011CAF891E00A40C4D /* LowEnergyCommandParameter.swift in Sources */,
				6E443A2D2085D4E2005F4D5F /* GATTDescriptor.swift in Sources */,
				51F08807206EE47000B7609C /* LowEnergyEncryption.swift in Sources */,
				6E60A2F120695B2700E42351 /* LowEnergyScan.swift in Sources */,
				6EED642A207413F30077CECE /* LowEnergyState.swift in Sources */,
				6EE84DE31CAF80AE00A40C4D /* Address.swift in Sources */,
				6ECBCF18206FBD0F00312117 /* HCICommandTimeout.swift in Sources */,
				512F4B47208A562E00576F34 /* UInt256.swift in Sources */,
				6E65DF8C20755CCD005BD2A0 /* ByteSwap.swift in Sources */,
				3580287E20C832870096227B /* UnitIdentifierExtension.swift in Sources */,
				3518290920D221710009F82D /* GATTSupportedNewAlertCategory.swift in Sources */,
				6E740C4520657F25006589F6 /* InformationalCommand.swift in Sources */,
				6E6AAD9120D2199600DDE1CA /* GAPFlags.swift in Sources */,
				3518294520D2239B0009F82D /* GATTAlertLevel.swift in Sources */,
				6E5808BE207D5B2E008F98BB /* LowEnergyFeaturesCommands.swift in Sources */,
				6E6AADA620D21CF900DDE1CA /* ATTMaximumTransmissionUnitRequest.swift in Sources */,
				6E6AAD7020D2161B00DDE1CA /* GATTBatteryLevel.swift in Sources */,
				6E60A31920696D3E00E42351 /* HostControllerLocalName.swift in Sources */,
				6E60A2F620695B6500E42351 /* LowEnergyConnection.swift in Sources */,
				6E0245D820683DBD007FB15E /* HCIPacketHeader.swift in Sources */,
				3518294020D223810009F82D /* GATTAge.swift in Sources */,
				6E740C3D20657EEB006589F6 /* HostControllerBasebandCommand.swift in Sources */,
				6E2809891FCF499100B2D68E /* HCIVersion.swift in Sources */,
				3518292220D222A30009F82D /* GATTUnreadAlertStatus.swift in Sources */,
				6E98ACBD207F89F600DBFE85 /* ATTError.swift in Sources */,
				6EE84DFA1CAF891E00A40C4D /* HCIGeneralEventParameter.swift in Sources */,
				6E6AAD9620D219DA00DDE1CA /* GAPIncompleteListOf16BitServiceClassUUIDs.swift in Sources */,
				6E124BBD207E2EFC0060E2E9 /* InformationalCommandParameter.swift in Sources */,
				6E124BC2207E329C0060E2E9 /* InformationalParameters.swift in Sources */,
				6E738B56206D920C00CEB343 /* LowEnergyFeature.swift in Sources */,
				6E704C981E95C6A500484A22 /* UUID.swift in Sources */,
				6E6AADA120D21C2700DDE1CA /* ATTErrorResponse.swift in Sources */,
				6EE84DE11CAF7EE800A40C4D /* GATTAttributes.swift in Sources */,
				3518294A20D223C30009F82D /* GATTAerobicThreshold.swift in Sources */,
				6E3229101FCDC47F0035605D /* HCIError.swift in Sources */,
				6E1F936C20C2183E0030367F /* GAPAppearance.swift in Sources */,
				6E6AADB520D223AC00DDE1CA /* HCILESetRandomAddress.swift in Sources */,
				6E60A2E22069564A00E42351 /* GATTDatabase.swift in Sources */,
				3518293120D2231D0009F82D /* GATTBloodPressureManagement.swift in Sources */,
				6EE84DE71CAF828800A40C4D /* ATT.swift in Sources */,
				3580287920C8308E0096227B /* UnitIdentifier.swift in Sources */,
				6E1F937720C241830030367F /* AdvertisingInterval.swift in Sources */,
				6EE84DF91CAF891E00A40C4D /* HCIGeneralEvent.swift in Sources */,
				35B7CADD20C5E72100F797AE /* GATTProfile.swift in Sources */,
				6E60A30120695CC600E42351 /* GATTClient.swift in Sources */,
				6EE84DD51CAF603000A40C4D /* BluetoothUUID.swift in Sources */,
				6E60A30F2069603700E42351 /* L2CAPSocket.swift in Sources */,
				6EB98F1A20BF803E00FCE78E /* CompanyIdentifierExtension.swift in Sources */,
				6E443A2F2085D606005F4D5F /* Bool.swift in Sources */,
				6E60A2FB20695BC300E42351 /* LowEnergyWhiteList.swift in Sources */,
				511A657B2075B61400538116 /* LowEnergyResolvingList.swift in Sources */,
				6E740C5420657F6B006589F6 /* VendorCommand.swift in Sources */,
				6E704C841E95C41C00484A22 /* Integer.swift in Sources */,
				6E6AAD9B20D21A1900DDE1CA /* GAPCompleteListOf16BitServiceClassUUIDs.swift in Sources */,
				6E60A2E72069582600E42351 /* LowEnergyAdvertising.swift in Sources */,
				3518294F20D223DD0009F82D /* GATTAnalog.swift in Sources */,
				6E35CB25207FFB030039619C /* DefinedUUIDExtension.swift in Sources */,
			);
			runOnlyForDeploymentPostprocessing = 0;
		};
		6EE84DBD1CAF5C7C00A40C4D /* Sources */ = {
			isa = PBXSourcesBuildPhase;
			buildActionMask = 2147483647;
			files = (
				6E1F937520C22D7E0030367F /* DarwinTests.swift in Sources */,
				6E65DF83207552E4005BD2A0 /* UInt128Tests.swift in Sources */,
				6E65DF912075CD9F005BD2A0 /* UUIDTests.swift in Sources */,
				6E740C6720659CE8006589F6 /* HCITests.swift in Sources */,
				6E65DF932075D29C005BD2A0 /* iBeaconTests.swift in Sources */,
				6E3AD30920BF951600EAC58A /* CompanyIdentifierTests.swift in Sources */,
				6E443A0A2085D108005F4D5F /* TestProfile.swift in Sources */,
				6E65DF952075D568005BD2A0 /* XCTest.swift in Sources */,
				6E04273D20800B0700AD3C75 /* DefinedUUIDTests.swift in Sources */,
				6E04273A208008A200AD3C75 /* BluetoothUUIDTests.swift in Sources */,
				512F4B52208B341600576F34 /* UInt512Tests.swift in Sources */,
				6E142480206CFFC500BF72BC /* HostController.swift in Sources */,
				6E781B0220CE4DF800786867 /* GATTCharacteristicTests.swift in Sources */,
				3531BF4C20CEEF8F00F31BC3 /* UnitIdentifierTests.swift in Sources */,
				6E7F4A4120928E2B00E877F1 /* GAPTests.swift in Sources */,
				6ECBCF0B206E683C00312117 /* L2CAPSocket.swift in Sources */,
				6E30AE3720BF1A530072D101 /* GATTDescriptorTests.swift in Sources */,
				6E6AD98D1FCE8E4F007F0250 /* BluetoothTests.swift in Sources */,
				6E443A072085CF12005F4D5F /* GATTDatabaseTests.swift in Sources */,
				6EBD96C2207ABEE00037D253 /* GATTTests.swift in Sources */,
				512F4B51208B341000576F34 /* UInt256Tests.swift in Sources */,
				6E65DF85207552EE005BD2A0 /* AddressTests.swift in Sources */,
				6E740C6820659CEF006589F6 /* AttributeProtocolTests.swift in Sources */,
			);
			runOnlyForDeploymentPostprocessing = 0;
		};
		6EF45FA31CC6D04D001F7A39 /* Sources */ = {
			isa = PBXSourcesBuildPhase;
			buildActionMask = 2147483647;
			files = (
				6E740C5A20658006006589F6 /* LinkPolicyCommandParameter.swift in Sources */,
				6E71F33220CB60D500D08901 /* GATTProfile.swift in Sources */,
				6E9E4E84206DB68600D489E9 /* LowEnergyChannelMap.swift in Sources */,
				6EF45FA41CC6D04D001F7A39 /* HCIEvent.swift in Sources */,
				6E740C5020657F46006589F6 /* TestingCommand.swift in Sources */,
				3588AC1C20CD05AC00F9FA8C /* GAPData.swift in Sources */,
				3518294120D223810009F82D /* GATTAge.swift in Sources */,
				6E60A321206979CF00E42351 /* iBeacon.swift in Sources */,
				6ECBCF19206FBD0F00312117 /* HCICommandTimeout.swift in Sources */,
				6EF45FA51CC6D04D001F7A39 /* HCI.swift in Sources */,
				6E6AAD9720D219DA00DDE1CA /* GAPIncompleteListOf16BitServiceClassUUIDs.swift in Sources */,
<<<<<<< HEAD
				6E6AADB120D21FD800DDE1CA /* HCILESetEventMask.swift in Sources */,
=======
				3518294B20D223C30009F82D /* GATTAerobicThreshold.swift in Sources */,
>>>>>>> b36a7b59
				6E1F936820C213B60030367F /* ClassOfDevice.swift in Sources */,
				6E9578C22092698400BAA133 /* LowEnergyAdvertisingData.swift in Sources */,
				6EF45FA61CC6D04D001F7A39 /* LinkControlCommandParameter.swift in Sources */,
				6EF45FA71CC6D04D001F7A39 /* LowEnergyCommand.swift in Sources */,
				512F4B49208A564400576F34 /* UInt256.swift in Sources */,
				6EF45FA81CC6D04D001F7A39 /* HCICommand.swift in Sources */,
				6E6AAD8220D2178000DDE1CA /* GATTBatteryService.swift in Sources */,
				6E572AD81FCE763E00CDC763 /* AdvertisingChannelHeader.swift in Sources */,
				6E60A30B20695FFB00E42351 /* ATTConnection.swift in Sources */,
				3518290F20D221A70009F82D /* GATTAlertCategoryBitMask.swift in Sources */,
				3518291E20D222440009F82D /* GATTSupportedUnreadAlertCategory.swift in Sources */,
				6EF45FA91CC6D04D001F7A39 /* ATTProtocolDataUnit.swift in Sources */,
				6E740C6B2065A2D1006589F6 /* HostControllerBasebandCommandParameter.swift in Sources */,
				6E740C3E20657EEB006589F6 /* HostControllerBasebandCommand.swift in Sources */,
				6EF45FAA1CC6D04D001F7A39 /* ProtocolServiceMultiplexer.swift in Sources */,
				6EF45FAB1CC6D04D001F7A39 /* GATT.swift in Sources */,
				6EF45FAC1CC6D04D001F7A39 /* LinkControlCommand.swift in Sources */,
				6E740C4B20657F35006589F6 /* StatusParametersCommand.swift in Sources */,
				3518293720D2233D0009F82D /* GATTAerobicHeartRateLowerLimit.swift in Sources */,
				6E60A3152069646200E42351 /* SecurityLevel.swift in Sources */,
				6E704C901E95C45800484A22 /* Hexadecimal.swift in Sources */,
				6EF45FAD1CC6D04D001F7A39 /* LowEnergyEvent.swift in Sources */,
				6E60A2ED20695AE100E42351 /* POSIXError.swift in Sources */,
				6E6AAD7120D2161B00DDE1CA /* GATTBatteryLevel.swift in Sources */,
				6E60A30620695CC600E42351 /* GATTServer.swift in Sources */,
				6E704C881E95C41C00484A22 /* Range.swift in Sources */,
				6E6AADAC20D21DD100DDE1CA /* ATTMaximumTransmissionUnitResponse.swift in Sources */,
				6E6AADA220D21C2700DDE1CA /* ATTErrorResponse.swift in Sources */,
				6E6AAD9C20D21A1900DDE1CA /* GAPCompleteListOf16BitServiceClassUUIDs.swift in Sources */,
				6E704C781E95C32D00484A22 /* BitMaskOption.swift in Sources */,
				6E704C7C1E95C34D00484A22 /* ByteValue.swift in Sources */,
				6E5808BF207D5B2E008F98BB /* LowEnergyFeaturesCommands.swift in Sources */,
				6E30AE2F20BEFEEC0072D101 /* Data.swift in Sources */,
				6ECBCF22206FC3A200312117 /* Array.swift in Sources */,
				6EF45FAE1CC6D04D001F7A39 /* Address.swift in Sources */,
				6EF45FAF1CC6D04D001F7A39 /* HCIGeneralEventParameter.swift in Sources */,
				6E60A2C02068928400E42351 /* BluetoothHostController.swift in Sources */,
				3518290A20D221710009F82D /* GATTSupportedNewAlertCategory.swift in Sources */,
				6EB45EF12001398100AE5A42 /* DefinedUUID.swift in Sources */,
				6E1F936D20C2183E0030367F /* GAPAppearance.swift in Sources */,
				6E60A2E82069582600E42351 /* LowEnergyAdvertising.swift in Sources */,
				3518295020D223DD0009F82D /* GATTAnalog.swift in Sources */,
				3518292D20D222EF0009F82D /* GATTBloodPressureFeature.swift in Sources */,
				6E6AAD8720D2179F00DDE1CA /* GATTBloodPressureService.swift in Sources */,
				6E38DFED20875A8000D8765A /* GATTDescriptor.swift in Sources */,
				6EE910281FDE585B007AD3EA /* HCIVersion.swift in Sources */,
				6E60A2F220695B2700E42351 /* LowEnergyScan.swift in Sources */,
				6E740C4620657F25006589F6 /* InformationalCommand.swift in Sources */,
				6EEADB24208E5DC000CFD908 /* UInt512.swift in Sources */,
				3580287F20C832870096227B /* UnitIdentifierExtension.swift in Sources */,
				3518293C20D2235F0009F82D /* GATTAerobicHeartRateUpperLimit.swift in Sources */,
				6E0245D920683DBD007FB15E /* HCIPacketHeader.swift in Sources */,
				6E60A31A20696D3E00E42351 /* HostControllerLocalName.swift in Sources */,
				6E60A2F720695B6500E42351 /* LowEnergyConnection.swift in Sources */,
				3518291920D222230009F82D /* GATTNewAlert.swift in Sources */,
				6E6AAD7D20D2174600DDE1CA /* GATTAlertNotificationService.swift in Sources */,
				6E704C991E95C6A500484A22 /* UUID.swift in Sources */,
				6E6AAD7620D2164600DDE1CA /* GATTDateTime.swift in Sources */,
				6E6AADB620D223AC00DDE1CA /* HCILESetRandomAddress.swift in Sources */,
				6EBD96BA207A600B0037D253 /* ATTMaximumTransmissionUnit.swift in Sources */,
				6E124BC8207E553E0060E2E9 /* RSSI.swift in Sources */,
				6EF45FB01CC6D04D001F7A39 /* GATTAttributes.swift in Sources */,
				6E3229111FCDCB780035605D /* HCIError.swift in Sources */,
				6EE910261FDE5841007AD3EA /* UInt128.swift in Sources */,
				6E738B57206D920C00CEB343 /* LowEnergyFeature.swift in Sources */,
				6EF45FB11CC6D04D001F7A39 /* ATT.swift in Sources */,
				6EF45FB21CC6D04D001F7A39 /* LowEnergyCommandParameter.swift in Sources */,
				6E6AAD9220D2199600DDE1CA /* GAPFlags.swift in Sources */,
				6E781B0B20CE534300786867 /* SFloat.swift in Sources */,
				6E1F937820C241830030367F /* AdvertisingInterval.swift in Sources */,
				6EAD977020BF796200673DB7 /* DefinedCompanies.swift in Sources */,
				3518291420D221E30009F82D /* GATTAlertCategory.swift in Sources */,
				6E124BC3207E329C0060E2E9 /* InformationalParameters.swift in Sources */,
				3518292820D222CF0009F82D /* GATTAlertNotificationControlPoint.swift in Sources */,
				6EF45FB31CC6D04D001F7A39 /* HCIGeneralEvent.swift in Sources */,
				3518292320D222A30009F82D /* GATTUnreadAlertStatus.swift in Sources */,
				6E65DF8D20755CCD005BD2A0 /* ByteSwap.swift in Sources */,
				6E35CB26207FFB030039619C /* DefinedUUIDExtension.swift in Sources */,
				6E98ACBE207F89F600DBFE85 /* ATTError.swift in Sources */,
				6E781AFC20CE40A300786867 /* GATTCharacteristic.swift in Sources */,
				6E781AFF20CE40A600786867 /* GATTService.swift in Sources */,
				6E60A2E32069564A00E42351 /* GATTDatabase.swift in Sources */,
				6E572AD61FCE763B00CDC763 /* LowEnergyAddressType.swift in Sources */,
				6E3229151FCDD6420035605D /* CompanyIdentifier.swift in Sources */,
				6EF45FB41CC6D04D001F7A39 /* BluetoothUUID.swift in Sources */,
				6E60A30220695CC600E42351 /* GATTClient.swift in Sources */,
				6E6AADBB20D2249F00DDE1CA /* HCILEReadChannelMap.swift in Sources */,
				3580287A20C8308E0096227B /* UnitIdentifier.swift in Sources */,
				6E6AADA720D21CF900DDE1CA /* ATTMaximumTransmissionUnitRequest.swift in Sources */,
				3518293220D2231D0009F82D /* GATTBloodPressureManagement.swift in Sources */,
				6E740C4120657EEF006589F6 /* LinkPolicyCommand.swift in Sources */,
				3571E29120C894BA0017ACD2 /* Unit.swift in Sources */,
				6E6AAD8C20D2186C00DDE1CA /* GATTClientCharacteristicConfiguration.swift in Sources */,
				6E60A3102069603700E42351 /* L2CAPSocket.swift in Sources */,
				6E124BBE207E2EFC0060E2E9 /* InformationalCommandParameter.swift in Sources */,
				6E60A2FC20695BC300E42351 /* LowEnergyWhiteList.swift in Sources */,
				6E740C5520657F6B006589F6 /* VendorCommand.swift in Sources */,
				6EED642B207413F30077CECE /* LowEnergyState.swift in Sources */,
				6EB98F1B20BF803E00FCE78E /* CompanyIdentifierExtension.swift in Sources */,
				6E5940F52093C16200217406 /* Bool.swift in Sources */,
				6E704C851E95C41C00484A22 /* Integer.swift in Sources */,
				6EF45FB51CC6D04D001F7A39 /* LowEnergyEventParameter.swift in Sources */,
				3518294620D2239B0009F82D /* GATTAlertLevel.swift in Sources */,
			);
			runOnlyForDeploymentPostprocessing = 0;
		};
/* End PBXSourcesBuildPhase section */

/* Begin PBXTargetDependency section */
		6EE84DC41CAF5C7C00A40C4D /* PBXTargetDependency */ = {
			isa = PBXTargetDependency;
			target = 6EE84DB61CAF5C7C00A40C4D /* Bluetooth-macOS */;
			targetProxy = 6EE84DC31CAF5C7C00A40C4D /* PBXContainerItemProxy */;
		};
/* End PBXTargetDependency section */

/* Begin XCBuildConfiguration section */
		6E49B26320532D45002EA5DC /* Debug */ = {
			isa = XCBuildConfiguration;
			buildSettings = {
				CLANG_ENABLE_MODULES = YES;
				CODE_SIGN_IDENTITY = "";
				DEFINES_MODULE = YES;
				DYLIB_COMPATIBILITY_VERSION = 1;
				DYLIB_CURRENT_VERSION = 1;
				DYLIB_INSTALL_NAME_BASE = "@rpath";
				FRAMEWORK_VERSION = A;
				INSTALL_PATH = "$(LOCAL_LIBRARY_DIR)/Frameworks";
				LD_RUNPATH_SEARCH_PATHS = "$(inherited) @executable_path/../Frameworks @loader_path/Frameworks";
				SDKROOT = appletvos;
				SKIP_INSTALL = YES;
				SWIFT_OPTIMIZATION_LEVEL = "-Onone";
			};
			name = Debug;
		};
		6E49B26420532D45002EA5DC /* Release */ = {
			isa = XCBuildConfiguration;
			buildSettings = {
				CLANG_ENABLE_MODULES = YES;
				CODE_SIGN_IDENTITY = "";
				DEFINES_MODULE = YES;
				DYLIB_COMPATIBILITY_VERSION = 1;
				DYLIB_CURRENT_VERSION = 1;
				DYLIB_INSTALL_NAME_BASE = "@rpath";
				FRAMEWORK_VERSION = A;
				INSTALL_PATH = "$(LOCAL_LIBRARY_DIR)/Frameworks";
				LD_RUNPATH_SEARCH_PATHS = "$(inherited) @executable_path/../Frameworks @loader_path/Frameworks";
				SDKROOT = appletvos;
				SKIP_INSTALL = YES;
				SWIFT_OPTIMIZATION_LEVEL = "-Owholemodule";
			};
			name = Release;
		};
		6EB2EA1B1CD5A8A7000CF975 /* Debug */ = {
			isa = XCBuildConfiguration;
			buildSettings = {
				CLANG_ENABLE_MODULES = YES;
				CODE_SIGN_IDENTITY = "";
				DEFINES_MODULE = YES;
				DYLIB_COMPATIBILITY_VERSION = 1;
				DYLIB_CURRENT_VERSION = 1;
				DYLIB_INSTALL_NAME_BASE = "@rpath";
				FRAMEWORK_VERSION = A;
				INSTALL_PATH = "$(LOCAL_LIBRARY_DIR)/Frameworks";
				LD_RUNPATH_SEARCH_PATHS = "$(inherited) @executable_path/../Frameworks @loader_path/Frameworks";
				SDKROOT = watchos;
				SKIP_INSTALL = YES;
				SWIFT_OPTIMIZATION_LEVEL = "-Onone";
			};
			name = Debug;
		};
		6EB2EA1C1CD5A8A7000CF975 /* Release */ = {
			isa = XCBuildConfiguration;
			buildSettings = {
				CLANG_ENABLE_MODULES = YES;
				CODE_SIGN_IDENTITY = "";
				DEFINES_MODULE = YES;
				DYLIB_COMPATIBILITY_VERSION = 1;
				DYLIB_CURRENT_VERSION = 1;
				DYLIB_INSTALL_NAME_BASE = "@rpath";
				FRAMEWORK_VERSION = A;
				INSTALL_PATH = "$(LOCAL_LIBRARY_DIR)/Frameworks";
				LD_RUNPATH_SEARCH_PATHS = "$(inherited) @executable_path/../Frameworks @loader_path/Frameworks";
				SDKROOT = watchos;
				SKIP_INSTALL = YES;
				SWIFT_OPTIMIZATION_LEVEL = "-Owholemodule";
			};
			name = Release;
		};
		6EE84DC91CAF5C7C00A40C4D /* Debug */ = {
			isa = XCBuildConfiguration;
			buildSettings = {
				ALWAYS_SEARCH_USER_PATHS = NO;
				CLANG_ANALYZER_NONNULL = YES;
				CLANG_CXX_LANGUAGE_STANDARD = "gnu++0x";
				CLANG_CXX_LIBRARY = "libc++";
				CLANG_ENABLE_MODULES = YES;
				CLANG_ENABLE_OBJC_ARC = YES;
				CLANG_WARN_BLOCK_CAPTURE_AUTORELEASING = YES;
				CLANG_WARN_BOOL_CONVERSION = YES;
				CLANG_WARN_COMMA = YES;
				CLANG_WARN_CONSTANT_CONVERSION = YES;
				CLANG_WARN_DEPRECATED_OBJC_IMPLEMENTATIONS = YES;
				CLANG_WARN_DIRECT_OBJC_ISA_USAGE = YES_ERROR;
				CLANG_WARN_EMPTY_BODY = YES;
				CLANG_WARN_ENUM_CONVERSION = YES;
				CLANG_WARN_INFINITE_RECURSION = YES;
				CLANG_WARN_INT_CONVERSION = YES;
				CLANG_WARN_NON_LITERAL_NULL_CONVERSION = YES;
				CLANG_WARN_OBJC_IMPLICIT_RETAIN_SELF = YES;
				CLANG_WARN_OBJC_LITERAL_CONVERSION = YES;
				CLANG_WARN_OBJC_ROOT_CLASS = YES_ERROR;
				CLANG_WARN_RANGE_LOOP_ANALYSIS = YES;
				CLANG_WARN_STRICT_PROTOTYPES = YES;
				CLANG_WARN_SUSPICIOUS_MOVE = YES;
				CLANG_WARN_UNREACHABLE_CODE = YES;
				CLANG_WARN__DUPLICATE_METHOD_MATCH = YES;
				CODE_SIGNING_REQUIRED = NO;
				CODE_SIGN_IDENTITY = "";
				COPY_PHASE_STRIP = NO;
				CURRENT_PROJECT_VERSION = 1;
				DEBUG_INFORMATION_FORMAT = dwarf;
				ENABLE_BITCODE = YES;
				ENABLE_STRICT_OBJC_MSGSEND = YES;
				ENABLE_TESTABILITY = YES;
				GCC_C_LANGUAGE_STANDARD = gnu99;
				GCC_DYNAMIC_NO_PIC = NO;
				GCC_NO_COMMON_BLOCKS = YES;
				GCC_OPTIMIZATION_LEVEL = 0;
				GCC_PREPROCESSOR_DEFINITIONS = (
					"DEBUG=1",
					"$(inherited)",
				);
				GCC_WARN_64_TO_32_BIT_CONVERSION = YES;
				GCC_WARN_ABOUT_RETURN_TYPE = YES_ERROR;
				GCC_WARN_UNDECLARED_SELECTOR = YES;
				GCC_WARN_UNINITIALIZED_AUTOS = YES_AGGRESSIVE;
				GCC_WARN_UNUSED_FUNCTION = YES;
				GCC_WARN_UNUSED_VARIABLE = YES;
				INFOPLIST_FILE = Bluetooth/Info.plist;
				IPHONEOS_DEPLOYMENT_TARGET = 8.0;
				MACOSX_DEPLOYMENT_TARGET = 10.10;
				MTL_ENABLE_DEBUG_INFO = YES;
				ONLY_ACTIVE_ARCH = YES;
				PRODUCT_BUNDLE_IDENTIFIER = org.pureswift.Bluetooth;
				PRODUCT_NAME = $PROJECT_NAME;
				SDKROOT = macosx;
				SWIFT_OPTIMIZATION_LEVEL = "-Onone";
				SWIFT_VERSION = 3.0;
				TVOS_DEPLOYMENT_TARGET = 9.0;
				VERSIONING_SYSTEM = "apple-generic";
				VERSION_INFO_PREFIX = "";
				WATCHOS_DEPLOYMENT_TARGET = 2.0;
			};
			name = Debug;
		};
		6EE84DCA1CAF5C7C00A40C4D /* Release */ = {
			isa = XCBuildConfiguration;
			buildSettings = {
				ALWAYS_SEARCH_USER_PATHS = NO;
				CLANG_ANALYZER_NONNULL = YES;
				CLANG_CXX_LANGUAGE_STANDARD = "gnu++0x";
				CLANG_CXX_LIBRARY = "libc++";
				CLANG_ENABLE_MODULES = YES;
				CLANG_ENABLE_OBJC_ARC = YES;
				CLANG_WARN_BLOCK_CAPTURE_AUTORELEASING = YES;
				CLANG_WARN_BOOL_CONVERSION = YES;
				CLANG_WARN_COMMA = YES;
				CLANG_WARN_CONSTANT_CONVERSION = YES;
				CLANG_WARN_DEPRECATED_OBJC_IMPLEMENTATIONS = YES;
				CLANG_WARN_DIRECT_OBJC_ISA_USAGE = YES_ERROR;
				CLANG_WARN_EMPTY_BODY = YES;
				CLANG_WARN_ENUM_CONVERSION = YES;
				CLANG_WARN_INFINITE_RECURSION = YES;
				CLANG_WARN_INT_CONVERSION = YES;
				CLANG_WARN_NON_LITERAL_NULL_CONVERSION = YES;
				CLANG_WARN_OBJC_IMPLICIT_RETAIN_SELF = YES;
				CLANG_WARN_OBJC_LITERAL_CONVERSION = YES;
				CLANG_WARN_OBJC_ROOT_CLASS = YES_ERROR;
				CLANG_WARN_RANGE_LOOP_ANALYSIS = YES;
				CLANG_WARN_STRICT_PROTOTYPES = YES;
				CLANG_WARN_SUSPICIOUS_MOVE = YES;
				CLANG_WARN_UNREACHABLE_CODE = YES;
				CLANG_WARN__DUPLICATE_METHOD_MATCH = YES;
				CODE_SIGNING_REQUIRED = NO;
				CODE_SIGN_IDENTITY = "";
				COPY_PHASE_STRIP = NO;
				CURRENT_PROJECT_VERSION = 1;
				DEBUG_INFORMATION_FORMAT = "dwarf-with-dsym";
				ENABLE_BITCODE = YES;
				ENABLE_NS_ASSERTIONS = NO;
				ENABLE_STRICT_OBJC_MSGSEND = YES;
				GCC_C_LANGUAGE_STANDARD = gnu99;
				GCC_NO_COMMON_BLOCKS = YES;
				GCC_WARN_64_TO_32_BIT_CONVERSION = YES;
				GCC_WARN_ABOUT_RETURN_TYPE = YES_ERROR;
				GCC_WARN_UNDECLARED_SELECTOR = YES;
				GCC_WARN_UNINITIALIZED_AUTOS = YES_AGGRESSIVE;
				GCC_WARN_UNUSED_FUNCTION = YES;
				GCC_WARN_UNUSED_VARIABLE = YES;
				INFOPLIST_FILE = Bluetooth/Info.plist;
				IPHONEOS_DEPLOYMENT_TARGET = 8.0;
				MACOSX_DEPLOYMENT_TARGET = 10.10;
				MTL_ENABLE_DEBUG_INFO = NO;
				PRODUCT_BUNDLE_IDENTIFIER = org.pureswift.Bluetooth;
				PRODUCT_NAME = $PROJECT_NAME;
				SDKROOT = macosx;
				SWIFT_OPTIMIZATION_LEVEL = "-Owholemodule";
				SWIFT_VERSION = 3.0;
				TVOS_DEPLOYMENT_TARGET = 9.0;
				VERSIONING_SYSTEM = "apple-generic";
				VERSION_INFO_PREFIX = "";
				WATCHOS_DEPLOYMENT_TARGET = 2.0;
			};
			name = Release;
		};
		6EE84DCC1CAF5C7C00A40C4D /* Debug */ = {
			isa = XCBuildConfiguration;
			buildSettings = {
				CLANG_ENABLE_MODULES = YES;
				CODE_SIGN_IDENTITY = "";
				COMBINE_HIDPI_IMAGES = YES;
				DEFINES_MODULE = YES;
				DYLIB_COMPATIBILITY_VERSION = 1;
				DYLIB_CURRENT_VERSION = 1;
				DYLIB_INSTALL_NAME_BASE = "@rpath";
				ENABLE_BITCODE = NO;
				FRAMEWORK_VERSION = A;
				INSTALL_PATH = "$(LOCAL_LIBRARY_DIR)/Frameworks";
				LD_RUNPATH_SEARCH_PATHS = "$(inherited) @executable_path/../Frameworks @loader_path/Frameworks";
				SKIP_INSTALL = YES;
				SWIFT_OPTIMIZATION_LEVEL = "-Onone";
			};
			name = Debug;
		};
		6EE84DCD1CAF5C7C00A40C4D /* Release */ = {
			isa = XCBuildConfiguration;
			buildSettings = {
				CLANG_ENABLE_MODULES = YES;
				CODE_SIGN_IDENTITY = "";
				COMBINE_HIDPI_IMAGES = YES;
				DEFINES_MODULE = YES;
				DYLIB_COMPATIBILITY_VERSION = 1;
				DYLIB_CURRENT_VERSION = 1;
				DYLIB_INSTALL_NAME_BASE = "@rpath";
				ENABLE_BITCODE = NO;
				FRAMEWORK_VERSION = A;
				INSTALL_PATH = "$(LOCAL_LIBRARY_DIR)/Frameworks";
				LD_RUNPATH_SEARCH_PATHS = "$(inherited) @executable_path/../Frameworks @loader_path/Frameworks";
				SKIP_INSTALL = YES;
				SWIFT_OPTIMIZATION_LEVEL = "-Owholemodule";
			};
			name = Release;
		};
		6EE84DCF1CAF5C7C00A40C4D /* Debug */ = {
			isa = XCBuildConfiguration;
			buildSettings = {
				ALWAYS_EMBED_SWIFT_STANDARD_LIBRARIES = YES;
				COMBINE_HIDPI_IMAGES = YES;
				ENABLE_BITCODE = NO;
				INFOPLIST_FILE = BluetoothTests/Info.plist;
				LD_RUNPATH_SEARCH_PATHS = "$(inherited) @executable_path/../Frameworks @loader_path/../Frameworks";
				PRODUCT_BUNDLE_IDENTIFIER = org.pureswift.BluetoothTests;
				PRODUCT_NAME = "$(TARGET_NAME)";
			};
			name = Debug;
		};
		6EE84DD01CAF5C7C00A40C4D /* Release */ = {
			isa = XCBuildConfiguration;
			buildSettings = {
				ALWAYS_EMBED_SWIFT_STANDARD_LIBRARIES = YES;
				COMBINE_HIDPI_IMAGES = YES;
				ENABLE_BITCODE = NO;
				INFOPLIST_FILE = BluetoothTests/Info.plist;
				LD_RUNPATH_SEARCH_PATHS = "$(inherited) @executable_path/../Frameworks @loader_path/../Frameworks";
				PRODUCT_BUNDLE_IDENTIFIER = org.pureswift.BluetoothTests;
				PRODUCT_NAME = "$(TARGET_NAME)";
			};
			name = Release;
		};
		6EF45FBB1CC6D04D001F7A39 /* Debug */ = {
			isa = XCBuildConfiguration;
			buildSettings = {
				CLANG_ENABLE_MODULES = YES;
				CODE_SIGN_IDENTITY = "";
				DEFINES_MODULE = YES;
				DYLIB_COMPATIBILITY_VERSION = 1;
				DYLIB_CURRENT_VERSION = 1;
				DYLIB_INSTALL_NAME_BASE = "@rpath";
				FRAMEWORK_VERSION = A;
				INSTALL_PATH = "$(LOCAL_LIBRARY_DIR)/Frameworks";
				LD_RUNPATH_SEARCH_PATHS = "$(inherited) @executable_path/../Frameworks @loader_path/Frameworks";
				SDKROOT = iphoneos;
				SKIP_INSTALL = YES;
				SWIFT_OPTIMIZATION_LEVEL = "-Onone";
				TARGETED_DEVICE_FAMILY = "1,2";
			};
			name = Debug;
		};
		6EF45FBC1CC6D04D001F7A39 /* Release */ = {
			isa = XCBuildConfiguration;
			buildSettings = {
				CLANG_ENABLE_MODULES = YES;
				CODE_SIGN_IDENTITY = "";
				DEFINES_MODULE = YES;
				DYLIB_COMPATIBILITY_VERSION = 1;
				DYLIB_CURRENT_VERSION = 1;
				DYLIB_INSTALL_NAME_BASE = "@rpath";
				FRAMEWORK_VERSION = A;
				INSTALL_PATH = "$(LOCAL_LIBRARY_DIR)/Frameworks";
				LD_RUNPATH_SEARCH_PATHS = "$(inherited) @executable_path/../Frameworks @loader_path/Frameworks";
				SDKROOT = iphoneos;
				SKIP_INSTALL = YES;
				SWIFT_OPTIMIZATION_LEVEL = "-Owholemodule";
				TARGETED_DEVICE_FAMILY = "1,2";
			};
			name = Release;
		};
/* End XCBuildConfiguration section */

/* Begin XCConfigurationList section */
		6E49B26220532D45002EA5DC /* Build configuration list for PBXNativeTarget "Bluetooth-tvOS" */ = {
			isa = XCConfigurationList;
			buildConfigurations = (
				6E49B26320532D45002EA5DC /* Debug */,
				6E49B26420532D45002EA5DC /* Release */,
			);
			defaultConfigurationIsVisible = 0;
			defaultConfigurationName = Release;
		};
		6EB2EA1A1CD5A8A7000CF975 /* Build configuration list for PBXNativeTarget "Bluetooth-watchOS" */ = {
			isa = XCConfigurationList;
			buildConfigurations = (
				6EB2EA1B1CD5A8A7000CF975 /* Debug */,
				6EB2EA1C1CD5A8A7000CF975 /* Release */,
			);
			defaultConfigurationIsVisible = 0;
			defaultConfigurationName = Release;
		};
		6EE84DB11CAF5C7C00A40C4D /* Build configuration list for PBXProject "Bluetooth" */ = {
			isa = XCConfigurationList;
			buildConfigurations = (
				6EE84DC91CAF5C7C00A40C4D /* Debug */,
				6EE84DCA1CAF5C7C00A40C4D /* Release */,
			);
			defaultConfigurationIsVisible = 0;
			defaultConfigurationName = Release;
		};
		6EE84DCB1CAF5C7C00A40C4D /* Build configuration list for PBXNativeTarget "Bluetooth-macOS" */ = {
			isa = XCConfigurationList;
			buildConfigurations = (
				6EE84DCC1CAF5C7C00A40C4D /* Debug */,
				6EE84DCD1CAF5C7C00A40C4D /* Release */,
			);
			defaultConfigurationIsVisible = 0;
			defaultConfigurationName = Release;
		};
		6EE84DCE1CAF5C7C00A40C4D /* Build configuration list for PBXNativeTarget "BluetoothTests" */ = {
			isa = XCConfigurationList;
			buildConfigurations = (
				6EE84DCF1CAF5C7C00A40C4D /* Debug */,
				6EE84DD01CAF5C7C00A40C4D /* Release */,
			);
			defaultConfigurationIsVisible = 0;
			defaultConfigurationName = Release;
		};
		6EF45FBA1CC6D04D001F7A39 /* Build configuration list for PBXNativeTarget "Bluetooth-iOS" */ = {
			isa = XCConfigurationList;
			buildConfigurations = (
				6EF45FBB1CC6D04D001F7A39 /* Debug */,
				6EF45FBC1CC6D04D001F7A39 /* Release */,
			);
			defaultConfigurationIsVisible = 0;
			defaultConfigurationName = Release;
		};
/* End XCConfigurationList section */
	};
	rootObject = 6EE84DAE1CAF5C7C00A40C4D /* Project object */;
}<|MERGE_RESOLUTION|>--- conflicted
+++ resolved
@@ -1327,11 +1327,8 @@
 				6ECBCF1B206FBD0F00312117 /* HCICommandTimeout.swift in Sources */,
 				6E49B23F20532D45002EA5DC /* HCI.swift in Sources */,
 				6E6AAD9920D219DA00DDE1CA /* GAPIncompleteListOf16BitServiceClassUUIDs.swift in Sources */,
-<<<<<<< HEAD
 				6E6AADB320D21FD800DDE1CA /* HCILESetEventMask.swift in Sources */,
-=======
 				3518294D20D223C30009F82D /* GATTAerobicThreshold.swift in Sources */,
->>>>>>> b36a7b59
 				6E1F936A20C213B60030367F /* ClassOfDevice.swift in Sources */,
 				6E9578C42092698400BAA133 /* LowEnergyAdvertisingData.swift in Sources */,
 				6E49B24020532D45002EA5DC /* LinkControlCommandParameter.swift in Sources */,
@@ -1453,11 +1450,8 @@
 				6ECBCF1A206FBD0F00312117 /* HCICommandTimeout.swift in Sources */,
 				6EB2EA051CD5A8A7000CF975 /* HCI.swift in Sources */,
 				6E6AAD9820D219DA00DDE1CA /* GAPIncompleteListOf16BitServiceClassUUIDs.swift in Sources */,
-<<<<<<< HEAD
 				6E6AADB220D21FD800DDE1CA /* HCILESetEventMask.swift in Sources */,
-=======
 				3518294C20D223C30009F82D /* GATTAerobicThreshold.swift in Sources */,
->>>>>>> b36a7b59
 				6E1F936920C213B60030367F /* ClassOfDevice.swift in Sources */,
 				6E9578C32092698400BAA133 /* LowEnergyAdvertisingData.swift in Sources */,
 				6EB2EA061CD5A8A7000CF975 /* LinkControlCommandParameter.swift in Sources */,
@@ -1737,11 +1731,8 @@
 				6ECBCF19206FBD0F00312117 /* HCICommandTimeout.swift in Sources */,
 				6EF45FA51CC6D04D001F7A39 /* HCI.swift in Sources */,
 				6E6AAD9720D219DA00DDE1CA /* GAPIncompleteListOf16BitServiceClassUUIDs.swift in Sources */,
-<<<<<<< HEAD
 				6E6AADB120D21FD800DDE1CA /* HCILESetEventMask.swift in Sources */,
-=======
 				3518294B20D223C30009F82D /* GATTAerobicThreshold.swift in Sources */,
->>>>>>> b36a7b59
 				6E1F936820C213B60030367F /* ClassOfDevice.swift in Sources */,
 				6E9578C22092698400BAA133 /* LowEnergyAdvertisingData.swift in Sources */,
 				6EF45FA61CC6D04D001F7A39 /* LinkControlCommandParameter.swift in Sources */,

// !$*UTF8*$!
{
	archiveVersion = 1;
	classes = {
	};
	objectVersion = 46;
	objects = {

/* Begin PBXBuildFile section */
		3571E29020C894BA0017ACD2 /* Units.swift in Sources */ = {isa = PBXBuildFile; fileRef = 3571E28F20C894BA0017ACD2 /* Units.swift */; };
		3571E29120C894BA0017ACD2 /* Units.swift in Sources */ = {isa = PBXBuildFile; fileRef = 3571E28F20C894BA0017ACD2 /* Units.swift */; };
		3571E29220C894BA0017ACD2 /* Units.swift in Sources */ = {isa = PBXBuildFile; fileRef = 3571E28F20C894BA0017ACD2 /* Units.swift */; };
		3571E29320C894BA0017ACD2 /* Units.swift in Sources */ = {isa = PBXBuildFile; fileRef = 3571E28F20C894BA0017ACD2 /* Units.swift */; };
		3580287920C8308E0096227B /* UnitIdentifier.swift in Sources */ = {isa = PBXBuildFile; fileRef = 3580287820C8308E0096227B /* UnitIdentifier.swift */; };
		3580287A20C8308E0096227B /* UnitIdentifier.swift in Sources */ = {isa = PBXBuildFile; fileRef = 3580287820C8308E0096227B /* UnitIdentifier.swift */; };
		3580287B20C8308E0096227B /* UnitIdentifier.swift in Sources */ = {isa = PBXBuildFile; fileRef = 3580287820C8308E0096227B /* UnitIdentifier.swift */; };
		3580287C20C8308E0096227B /* UnitIdentifier.swift in Sources */ = {isa = PBXBuildFile; fileRef = 3580287820C8308E0096227B /* UnitIdentifier.swift */; };
		3580287E20C832870096227B /* UnitIdentifierExtension.swift in Sources */ = {isa = PBXBuildFile; fileRef = 3580287D20C832870096227B /* UnitIdentifierExtension.swift */; };
		3580287F20C832870096227B /* UnitIdentifierExtension.swift in Sources */ = {isa = PBXBuildFile; fileRef = 3580287D20C832870096227B /* UnitIdentifierExtension.swift */; };
		3580288020C832870096227B /* UnitIdentifierExtension.swift in Sources */ = {isa = PBXBuildFile; fileRef = 3580287D20C832870096227B /* UnitIdentifierExtension.swift */; };
		3580288120C832870096227B /* UnitIdentifierExtension.swift in Sources */ = {isa = PBXBuildFile; fileRef = 3580287D20C832870096227B /* UnitIdentifierExtension.swift */; };
		358CB4DB20C796A20003DC60 /* GATTBatteryService.swift in Sources */ = {isa = PBXBuildFile; fileRef = 358CB4DA20C796A20003DC60 /* GATTBatteryService.swift */; };
		358CB4DC20C796A20003DC60 /* GATTBatteryService.swift in Sources */ = {isa = PBXBuildFile; fileRef = 358CB4DA20C796A20003DC60 /* GATTBatteryService.swift */; };
		358CB4DD20C796A20003DC60 /* GATTBatteryService.swift in Sources */ = {isa = PBXBuildFile; fileRef = 358CB4DA20C796A20003DC60 /* GATTBatteryService.swift */; };
		358CB4DE20C796A20003DC60 /* GATTBatteryService.swift in Sources */ = {isa = PBXBuildFile; fileRef = 358CB4DA20C796A20003DC60 /* GATTBatteryService.swift */; };
		35B7CADD20C5E72100F797AE /* GATTProfile.swift in Sources */ = {isa = PBXBuildFile; fileRef = 35B7CADC20C5E72100F797AE /* GATTProfile.swift */; };
		35B8CE8420C646C1000BEC39 /* GATTAlertNotificationProfile.swift in Sources */ = {isa = PBXBuildFile; fileRef = 35B8CE8320C646C1000BEC39 /* GATTAlertNotificationProfile.swift */; };
		35B8CE8520C646C1000BEC39 /* GATTAlertNotificationProfile.swift in Sources */ = {isa = PBXBuildFile; fileRef = 35B8CE8320C646C1000BEC39 /* GATTAlertNotificationProfile.swift */; };
		35B8CE8620C646C1000BEC39 /* GATTAlertNotificationProfile.swift in Sources */ = {isa = PBXBuildFile; fileRef = 35B8CE8320C646C1000BEC39 /* GATTAlertNotificationProfile.swift */; };
		35B8CE8720C646C1000BEC39 /* GATTAlertNotificationProfile.swift in Sources */ = {isa = PBXBuildFile; fileRef = 35B8CE8320C646C1000BEC39 /* GATTAlertNotificationProfile.swift */; };
		511A657B2075B61400538116 /* LowEnergyResolvingList.swift in Sources */ = {isa = PBXBuildFile; fileRef = 511A657A2075B61400538116 /* LowEnergyResolvingList.swift */; };
		512F4B47208A562E00576F34 /* UInt256.swift in Sources */ = {isa = PBXBuildFile; fileRef = 512F4B46208A562E00576F34 /* UInt256.swift */; };
		512F4B48208A564400576F34 /* UInt256.swift in Sources */ = {isa = PBXBuildFile; fileRef = 512F4B46208A562E00576F34 /* UInt256.swift */; };
		512F4B49208A564400576F34 /* UInt256.swift in Sources */ = {isa = PBXBuildFile; fileRef = 512F4B46208A562E00576F34 /* UInt256.swift */; };
		512F4B4A208A564400576F34 /* UInt256.swift in Sources */ = {isa = PBXBuildFile; fileRef = 512F4B46208A562E00576F34 /* UInt256.swift */; };
		512F4B4C208A567A00576F34 /* UInt512.swift in Sources */ = {isa = PBXBuildFile; fileRef = 512F4B4B208A567A00576F34 /* UInt512.swift */; };
		512F4B51208B341000576F34 /* UInt256Tests.swift in Sources */ = {isa = PBXBuildFile; fileRef = 512F4B4D208B338500576F34 /* UInt256Tests.swift */; };
		512F4B52208B341600576F34 /* UInt512Tests.swift in Sources */ = {isa = PBXBuildFile; fileRef = 512F4B4F208B339600576F34 /* UInt512Tests.swift */; };
		5138F5D920786E5700EC4C50 /* LowEnergyPhyCommands.swift in Sources */ = {isa = PBXBuildFile; fileRef = 5138F5D820786E5700EC4C50 /* LowEnergyPhyCommands.swift */; };
		51F08807206EE47000B7609C /* LowEnergyEncryption.swift in Sources */ = {isa = PBXBuildFile; fileRef = 51F08806206EE47000B7609C /* LowEnergyEncryption.swift */; };
		51F0880B2073CD3500B7609C /* LowEnergyLongTermKeyRequest.swift in Sources */ = {isa = PBXBuildFile; fileRef = 51F0880A2073CD3500B7609C /* LowEnergyLongTermKeyRequest.swift */; };
		51F0880D20740C9600B7609C /* LowEnergyTestCommands.swift in Sources */ = {isa = PBXBuildFile; fileRef = 51F0880C20740C9600B7609C /* LowEnergyTestCommands.swift */; };
		6E0245D820683DBD007FB15E /* HCIPacketHeader.swift in Sources */ = {isa = PBXBuildFile; fileRef = 6E0245D720683DBD007FB15E /* HCIPacketHeader.swift */; };
		6E0245D920683DBD007FB15E /* HCIPacketHeader.swift in Sources */ = {isa = PBXBuildFile; fileRef = 6E0245D720683DBD007FB15E /* HCIPacketHeader.swift */; };
		6E0245DA20683DBD007FB15E /* HCIPacketHeader.swift in Sources */ = {isa = PBXBuildFile; fileRef = 6E0245D720683DBD007FB15E /* HCIPacketHeader.swift */; };
		6E0245DB20683DBD007FB15E /* HCIPacketHeader.swift in Sources */ = {isa = PBXBuildFile; fileRef = 6E0245D720683DBD007FB15E /* HCIPacketHeader.swift */; };
		6E04273A208008A200AD3C75 /* BluetoothUUIDTests.swift in Sources */ = {isa = PBXBuildFile; fileRef = 6E65DF802075135E005BD2A0 /* BluetoothUUIDTests.swift */; };
		6E04273D20800B0700AD3C75 /* DefinedUUIDTests.swift in Sources */ = {isa = PBXBuildFile; fileRef = 6E1A0C4C208006370095C29E /* DefinedUUIDTests.swift */; };
		6E124BB8207DAFFD0060E2E9 /* LowEnergyRandomAddress.swift in Sources */ = {isa = PBXBuildFile; fileRef = 6E124BB7207DAFFD0060E2E9 /* LowEnergyRandomAddress.swift */; };
		6E124BB9207DAFFD0060E2E9 /* LowEnergyRandomAddress.swift in Sources */ = {isa = PBXBuildFile; fileRef = 6E124BB7207DAFFD0060E2E9 /* LowEnergyRandomAddress.swift */; };
		6E124BBA207DAFFD0060E2E9 /* LowEnergyRandomAddress.swift in Sources */ = {isa = PBXBuildFile; fileRef = 6E124BB7207DAFFD0060E2E9 /* LowEnergyRandomAddress.swift */; };
		6E124BBB207DAFFD0060E2E9 /* LowEnergyRandomAddress.swift in Sources */ = {isa = PBXBuildFile; fileRef = 6E124BB7207DAFFD0060E2E9 /* LowEnergyRandomAddress.swift */; };
		6E124BBD207E2EFC0060E2E9 /* InformationalCommandParameter.swift in Sources */ = {isa = PBXBuildFile; fileRef = 6E124BBC207E2EFC0060E2E9 /* InformationalCommandParameter.swift */; };
		6E124BBE207E2EFC0060E2E9 /* InformationalCommandParameter.swift in Sources */ = {isa = PBXBuildFile; fileRef = 6E124BBC207E2EFC0060E2E9 /* InformationalCommandParameter.swift */; };
		6E124BBF207E2EFC0060E2E9 /* InformationalCommandParameter.swift in Sources */ = {isa = PBXBuildFile; fileRef = 6E124BBC207E2EFC0060E2E9 /* InformationalCommandParameter.swift */; };
		6E124BC0207E2EFC0060E2E9 /* InformationalCommandParameter.swift in Sources */ = {isa = PBXBuildFile; fileRef = 6E124BBC207E2EFC0060E2E9 /* InformationalCommandParameter.swift */; };
		6E124BC2207E329C0060E2E9 /* InformationalParameters.swift in Sources */ = {isa = PBXBuildFile; fileRef = 6E124BC1207E329C0060E2E9 /* InformationalParameters.swift */; };
		6E124BC3207E329C0060E2E9 /* InformationalParameters.swift in Sources */ = {isa = PBXBuildFile; fileRef = 6E124BC1207E329C0060E2E9 /* InformationalParameters.swift */; };
		6E124BC4207E329C0060E2E9 /* InformationalParameters.swift in Sources */ = {isa = PBXBuildFile; fileRef = 6E124BC1207E329C0060E2E9 /* InformationalParameters.swift */; };
		6E124BC5207E329C0060E2E9 /* InformationalParameters.swift in Sources */ = {isa = PBXBuildFile; fileRef = 6E124BC1207E329C0060E2E9 /* InformationalParameters.swift */; };
		6E124BC7207E553E0060E2E9 /* RSSI.swift in Sources */ = {isa = PBXBuildFile; fileRef = 6E124BC6207E553E0060E2E9 /* RSSI.swift */; };
		6E124BC8207E553E0060E2E9 /* RSSI.swift in Sources */ = {isa = PBXBuildFile; fileRef = 6E124BC6207E553E0060E2E9 /* RSSI.swift */; };
		6E124BC9207E553E0060E2E9 /* RSSI.swift in Sources */ = {isa = PBXBuildFile; fileRef = 6E124BC6207E553E0060E2E9 /* RSSI.swift */; };
		6E124BCA207E553E0060E2E9 /* RSSI.swift in Sources */ = {isa = PBXBuildFile; fileRef = 6E124BC6207E553E0060E2E9 /* RSSI.swift */; };
		6E142480206CFFC500BF72BC /* HostController.swift in Sources */ = {isa = PBXBuildFile; fileRef = 6E14247F206CFFC500BF72BC /* HostController.swift */; };
		6E1F936720C213B60030367F /* ClassOfDevice.swift in Sources */ = {isa = PBXBuildFile; fileRef = 6E1F936620C213B60030367F /* ClassOfDevice.swift */; };
		6E1F936820C213B60030367F /* ClassOfDevice.swift in Sources */ = {isa = PBXBuildFile; fileRef = 6E1F936620C213B60030367F /* ClassOfDevice.swift */; };
		6E1F936920C213B60030367F /* ClassOfDevice.swift in Sources */ = {isa = PBXBuildFile; fileRef = 6E1F936620C213B60030367F /* ClassOfDevice.swift */; };
		6E1F936A20C213B60030367F /* ClassOfDevice.swift in Sources */ = {isa = PBXBuildFile; fileRef = 6E1F936620C213B60030367F /* ClassOfDevice.swift */; };
		6E1F936C20C2183E0030367F /* GAPAppearance.swift in Sources */ = {isa = PBXBuildFile; fileRef = 6E1F936B20C2183E0030367F /* GAPAppearance.swift */; };
		6E1F936D20C2183E0030367F /* GAPAppearance.swift in Sources */ = {isa = PBXBuildFile; fileRef = 6E1F936B20C2183E0030367F /* GAPAppearance.swift */; };
		6E1F936E20C2183E0030367F /* GAPAppearance.swift in Sources */ = {isa = PBXBuildFile; fileRef = 6E1F936B20C2183E0030367F /* GAPAppearance.swift */; };
		6E1F936F20C2183E0030367F /* GAPAppearance.swift in Sources */ = {isa = PBXBuildFile; fileRef = 6E1F936B20C2183E0030367F /* GAPAppearance.swift */; };
		6E1F937520C22D7E0030367F /* DarwinTests.swift in Sources */ = {isa = PBXBuildFile; fileRef = 6E1F937020C228B70030367F /* DarwinTests.swift */; };
		6E1F937720C241830030367F /* AdvertisingInterval.swift in Sources */ = {isa = PBXBuildFile; fileRef = 6E1F937620C241830030367F /* AdvertisingInterval.swift */; };
		6E1F937820C241830030367F /* AdvertisingInterval.swift in Sources */ = {isa = PBXBuildFile; fileRef = 6E1F937620C241830030367F /* AdvertisingInterval.swift */; };
		6E1F937920C241830030367F /* AdvertisingInterval.swift in Sources */ = {isa = PBXBuildFile; fileRef = 6E1F937620C241830030367F /* AdvertisingInterval.swift */; };
		6E1F937A20C241830030367F /* AdvertisingInterval.swift in Sources */ = {isa = PBXBuildFile; fileRef = 6E1F937620C241830030367F /* AdvertisingInterval.swift */; };
		6E2809891FCF499100B2D68E /* HCIVersion.swift in Sources */ = {isa = PBXBuildFile; fileRef = 6E2809881FCF499100B2D68E /* HCIVersion.swift */; };
		6E30AE2E20BEFEEC0072D101 /* Data.swift in Sources */ = {isa = PBXBuildFile; fileRef = 6E30AE2D20BEFEEC0072D101 /* Data.swift */; };
		6E30AE2F20BEFEEC0072D101 /* Data.swift in Sources */ = {isa = PBXBuildFile; fileRef = 6E30AE2D20BEFEEC0072D101 /* Data.swift */; };
		6E30AE3020BEFEEC0072D101 /* Data.swift in Sources */ = {isa = PBXBuildFile; fileRef = 6E30AE2D20BEFEEC0072D101 /* Data.swift */; };
		6E30AE3120BEFEEC0072D101 /* Data.swift in Sources */ = {isa = PBXBuildFile; fileRef = 6E30AE2D20BEFEEC0072D101 /* Data.swift */; };
		6E30AE3720BF1A530072D101 /* GATTDescriptorTests.swift in Sources */ = {isa = PBXBuildFile; fileRef = 6E30AE3220BF182A0072D101 /* GATTDescriptorTests.swift */; };
		6E3229101FCDC47F0035605D /* HCIError.swift in Sources */ = {isa = PBXBuildFile; fileRef = 6E32290F1FCDC47F0035605D /* HCIError.swift */; };
		6E3229111FCDCB780035605D /* HCIError.swift in Sources */ = {isa = PBXBuildFile; fileRef = 6E32290F1FCDC47F0035605D /* HCIError.swift */; };
		6E3229121FCDCB790035605D /* HCIError.swift in Sources */ = {isa = PBXBuildFile; fileRef = 6E32290F1FCDC47F0035605D /* HCIError.swift */; };
		6E3229141FCDD40C0035605D /* CompanyIdentifier.swift in Sources */ = {isa = PBXBuildFile; fileRef = 6E3229131FCDD40C0035605D /* CompanyIdentifier.swift */; };
		6E3229151FCDD6420035605D /* CompanyIdentifier.swift in Sources */ = {isa = PBXBuildFile; fileRef = 6E3229131FCDD40C0035605D /* CompanyIdentifier.swift */; };
		6E3229161FCDD6430035605D /* CompanyIdentifier.swift in Sources */ = {isa = PBXBuildFile; fileRef = 6E3229131FCDD40C0035605D /* CompanyIdentifier.swift */; };
		6E32291A1FCE45480035605D /* AdvertisingChannelHeader.swift in Sources */ = {isa = PBXBuildFile; fileRef = 6E3229191FCE45480035605D /* AdvertisingChannelHeader.swift */; };
		6E32291C1FCE4C4F0035605D /* LowEnergyAddressType.swift in Sources */ = {isa = PBXBuildFile; fileRef = 6E32291B1FCE4C4F0035605D /* LowEnergyAddressType.swift */; };
		6E35CB25207FFB030039619C /* DefinedUUIDExtension.swift in Sources */ = {isa = PBXBuildFile; fileRef = 6E35CB24207FFB030039619C /* DefinedUUIDExtension.swift */; };
		6E35CB26207FFB030039619C /* DefinedUUIDExtension.swift in Sources */ = {isa = PBXBuildFile; fileRef = 6E35CB24207FFB030039619C /* DefinedUUIDExtension.swift */; };
		6E35CB27207FFB030039619C /* DefinedUUIDExtension.swift in Sources */ = {isa = PBXBuildFile; fileRef = 6E35CB24207FFB030039619C /* DefinedUUIDExtension.swift */; };
		6E35CB28207FFB030039619C /* DefinedUUIDExtension.swift in Sources */ = {isa = PBXBuildFile; fileRef = 6E35CB24207FFB030039619C /* DefinedUUIDExtension.swift */; };
		6E38DFED20875A8000D8765A /* GATTDescriptor.swift in Sources */ = {isa = PBXBuildFile; fileRef = 6E443A2C2085D4E2005F4D5F /* GATTDescriptor.swift */; };
		6E38DFEE20875A8100D8765A /* GATTDescriptor.swift in Sources */ = {isa = PBXBuildFile; fileRef = 6E443A2C2085D4E2005F4D5F /* GATTDescriptor.swift */; };
		6E38DFEF20875A8200D8765A /* GATTDescriptor.swift in Sources */ = {isa = PBXBuildFile; fileRef = 6E443A2C2085D4E2005F4D5F /* GATTDescriptor.swift */; };
		6E3AD30920BF951600EAC58A /* CompanyIdentifierTests.swift in Sources */ = {isa = PBXBuildFile; fileRef = 6EB98F1E20BF80DC00FCE78E /* CompanyIdentifierTests.swift */; };
		6E443A072085CF12005F4D5F /* GATTDatabaseTests.swift in Sources */ = {isa = PBXBuildFile; fileRef = 6E443A062085CF12005F4D5F /* GATTDatabaseTests.swift */; };
		6E443A0A2085D108005F4D5F /* TestProfile.swift in Sources */ = {isa = PBXBuildFile; fileRef = 6E443A082085D0EA005F4D5F /* TestProfile.swift */; };
		6E443A2D2085D4E2005F4D5F /* GATTDescriptor.swift in Sources */ = {isa = PBXBuildFile; fileRef = 6E443A2C2085D4E2005F4D5F /* GATTDescriptor.swift */; };
		6E443A2F2085D606005F4D5F /* Bool.swift in Sources */ = {isa = PBXBuildFile; fileRef = 6E443A2E2085D606005F4D5F /* Bool.swift */; };
		6E49B23E20532D45002EA5DC /* HCIEvent.swift in Sources */ = {isa = PBXBuildFile; fileRef = 6EE84DEE1CAF891E00A40C4D /* HCIEvent.swift */; };
		6E49B23F20532D45002EA5DC /* HCI.swift in Sources */ = {isa = PBXBuildFile; fileRef = 6EE84E051CAF8AD500A40C4D /* HCI.swift */; };
		6E49B24020532D45002EA5DC /* LinkControlCommandParameter.swift in Sources */ = {isa = PBXBuildFile; fileRef = 6EE84DF51CAF891E00A40C4D /* LinkControlCommandParameter.swift */; };
		6E49B24120532D45002EA5DC /* LowEnergyCommand.swift in Sources */ = {isa = PBXBuildFile; fileRef = 6EE84DF61CAF891E00A40C4D /* LowEnergyCommand.swift */; };
		6E49B24220532D45002EA5DC /* HCICommand.swift in Sources */ = {isa = PBXBuildFile; fileRef = 6EE84DF31CAF891E00A40C4D /* HCICommand.swift */; };
		6E49B24320532D45002EA5DC /* AdvertisingChannelHeader.swift in Sources */ = {isa = PBXBuildFile; fileRef = 6E3229191FCE45480035605D /* AdvertisingChannelHeader.swift */; };
		6E49B24420532D45002EA5DC /* ATTProtocolDataUnit.swift in Sources */ = {isa = PBXBuildFile; fileRef = 6EE84DEC1CAF881B00A40C4D /* ATTProtocolDataUnit.swift */; };
		6E49B24520532D45002EA5DC /* ProtocolServiceMultiplexer.swift in Sources */ = {isa = PBXBuildFile; fileRef = 6EE84DE41CAF828800A40C4D /* ProtocolServiceMultiplexer.swift */; };
		6E49B24620532D45002EA5DC /* GATT.swift in Sources */ = {isa = PBXBuildFile; fileRef = 6EE84DE81CAF85AE00A40C4D /* GATT.swift */; };
		6E49B24720532D45002EA5DC /* LinkControlCommand.swift in Sources */ = {isa = PBXBuildFile; fileRef = 6EE84DF41CAF891E00A40C4D /* LinkControlCommand.swift */; };
		6E49B24820532D45002EA5DC /* Hexadecimal.swift in Sources */ = {isa = PBXBuildFile; fileRef = 6E704C8E1E95C45800484A22 /* Hexadecimal.swift */; };
		6E49B24920532D45002EA5DC /* LowEnergyEvent.swift in Sources */ = {isa = PBXBuildFile; fileRef = 6EE84DF11CAF891E00A40C4D /* LowEnergyEvent.swift */; };
		6E49B24A20532D45002EA5DC /* Range.swift in Sources */ = {isa = PBXBuildFile; fileRef = 6E704C831E95C41C00484A22 /* Range.swift */; };
		6E49B24B20532D45002EA5DC /* BitMaskOption.swift in Sources */ = {isa = PBXBuildFile; fileRef = 6E704C761E95C32D00484A22 /* BitMaskOption.swift */; };
		6E49B24C20532D45002EA5DC /* ByteValue.swift in Sources */ = {isa = PBXBuildFile; fileRef = 6E704C7A1E95C34D00484A22 /* ByteValue.swift */; };
		6E49B24D20532D45002EA5DC /* Address.swift in Sources */ = {isa = PBXBuildFile; fileRef = 6EE84DE21CAF80AE00A40C4D /* Address.swift */; };
		6E49B24E20532D45002EA5DC /* HCIGeneralEventParameter.swift in Sources */ = {isa = PBXBuildFile; fileRef = 6EE84DF01CAF891E00A40C4D /* HCIGeneralEventParameter.swift */; };
		6E49B25020532D45002EA5DC /* DefinedUUID.swift in Sources */ = {isa = PBXBuildFile; fileRef = 6EB45EEF2001398100AE5A42 /* DefinedUUID.swift */; };
		6E49B25120532D45002EA5DC /* HCIVersion.swift in Sources */ = {isa = PBXBuildFile; fileRef = 6E2809881FCF499100B2D68E /* HCIVersion.swift */; };
		6E49B25220532D45002EA5DC /* UUID.swift in Sources */ = {isa = PBXBuildFile; fileRef = 6E704C971E95C6A500484A22 /* UUID.swift */; };
		6E49B25320532D45002EA5DC /* GATTAttributes.swift in Sources */ = {isa = PBXBuildFile; fileRef = 6EE84DE01CAF7EE800A40C4D /* GATTAttributes.swift */; };
		6E49B25420532D45002EA5DC /* HCIError.swift in Sources */ = {isa = PBXBuildFile; fileRef = 6E32290F1FCDC47F0035605D /* HCIError.swift */; };
		6E49B25520532D45002EA5DC /* UInt128.swift in Sources */ = {isa = PBXBuildFile; fileRef = 6EE910241FDE5841007AD3EA /* UInt128.swift */; };
		6E49B25620532D45002EA5DC /* ATT.swift in Sources */ = {isa = PBXBuildFile; fileRef = 6EE84DE51CAF828800A40C4D /* ATT.swift */; };
		6E49B25720532D45002EA5DC /* LowEnergyCommandParameter.swift in Sources */ = {isa = PBXBuildFile; fileRef = 6EE84DF71CAF891E00A40C4D /* LowEnergyCommandParameter.swift */; };
		6E49B25820532D45002EA5DC /* HCIGeneralEvent.swift in Sources */ = {isa = PBXBuildFile; fileRef = 6EE84DEF1CAF891E00A40C4D /* HCIGeneralEvent.swift */; };
		6E49B25920532D45002EA5DC /* LowEnergyAddressType.swift in Sources */ = {isa = PBXBuildFile; fileRef = 6E32291B1FCE4C4F0035605D /* LowEnergyAddressType.swift */; };
		6E49B25A20532D45002EA5DC /* CompanyIdentifier.swift in Sources */ = {isa = PBXBuildFile; fileRef = 6E3229131FCDD40C0035605D /* CompanyIdentifier.swift */; };
		6E49B25B20532D45002EA5DC /* BluetoothUUID.swift in Sources */ = {isa = PBXBuildFile; fileRef = 6EE84DD41CAF603000A40C4D /* BluetoothUUID.swift */; };
		6E49B25C20532D45002EA5DC /* Integer.swift in Sources */ = {isa = PBXBuildFile; fileRef = 6E704C821E95C41C00484A22 /* Integer.swift */; };
		6E49B25D20532D45002EA5DC /* LowEnergyEventParameter.swift in Sources */ = {isa = PBXBuildFile; fileRef = 6EE84DF21CAF891E00A40C4D /* LowEnergyEventParameter.swift */; };
		6E49B26020532D45002EA5DC /* Bluetooth.h in Headers */ = {isa = PBXBuildFile; fileRef = 6EE84DBA1CAF5C7C00A40C4D /* Bluetooth.h */; settings = {ATTRIBUTES = (Public, ); }; };
		6E572AD61FCE763B00CDC763 /* LowEnergyAddressType.swift in Sources */ = {isa = PBXBuildFile; fileRef = 6E32291B1FCE4C4F0035605D /* LowEnergyAddressType.swift */; };
		6E572AD71FCE763C00CDC763 /* LowEnergyAddressType.swift in Sources */ = {isa = PBXBuildFile; fileRef = 6E32291B1FCE4C4F0035605D /* LowEnergyAddressType.swift */; };
		6E572AD81FCE763E00CDC763 /* AdvertisingChannelHeader.swift in Sources */ = {isa = PBXBuildFile; fileRef = 6E3229191FCE45480035605D /* AdvertisingChannelHeader.swift */; };
		6E572AD91FCE763F00CDC763 /* AdvertisingChannelHeader.swift in Sources */ = {isa = PBXBuildFile; fileRef = 6E3229191FCE45480035605D /* AdvertisingChannelHeader.swift */; };
		6E5808BE207D5B2E008F98BB /* LowEnergyFeaturesCommands.swift in Sources */ = {isa = PBXBuildFile; fileRef = 6E5808BD207D5B2E008F98BB /* LowEnergyFeaturesCommands.swift */; };
		6E5808BF207D5B2E008F98BB /* LowEnergyFeaturesCommands.swift in Sources */ = {isa = PBXBuildFile; fileRef = 6E5808BD207D5B2E008F98BB /* LowEnergyFeaturesCommands.swift */; };
		6E5808C0207D5B2E008F98BB /* LowEnergyFeaturesCommands.swift in Sources */ = {isa = PBXBuildFile; fileRef = 6E5808BD207D5B2E008F98BB /* LowEnergyFeaturesCommands.swift */; };
		6E5808C1207D5B2E008F98BB /* LowEnergyFeaturesCommands.swift in Sources */ = {isa = PBXBuildFile; fileRef = 6E5808BD207D5B2E008F98BB /* LowEnergyFeaturesCommands.swift */; };
		6E5940F52093C16200217406 /* Bool.swift in Sources */ = {isa = PBXBuildFile; fileRef = 6E443A2E2085D606005F4D5F /* Bool.swift */; };
		6E5940F62093C16300217406 /* Bool.swift in Sources */ = {isa = PBXBuildFile; fileRef = 6E443A2E2085D606005F4D5F /* Bool.swift */; };
		6E5940F72093C16300217406 /* Bool.swift in Sources */ = {isa = PBXBuildFile; fileRef = 6E443A2E2085D606005F4D5F /* Bool.swift */; };
		6E60A2BF2068928400E42351 /* BluetoothHostController.swift in Sources */ = {isa = PBXBuildFile; fileRef = 6E60A2BE2068928400E42351 /* BluetoothHostController.swift */; };
		6E60A2C02068928400E42351 /* BluetoothHostController.swift in Sources */ = {isa = PBXBuildFile; fileRef = 6E60A2BE2068928400E42351 /* BluetoothHostController.swift */; };
		6E60A2C12068928400E42351 /* BluetoothHostController.swift in Sources */ = {isa = PBXBuildFile; fileRef = 6E60A2BE2068928400E42351 /* BluetoothHostController.swift */; };
		6E60A2C22068928400E42351 /* BluetoothHostController.swift in Sources */ = {isa = PBXBuildFile; fileRef = 6E60A2BE2068928400E42351 /* BluetoothHostController.swift */; };
		6E60A2E22069564A00E42351 /* GATTDatabase.swift in Sources */ = {isa = PBXBuildFile; fileRef = 6E60A2E12069564A00E42351 /* GATTDatabase.swift */; };
		6E60A2E32069564A00E42351 /* GATTDatabase.swift in Sources */ = {isa = PBXBuildFile; fileRef = 6E60A2E12069564A00E42351 /* GATTDatabase.swift */; };
		6E60A2E42069564A00E42351 /* GATTDatabase.swift in Sources */ = {isa = PBXBuildFile; fileRef = 6E60A2E12069564A00E42351 /* GATTDatabase.swift */; };
		6E60A2E52069564A00E42351 /* GATTDatabase.swift in Sources */ = {isa = PBXBuildFile; fileRef = 6E60A2E12069564A00E42351 /* GATTDatabase.swift */; };
		6E60A2E72069582600E42351 /* LowEnergyAdvertising.swift in Sources */ = {isa = PBXBuildFile; fileRef = 6E60A2E62069582500E42351 /* LowEnergyAdvertising.swift */; };
		6E60A2E82069582600E42351 /* LowEnergyAdvertising.swift in Sources */ = {isa = PBXBuildFile; fileRef = 6E60A2E62069582500E42351 /* LowEnergyAdvertising.swift */; };
		6E60A2E92069582600E42351 /* LowEnergyAdvertising.swift in Sources */ = {isa = PBXBuildFile; fileRef = 6E60A2E62069582500E42351 /* LowEnergyAdvertising.swift */; };
		6E60A2EA2069582600E42351 /* LowEnergyAdvertising.swift in Sources */ = {isa = PBXBuildFile; fileRef = 6E60A2E62069582500E42351 /* LowEnergyAdvertising.swift */; };
		6E60A2EC20695AE100E42351 /* POSIXError.swift in Sources */ = {isa = PBXBuildFile; fileRef = 6E60A2EB20695AE000E42351 /* POSIXError.swift */; };
		6E60A2ED20695AE100E42351 /* POSIXError.swift in Sources */ = {isa = PBXBuildFile; fileRef = 6E60A2EB20695AE000E42351 /* POSIXError.swift */; };
		6E60A2EE20695AE100E42351 /* POSIXError.swift in Sources */ = {isa = PBXBuildFile; fileRef = 6E60A2EB20695AE000E42351 /* POSIXError.swift */; };
		6E60A2EF20695AE100E42351 /* POSIXError.swift in Sources */ = {isa = PBXBuildFile; fileRef = 6E60A2EB20695AE000E42351 /* POSIXError.swift */; };
		6E60A2F120695B2700E42351 /* LowEnergyScan.swift in Sources */ = {isa = PBXBuildFile; fileRef = 6E60A2F020695B2700E42351 /* LowEnergyScan.swift */; };
		6E60A2F220695B2700E42351 /* LowEnergyScan.swift in Sources */ = {isa = PBXBuildFile; fileRef = 6E60A2F020695B2700E42351 /* LowEnergyScan.swift */; };
		6E60A2F320695B2700E42351 /* LowEnergyScan.swift in Sources */ = {isa = PBXBuildFile; fileRef = 6E60A2F020695B2700E42351 /* LowEnergyScan.swift */; };
		6E60A2F420695B2700E42351 /* LowEnergyScan.swift in Sources */ = {isa = PBXBuildFile; fileRef = 6E60A2F020695B2700E42351 /* LowEnergyScan.swift */; };
		6E60A2F620695B6500E42351 /* LowEnergyConnection.swift in Sources */ = {isa = PBXBuildFile; fileRef = 6E60A2F520695B6500E42351 /* LowEnergyConnection.swift */; };
		6E60A2F720695B6500E42351 /* LowEnergyConnection.swift in Sources */ = {isa = PBXBuildFile; fileRef = 6E60A2F520695B6500E42351 /* LowEnergyConnection.swift */; };
		6E60A2F820695B6500E42351 /* LowEnergyConnection.swift in Sources */ = {isa = PBXBuildFile; fileRef = 6E60A2F520695B6500E42351 /* LowEnergyConnection.swift */; };
		6E60A2F920695B6500E42351 /* LowEnergyConnection.swift in Sources */ = {isa = PBXBuildFile; fileRef = 6E60A2F520695B6500E42351 /* LowEnergyConnection.swift */; };
		6E60A2FB20695BC300E42351 /* LowEnergyWhiteList.swift in Sources */ = {isa = PBXBuildFile; fileRef = 6E60A2FA20695BC300E42351 /* LowEnergyWhiteList.swift */; };
		6E60A2FC20695BC300E42351 /* LowEnergyWhiteList.swift in Sources */ = {isa = PBXBuildFile; fileRef = 6E60A2FA20695BC300E42351 /* LowEnergyWhiteList.swift */; };
		6E60A2FD20695BC300E42351 /* LowEnergyWhiteList.swift in Sources */ = {isa = PBXBuildFile; fileRef = 6E60A2FA20695BC300E42351 /* LowEnergyWhiteList.swift */; };
		6E60A2FE20695BC300E42351 /* LowEnergyWhiteList.swift in Sources */ = {isa = PBXBuildFile; fileRef = 6E60A2FA20695BC300E42351 /* LowEnergyWhiteList.swift */; };
		6E60A30120695CC600E42351 /* GATTClient.swift in Sources */ = {isa = PBXBuildFile; fileRef = 6E60A2FF20695CC500E42351 /* GATTClient.swift */; };
		6E60A30220695CC600E42351 /* GATTClient.swift in Sources */ = {isa = PBXBuildFile; fileRef = 6E60A2FF20695CC500E42351 /* GATTClient.swift */; };
		6E60A30320695CC600E42351 /* GATTClient.swift in Sources */ = {isa = PBXBuildFile; fileRef = 6E60A2FF20695CC500E42351 /* GATTClient.swift */; };
		6E60A30420695CC600E42351 /* GATTClient.swift in Sources */ = {isa = PBXBuildFile; fileRef = 6E60A2FF20695CC500E42351 /* GATTClient.swift */; };
		6E60A30520695CC600E42351 /* GATTServer.swift in Sources */ = {isa = PBXBuildFile; fileRef = 6E60A30020695CC600E42351 /* GATTServer.swift */; };
		6E60A30620695CC600E42351 /* GATTServer.swift in Sources */ = {isa = PBXBuildFile; fileRef = 6E60A30020695CC600E42351 /* GATTServer.swift */; };
		6E60A30720695CC600E42351 /* GATTServer.swift in Sources */ = {isa = PBXBuildFile; fileRef = 6E60A30020695CC600E42351 /* GATTServer.swift */; };
		6E60A30820695CC600E42351 /* GATTServer.swift in Sources */ = {isa = PBXBuildFile; fileRef = 6E60A30020695CC600E42351 /* GATTServer.swift */; };
		6E60A30A20695FFB00E42351 /* ATTConnection.swift in Sources */ = {isa = PBXBuildFile; fileRef = 6E60A30920695FFA00E42351 /* ATTConnection.swift */; };
		6E60A30B20695FFB00E42351 /* ATTConnection.swift in Sources */ = {isa = PBXBuildFile; fileRef = 6E60A30920695FFA00E42351 /* ATTConnection.swift */; };
		6E60A30C20695FFB00E42351 /* ATTConnection.swift in Sources */ = {isa = PBXBuildFile; fileRef = 6E60A30920695FFA00E42351 /* ATTConnection.swift */; };
		6E60A30D20695FFB00E42351 /* ATTConnection.swift in Sources */ = {isa = PBXBuildFile; fileRef = 6E60A30920695FFA00E42351 /* ATTConnection.swift */; };
		6E60A30F2069603700E42351 /* L2CAPSocket.swift in Sources */ = {isa = PBXBuildFile; fileRef = 6E60A30E2069603700E42351 /* L2CAPSocket.swift */; };
		6E60A3102069603700E42351 /* L2CAPSocket.swift in Sources */ = {isa = PBXBuildFile; fileRef = 6E60A30E2069603700E42351 /* L2CAPSocket.swift */; };
		6E60A3112069603700E42351 /* L2CAPSocket.swift in Sources */ = {isa = PBXBuildFile; fileRef = 6E60A30E2069603700E42351 /* L2CAPSocket.swift */; };
		6E60A3122069603700E42351 /* L2CAPSocket.swift in Sources */ = {isa = PBXBuildFile; fileRef = 6E60A30E2069603700E42351 /* L2CAPSocket.swift */; };
		6E60A3142069646200E42351 /* SecurityLevel.swift in Sources */ = {isa = PBXBuildFile; fileRef = 6E60A3132069646100E42351 /* SecurityLevel.swift */; };
		6E60A3152069646200E42351 /* SecurityLevel.swift in Sources */ = {isa = PBXBuildFile; fileRef = 6E60A3132069646100E42351 /* SecurityLevel.swift */; };
		6E60A3162069646200E42351 /* SecurityLevel.swift in Sources */ = {isa = PBXBuildFile; fileRef = 6E60A3132069646100E42351 /* SecurityLevel.swift */; };
		6E60A3172069646200E42351 /* SecurityLevel.swift in Sources */ = {isa = PBXBuildFile; fileRef = 6E60A3132069646100E42351 /* SecurityLevel.swift */; };
		6E60A31920696D3E00E42351 /* HostControllerLocalName.swift in Sources */ = {isa = PBXBuildFile; fileRef = 6E60A31820696D3E00E42351 /* HostControllerLocalName.swift */; };
		6E60A31A20696D3E00E42351 /* HostControllerLocalName.swift in Sources */ = {isa = PBXBuildFile; fileRef = 6E60A31820696D3E00E42351 /* HostControllerLocalName.swift */; };
		6E60A31B20696D3E00E42351 /* HostControllerLocalName.swift in Sources */ = {isa = PBXBuildFile; fileRef = 6E60A31820696D3E00E42351 /* HostControllerLocalName.swift */; };
		6E60A31C20696D3E00E42351 /* HostControllerLocalName.swift in Sources */ = {isa = PBXBuildFile; fileRef = 6E60A31820696D3E00E42351 /* HostControllerLocalName.swift */; };
		6E60A320206979CF00E42351 /* iBeacon.swift in Sources */ = {isa = PBXBuildFile; fileRef = 6E60A31F206979CF00E42351 /* iBeacon.swift */; };
		6E60A321206979CF00E42351 /* iBeacon.swift in Sources */ = {isa = PBXBuildFile; fileRef = 6E60A31F206979CF00E42351 /* iBeacon.swift */; };
		6E60A322206979CF00E42351 /* iBeacon.swift in Sources */ = {isa = PBXBuildFile; fileRef = 6E60A31F206979CF00E42351 /* iBeacon.swift */; };
		6E60A323206979CF00E42351 /* iBeacon.swift in Sources */ = {isa = PBXBuildFile; fileRef = 6E60A31F206979CF00E42351 /* iBeacon.swift */; };
		6E65DF83207552E4005BD2A0 /* UInt128Tests.swift in Sources */ = {isa = PBXBuildFile; fileRef = 6E65DF82207552E4005BD2A0 /* UInt128Tests.swift */; };
		6E65DF85207552EE005BD2A0 /* AddressTests.swift in Sources */ = {isa = PBXBuildFile; fileRef = 6E65DF84207552EE005BD2A0 /* AddressTests.swift */; };
		6E65DF8C20755CCD005BD2A0 /* ByteSwap.swift in Sources */ = {isa = PBXBuildFile; fileRef = 6E65DF8B20755CCD005BD2A0 /* ByteSwap.swift */; };
		6E65DF8D20755CCD005BD2A0 /* ByteSwap.swift in Sources */ = {isa = PBXBuildFile; fileRef = 6E65DF8B20755CCD005BD2A0 /* ByteSwap.swift */; };
		6E65DF8E20755CCD005BD2A0 /* ByteSwap.swift in Sources */ = {isa = PBXBuildFile; fileRef = 6E65DF8B20755CCD005BD2A0 /* ByteSwap.swift */; };
		6E65DF8F20755CCD005BD2A0 /* ByteSwap.swift in Sources */ = {isa = PBXBuildFile; fileRef = 6E65DF8B20755CCD005BD2A0 /* ByteSwap.swift */; };
		6E65DF912075CD9F005BD2A0 /* UUIDTests.swift in Sources */ = {isa = PBXBuildFile; fileRef = 6E65DF902075CD9F005BD2A0 /* UUIDTests.swift */; };
		6E65DF932075D29C005BD2A0 /* iBeaconTests.swift in Sources */ = {isa = PBXBuildFile; fileRef = 6E65DF922075D29C005BD2A0 /* iBeaconTests.swift */; };
		6E65DF952075D568005BD2A0 /* XCTest.swift in Sources */ = {isa = PBXBuildFile; fileRef = 6E65DF942075D568005BD2A0 /* XCTest.swift */; };
		6E6AD98D1FCE8E4F007F0250 /* BluetoothTests.swift in Sources */ = {isa = PBXBuildFile; fileRef = 6E6AD98B1FCE8E4F007F0250 /* BluetoothTests.swift */; };
		6E704C771E95C32D00484A22 /* BitMaskOption.swift in Sources */ = {isa = PBXBuildFile; fileRef = 6E704C761E95C32D00484A22 /* BitMaskOption.swift */; };
		6E704C781E95C32D00484A22 /* BitMaskOption.swift in Sources */ = {isa = PBXBuildFile; fileRef = 6E704C761E95C32D00484A22 /* BitMaskOption.swift */; };
		6E704C791E95C32D00484A22 /* BitMaskOption.swift in Sources */ = {isa = PBXBuildFile; fileRef = 6E704C761E95C32D00484A22 /* BitMaskOption.swift */; };
		6E704C7B1E95C34D00484A22 /* ByteValue.swift in Sources */ = {isa = PBXBuildFile; fileRef = 6E704C7A1E95C34D00484A22 /* ByteValue.swift */; };
		6E704C7C1E95C34D00484A22 /* ByteValue.swift in Sources */ = {isa = PBXBuildFile; fileRef = 6E704C7A1E95C34D00484A22 /* ByteValue.swift */; };
		6E704C7D1E95C34D00484A22 /* ByteValue.swift in Sources */ = {isa = PBXBuildFile; fileRef = 6E704C7A1E95C34D00484A22 /* ByteValue.swift */; };
		6E704C841E95C41C00484A22 /* Integer.swift in Sources */ = {isa = PBXBuildFile; fileRef = 6E704C821E95C41C00484A22 /* Integer.swift */; };
		6E704C851E95C41C00484A22 /* Integer.swift in Sources */ = {isa = PBXBuildFile; fileRef = 6E704C821E95C41C00484A22 /* Integer.swift */; };
		6E704C861E95C41C00484A22 /* Integer.swift in Sources */ = {isa = PBXBuildFile; fileRef = 6E704C821E95C41C00484A22 /* Integer.swift */; };
		6E704C871E95C41C00484A22 /* Range.swift in Sources */ = {isa = PBXBuildFile; fileRef = 6E704C831E95C41C00484A22 /* Range.swift */; };
		6E704C881E95C41C00484A22 /* Range.swift in Sources */ = {isa = PBXBuildFile; fileRef = 6E704C831E95C41C00484A22 /* Range.swift */; };
		6E704C891E95C41C00484A22 /* Range.swift in Sources */ = {isa = PBXBuildFile; fileRef = 6E704C831E95C41C00484A22 /* Range.swift */; };
		6E704C8F1E95C45800484A22 /* Hexadecimal.swift in Sources */ = {isa = PBXBuildFile; fileRef = 6E704C8E1E95C45800484A22 /* Hexadecimal.swift */; };
		6E704C901E95C45800484A22 /* Hexadecimal.swift in Sources */ = {isa = PBXBuildFile; fileRef = 6E704C8E1E95C45800484A22 /* Hexadecimal.swift */; };
		6E704C911E95C45800484A22 /* Hexadecimal.swift in Sources */ = {isa = PBXBuildFile; fileRef = 6E704C8E1E95C45800484A22 /* Hexadecimal.swift */; };
		6E704C981E95C6A500484A22 /* UUID.swift in Sources */ = {isa = PBXBuildFile; fileRef = 6E704C971E95C6A500484A22 /* UUID.swift */; };
		6E704C991E95C6A500484A22 /* UUID.swift in Sources */ = {isa = PBXBuildFile; fileRef = 6E704C971E95C6A500484A22 /* UUID.swift */; };
		6E704C9A1E95C6A500484A22 /* UUID.swift in Sources */ = {isa = PBXBuildFile; fileRef = 6E704C971E95C6A500484A22 /* UUID.swift */; };
		6E71F33220CB60D500D08901 /* GATTProfile.swift in Sources */ = {isa = PBXBuildFile; fileRef = 35B7CADC20C5E72100F797AE /* GATTProfile.swift */; };
		6E71F33320CB60D500D08901 /* GATTProfile.swift in Sources */ = {isa = PBXBuildFile; fileRef = 35B7CADC20C5E72100F797AE /* GATTProfile.swift */; };
		6E71F33420CB60D600D08901 /* GATTProfile.swift in Sources */ = {isa = PBXBuildFile; fileRef = 35B7CADC20C5E72100F797AE /* GATTProfile.swift */; };
		6E71F33620CB614A00D08901 /* GATTAlertNotificationTests.swift in Sources */ = {isa = PBXBuildFile; fileRef = 6E71F33520CB614A00D08901 /* GATTAlertNotificationTests.swift */; };
		6E738B56206D920C00CEB343 /* LowEnergyFeature.swift in Sources */ = {isa = PBXBuildFile; fileRef = 6E738B55206D920C00CEB343 /* LowEnergyFeature.swift */; };
		6E738B57206D920C00CEB343 /* LowEnergyFeature.swift in Sources */ = {isa = PBXBuildFile; fileRef = 6E738B55206D920C00CEB343 /* LowEnergyFeature.swift */; };
		6E738B58206D920C00CEB343 /* LowEnergyFeature.swift in Sources */ = {isa = PBXBuildFile; fileRef = 6E738B55206D920C00CEB343 /* LowEnergyFeature.swift */; };
		6E738B59206D920C00CEB343 /* LowEnergyFeature.swift in Sources */ = {isa = PBXBuildFile; fileRef = 6E738B55206D920C00CEB343 /* LowEnergyFeature.swift */; };
		6E740C3B20657ED3006589F6 /* LinkPolicyCommand.swift in Sources */ = {isa = PBXBuildFile; fileRef = 6E740C3A20657ED3006589F6 /* LinkPolicyCommand.swift */; };
		6E740C3D20657EEB006589F6 /* HostControllerBasebandCommand.swift in Sources */ = {isa = PBXBuildFile; fileRef = 6E740C3C20657EEB006589F6 /* HostControllerBasebandCommand.swift */; };
		6E740C3E20657EEB006589F6 /* HostControllerBasebandCommand.swift in Sources */ = {isa = PBXBuildFile; fileRef = 6E740C3C20657EEB006589F6 /* HostControllerBasebandCommand.swift */; };
		6E740C3F20657EEB006589F6 /* HostControllerBasebandCommand.swift in Sources */ = {isa = PBXBuildFile; fileRef = 6E740C3C20657EEB006589F6 /* HostControllerBasebandCommand.swift */; };
		6E740C4020657EEB006589F6 /* HostControllerBasebandCommand.swift in Sources */ = {isa = PBXBuildFile; fileRef = 6E740C3C20657EEB006589F6 /* HostControllerBasebandCommand.swift */; };
		6E740C4120657EEF006589F6 /* LinkPolicyCommand.swift in Sources */ = {isa = PBXBuildFile; fileRef = 6E740C3A20657ED3006589F6 /* LinkPolicyCommand.swift */; };
		6E740C4220657EEF006589F6 /* LinkPolicyCommand.swift in Sources */ = {isa = PBXBuildFile; fileRef = 6E740C3A20657ED3006589F6 /* LinkPolicyCommand.swift */; };
		6E740C4320657EF0006589F6 /* LinkPolicyCommand.swift in Sources */ = {isa = PBXBuildFile; fileRef = 6E740C3A20657ED3006589F6 /* LinkPolicyCommand.swift */; };
		6E740C4520657F25006589F6 /* InformationalCommand.swift in Sources */ = {isa = PBXBuildFile; fileRef = 6E740C4420657F25006589F6 /* InformationalCommand.swift */; };
		6E740C4620657F25006589F6 /* InformationalCommand.swift in Sources */ = {isa = PBXBuildFile; fileRef = 6E740C4420657F25006589F6 /* InformationalCommand.swift */; };
		6E740C4720657F25006589F6 /* InformationalCommand.swift in Sources */ = {isa = PBXBuildFile; fileRef = 6E740C4420657F25006589F6 /* InformationalCommand.swift */; };
		6E740C4820657F25006589F6 /* InformationalCommand.swift in Sources */ = {isa = PBXBuildFile; fileRef = 6E740C4420657F25006589F6 /* InformationalCommand.swift */; };
		6E740C4A20657F35006589F6 /* StatusParametersCommand.swift in Sources */ = {isa = PBXBuildFile; fileRef = 6E740C4920657F35006589F6 /* StatusParametersCommand.swift */; };
		6E740C4B20657F35006589F6 /* StatusParametersCommand.swift in Sources */ = {isa = PBXBuildFile; fileRef = 6E740C4920657F35006589F6 /* StatusParametersCommand.swift */; };
		6E740C4C20657F35006589F6 /* StatusParametersCommand.swift in Sources */ = {isa = PBXBuildFile; fileRef = 6E740C4920657F35006589F6 /* StatusParametersCommand.swift */; };
		6E740C4D20657F35006589F6 /* StatusParametersCommand.swift in Sources */ = {isa = PBXBuildFile; fileRef = 6E740C4920657F35006589F6 /* StatusParametersCommand.swift */; };
		6E740C4F20657F46006589F6 /* TestingCommand.swift in Sources */ = {isa = PBXBuildFile; fileRef = 6E740C4E20657F46006589F6 /* TestingCommand.swift */; };
		6E740C5020657F46006589F6 /* TestingCommand.swift in Sources */ = {isa = PBXBuildFile; fileRef = 6E740C4E20657F46006589F6 /* TestingCommand.swift */; };
		6E740C5120657F46006589F6 /* TestingCommand.swift in Sources */ = {isa = PBXBuildFile; fileRef = 6E740C4E20657F46006589F6 /* TestingCommand.swift */; };
		6E740C5220657F46006589F6 /* TestingCommand.swift in Sources */ = {isa = PBXBuildFile; fileRef = 6E740C4E20657F46006589F6 /* TestingCommand.swift */; };
		6E740C5420657F6B006589F6 /* VendorCommand.swift in Sources */ = {isa = PBXBuildFile; fileRef = 6E740C5320657F6A006589F6 /* VendorCommand.swift */; };
		6E740C5520657F6B006589F6 /* VendorCommand.swift in Sources */ = {isa = PBXBuildFile; fileRef = 6E740C5320657F6A006589F6 /* VendorCommand.swift */; };
		6E740C5620657F6B006589F6 /* VendorCommand.swift in Sources */ = {isa = PBXBuildFile; fileRef = 6E740C5320657F6A006589F6 /* VendorCommand.swift */; };
		6E740C5720657F6B006589F6 /* VendorCommand.swift in Sources */ = {isa = PBXBuildFile; fileRef = 6E740C5320657F6A006589F6 /* VendorCommand.swift */; };
		6E740C5920658006006589F6 /* LinkPolicyCommandParameter.swift in Sources */ = {isa = PBXBuildFile; fileRef = 6E740C5820658006006589F6 /* LinkPolicyCommandParameter.swift */; };
		6E740C5A20658006006589F6 /* LinkPolicyCommandParameter.swift in Sources */ = {isa = PBXBuildFile; fileRef = 6E740C5820658006006589F6 /* LinkPolicyCommandParameter.swift */; };
		6E740C5B20658006006589F6 /* LinkPolicyCommandParameter.swift in Sources */ = {isa = PBXBuildFile; fileRef = 6E740C5820658006006589F6 /* LinkPolicyCommandParameter.swift */; };
		6E740C5C20658006006589F6 /* LinkPolicyCommandParameter.swift in Sources */ = {isa = PBXBuildFile; fileRef = 6E740C5820658006006589F6 /* LinkPolicyCommandParameter.swift */; };
		6E740C6720659CE8006589F6 /* HCITests.swift in Sources */ = {isa = PBXBuildFile; fileRef = 6E740C5D206586D3006589F6 /* HCITests.swift */; };
		6E740C6820659CEF006589F6 /* AttributeProtocolTests.swift in Sources */ = {isa = PBXBuildFile; fileRef = 6E740C5E206586D3006589F6 /* AttributeProtocolTests.swift */; };
		6E740C6A2065A2D1006589F6 /* HostControllerBasebandCommandParameter.swift in Sources */ = {isa = PBXBuildFile; fileRef = 6E740C692065A2D1006589F6 /* HostControllerBasebandCommandParameter.swift */; };
		6E740C6B2065A2D1006589F6 /* HostControllerBasebandCommandParameter.swift in Sources */ = {isa = PBXBuildFile; fileRef = 6E740C692065A2D1006589F6 /* HostControllerBasebandCommandParameter.swift */; };
		6E740C6C2065A2D1006589F6 /* HostControllerBasebandCommandParameter.swift in Sources */ = {isa = PBXBuildFile; fileRef = 6E740C692065A2D1006589F6 /* HostControllerBasebandCommandParameter.swift */; };
		6E740C6D2065A2D1006589F6 /* HostControllerBasebandCommandParameter.swift in Sources */ = {isa = PBXBuildFile; fileRef = 6E740C692065A2D1006589F6 /* HostControllerBasebandCommandParameter.swift */; };
		6E7F4A4120928E2B00E877F1 /* GAPTests.swift in Sources */ = {isa = PBXBuildFile; fileRef = 6E7F4A4020928E2B00E877F1 /* GAPTests.swift */; };
		6E9578C12092698400BAA133 /* LowEnergyAdvertisingData.swift in Sources */ = {isa = PBXBuildFile; fileRef = 6E9578C02092698400BAA133 /* LowEnergyAdvertisingData.swift */; };
		6E9578C22092698400BAA133 /* LowEnergyAdvertisingData.swift in Sources */ = {isa = PBXBuildFile; fileRef = 6E9578C02092698400BAA133 /* LowEnergyAdvertisingData.swift */; };
		6E9578C32092698400BAA133 /* LowEnergyAdvertisingData.swift in Sources */ = {isa = PBXBuildFile; fileRef = 6E9578C02092698400BAA133 /* LowEnergyAdvertisingData.swift */; };
		6E9578C42092698400BAA133 /* LowEnergyAdvertisingData.swift in Sources */ = {isa = PBXBuildFile; fileRef = 6E9578C02092698400BAA133 /* LowEnergyAdvertisingData.swift */; };
		6E9578C6209270FC00BAA133 /* GAPData.swift in Sources */ = {isa = PBXBuildFile; fileRef = 6E9578C5209270FC00BAA133 /* GAPData.swift */; };
		6E9578C7209270FC00BAA133 /* GAPData.swift in Sources */ = {isa = PBXBuildFile; fileRef = 6E9578C5209270FC00BAA133 /* GAPData.swift */; };
		6E9578C8209270FC00BAA133 /* GAPData.swift in Sources */ = {isa = PBXBuildFile; fileRef = 6E9578C5209270FC00BAA133 /* GAPData.swift */; };
		6E9578C9209270FC00BAA133 /* GAPData.swift in Sources */ = {isa = PBXBuildFile; fileRef = 6E9578C5209270FC00BAA133 /* GAPData.swift */; };
		6E98ACBD207F89F600DBFE85 /* ATTError.swift in Sources */ = {isa = PBXBuildFile; fileRef = 6E98ACBC207F89F600DBFE85 /* ATTError.swift */; };
		6E98ACBE207F89F600DBFE85 /* ATTError.swift in Sources */ = {isa = PBXBuildFile; fileRef = 6E98ACBC207F89F600DBFE85 /* ATTError.swift */; };
		6E98ACBF207F89F600DBFE85 /* ATTError.swift in Sources */ = {isa = PBXBuildFile; fileRef = 6E98ACBC207F89F600DBFE85 /* ATTError.swift */; };
		6E98ACC0207F89F600DBFE85 /* ATTError.swift in Sources */ = {isa = PBXBuildFile; fileRef = 6E98ACBC207F89F600DBFE85 /* ATTError.swift */; };
		6E9E4E83206DB68600D489E9 /* LowEnergyChannelMap.swift in Sources */ = {isa = PBXBuildFile; fileRef = 6E9E4E82206DB68600D489E9 /* LowEnergyChannelMap.swift */; };
		6E9E4E84206DB68600D489E9 /* LowEnergyChannelMap.swift in Sources */ = {isa = PBXBuildFile; fileRef = 6E9E4E82206DB68600D489E9 /* LowEnergyChannelMap.swift */; };
		6E9E4E85206DB68600D489E9 /* LowEnergyChannelMap.swift in Sources */ = {isa = PBXBuildFile; fileRef = 6E9E4E82206DB68600D489E9 /* LowEnergyChannelMap.swift */; };
		6E9E4E86206DB68600D489E9 /* LowEnergyChannelMap.swift in Sources */ = {isa = PBXBuildFile; fileRef = 6E9E4E82206DB68600D489E9 /* LowEnergyChannelMap.swift */; };
		6EAD976F20BF796200673DB7 /* DefinedCompanies.swift in Sources */ = {isa = PBXBuildFile; fileRef = 6EAD976E20BF796200673DB7 /* DefinedCompanies.swift */; };
		6EAD977020BF796200673DB7 /* DefinedCompanies.swift in Sources */ = {isa = PBXBuildFile; fileRef = 6EAD976E20BF796200673DB7 /* DefinedCompanies.swift */; };
		6EAD977120BF796200673DB7 /* DefinedCompanies.swift in Sources */ = {isa = PBXBuildFile; fileRef = 6EAD976E20BF796200673DB7 /* DefinedCompanies.swift */; };
		6EAD977220BF796200673DB7 /* DefinedCompanies.swift in Sources */ = {isa = PBXBuildFile; fileRef = 6EAD976E20BF796200673DB7 /* DefinedCompanies.swift */; };
		6EB2EA041CD5A8A7000CF975 /* HCIEvent.swift in Sources */ = {isa = PBXBuildFile; fileRef = 6EE84DEE1CAF891E00A40C4D /* HCIEvent.swift */; };
		6EB2EA051CD5A8A7000CF975 /* HCI.swift in Sources */ = {isa = PBXBuildFile; fileRef = 6EE84E051CAF8AD500A40C4D /* HCI.swift */; };
		6EB2EA061CD5A8A7000CF975 /* LinkControlCommandParameter.swift in Sources */ = {isa = PBXBuildFile; fileRef = 6EE84DF51CAF891E00A40C4D /* LinkControlCommandParameter.swift */; };
		6EB2EA071CD5A8A7000CF975 /* LowEnergyCommand.swift in Sources */ = {isa = PBXBuildFile; fileRef = 6EE84DF61CAF891E00A40C4D /* LowEnergyCommand.swift */; };
		6EB2EA081CD5A8A7000CF975 /* HCICommand.swift in Sources */ = {isa = PBXBuildFile; fileRef = 6EE84DF31CAF891E00A40C4D /* HCICommand.swift */; };
		6EB2EA091CD5A8A7000CF975 /* ATTProtocolDataUnit.swift in Sources */ = {isa = PBXBuildFile; fileRef = 6EE84DEC1CAF881B00A40C4D /* ATTProtocolDataUnit.swift */; };
		6EB2EA0A1CD5A8A7000CF975 /* ProtocolServiceMultiplexer.swift in Sources */ = {isa = PBXBuildFile; fileRef = 6EE84DE41CAF828800A40C4D /* ProtocolServiceMultiplexer.swift */; };
		6EB2EA0B1CD5A8A7000CF975 /* GATT.swift in Sources */ = {isa = PBXBuildFile; fileRef = 6EE84DE81CAF85AE00A40C4D /* GATT.swift */; };
		6EB2EA0C1CD5A8A7000CF975 /* LinkControlCommand.swift in Sources */ = {isa = PBXBuildFile; fileRef = 6EE84DF41CAF891E00A40C4D /* LinkControlCommand.swift */; };
		6EB2EA0D1CD5A8A7000CF975 /* LowEnergyEvent.swift in Sources */ = {isa = PBXBuildFile; fileRef = 6EE84DF11CAF891E00A40C4D /* LowEnergyEvent.swift */; };
		6EB2EA0E1CD5A8A7000CF975 /* Address.swift in Sources */ = {isa = PBXBuildFile; fileRef = 6EE84DE21CAF80AE00A40C4D /* Address.swift */; };
		6EB2EA0F1CD5A8A7000CF975 /* HCIGeneralEventParameter.swift in Sources */ = {isa = PBXBuildFile; fileRef = 6EE84DF01CAF891E00A40C4D /* HCIGeneralEventParameter.swift */; };
		6EB2EA101CD5A8A7000CF975 /* GATTAttributes.swift in Sources */ = {isa = PBXBuildFile; fileRef = 6EE84DE01CAF7EE800A40C4D /* GATTAttributes.swift */; };
		6EB2EA111CD5A8A7000CF975 /* ATT.swift in Sources */ = {isa = PBXBuildFile; fileRef = 6EE84DE51CAF828800A40C4D /* ATT.swift */; };
		6EB2EA121CD5A8A7000CF975 /* LowEnergyCommandParameter.swift in Sources */ = {isa = PBXBuildFile; fileRef = 6EE84DF71CAF891E00A40C4D /* LowEnergyCommandParameter.swift */; };
		6EB2EA131CD5A8A7000CF975 /* HCIGeneralEvent.swift in Sources */ = {isa = PBXBuildFile; fileRef = 6EE84DEF1CAF891E00A40C4D /* HCIGeneralEvent.swift */; };
		6EB2EA141CD5A8A7000CF975 /* BluetoothUUID.swift in Sources */ = {isa = PBXBuildFile; fileRef = 6EE84DD41CAF603000A40C4D /* BluetoothUUID.swift */; };
		6EB2EA151CD5A8A7000CF975 /* LowEnergyEventParameter.swift in Sources */ = {isa = PBXBuildFile; fileRef = 6EE84DF21CAF891E00A40C4D /* LowEnergyEventParameter.swift */; };
		6EB2EA181CD5A8A7000CF975 /* Bluetooth.h in Headers */ = {isa = PBXBuildFile; fileRef = 6EE84DBA1CAF5C7C00A40C4D /* Bluetooth.h */; settings = {ATTRIBUTES = (Public, ); }; };
		6EB45EF02001398100AE5A42 /* DefinedUUID.swift in Sources */ = {isa = PBXBuildFile; fileRef = 6EB45EEF2001398100AE5A42 /* DefinedUUID.swift */; };
		6EB45EF12001398100AE5A42 /* DefinedUUID.swift in Sources */ = {isa = PBXBuildFile; fileRef = 6EB45EEF2001398100AE5A42 /* DefinedUUID.swift */; };
		6EB45EF22001398100AE5A42 /* DefinedUUID.swift in Sources */ = {isa = PBXBuildFile; fileRef = 6EB45EEF2001398100AE5A42 /* DefinedUUID.swift */; };
		6EB98F1A20BF803E00FCE78E /* CompanyIdentifierExtension.swift in Sources */ = {isa = PBXBuildFile; fileRef = 6EB98F1920BF803E00FCE78E /* CompanyIdentifierExtension.swift */; };
		6EB98F1B20BF803E00FCE78E /* CompanyIdentifierExtension.swift in Sources */ = {isa = PBXBuildFile; fileRef = 6EB98F1920BF803E00FCE78E /* CompanyIdentifierExtension.swift */; };
		6EB98F1C20BF803E00FCE78E /* CompanyIdentifierExtension.swift in Sources */ = {isa = PBXBuildFile; fileRef = 6EB98F1920BF803E00FCE78E /* CompanyIdentifierExtension.swift */; };
		6EB98F1D20BF803E00FCE78E /* CompanyIdentifierExtension.swift in Sources */ = {isa = PBXBuildFile; fileRef = 6EB98F1920BF803E00FCE78E /* CompanyIdentifierExtension.swift */; };
		6EBD96B9207A600B0037D253 /* ATTMaximumTransmissionUnit.swift in Sources */ = {isa = PBXBuildFile; fileRef = 6EBD96B8207A600B0037D253 /* ATTMaximumTransmissionUnit.swift */; };
		6EBD96BA207A600B0037D253 /* ATTMaximumTransmissionUnit.swift in Sources */ = {isa = PBXBuildFile; fileRef = 6EBD96B8207A600B0037D253 /* ATTMaximumTransmissionUnit.swift */; };
		6EBD96BB207A600B0037D253 /* ATTMaximumTransmissionUnit.swift in Sources */ = {isa = PBXBuildFile; fileRef = 6EBD96B8207A600B0037D253 /* ATTMaximumTransmissionUnit.swift */; };
		6EBD96BC207A600B0037D253 /* ATTMaximumTransmissionUnit.swift in Sources */ = {isa = PBXBuildFile; fileRef = 6EBD96B8207A600B0037D253 /* ATTMaximumTransmissionUnit.swift */; };
		6EBD96C2207ABEE00037D253 /* GATTTests.swift in Sources */ = {isa = PBXBuildFile; fileRef = 6EBD96BD207ABED60037D253 /* GATTTests.swift */; };
		6ECBCF0B206E683C00312117 /* L2CAPSocket.swift in Sources */ = {isa = PBXBuildFile; fileRef = 6ECBCF0A206E683C00312117 /* L2CAPSocket.swift */; };
		6ECBCF18206FBD0F00312117 /* HCICommandTimeout.swift in Sources */ = {isa = PBXBuildFile; fileRef = 6ECBCF17206FBD0F00312117 /* HCICommandTimeout.swift */; };
		6ECBCF19206FBD0F00312117 /* HCICommandTimeout.swift in Sources */ = {isa = PBXBuildFile; fileRef = 6ECBCF17206FBD0F00312117 /* HCICommandTimeout.swift */; };
		6ECBCF1A206FBD0F00312117 /* HCICommandTimeout.swift in Sources */ = {isa = PBXBuildFile; fileRef = 6ECBCF17206FBD0F00312117 /* HCICommandTimeout.swift */; };
		6ECBCF1B206FBD0F00312117 /* HCICommandTimeout.swift in Sources */ = {isa = PBXBuildFile; fileRef = 6ECBCF17206FBD0F00312117 /* HCICommandTimeout.swift */; };
		6ECBCF21206FC3A200312117 /* Array.swift in Sources */ = {isa = PBXBuildFile; fileRef = 6ECBCF20206FC3A200312117 /* Array.swift */; };
		6ECBCF22206FC3A200312117 /* Array.swift in Sources */ = {isa = PBXBuildFile; fileRef = 6ECBCF20206FC3A200312117 /* Array.swift */; };
		6ECBCF23206FC3A200312117 /* Array.swift in Sources */ = {isa = PBXBuildFile; fileRef = 6ECBCF20206FC3A200312117 /* Array.swift */; };
		6ECBCF24206FC3A200312117 /* Array.swift in Sources */ = {isa = PBXBuildFile; fileRef = 6ECBCF20206FC3A200312117 /* Array.swift */; };
		6EE84DBB1CAF5C7C00A40C4D /* Bluetooth.h in Headers */ = {isa = PBXBuildFile; fileRef = 6EE84DBA1CAF5C7C00A40C4D /* Bluetooth.h */; settings = {ATTRIBUTES = (Public, ); }; };
		6EE84DC21CAF5C7C00A40C4D /* Bluetooth.framework in Frameworks */ = {isa = PBXBuildFile; fileRef = 6EE84DB71CAF5C7C00A40C4D /* Bluetooth.framework */; };
		6EE84DD51CAF603000A40C4D /* BluetoothUUID.swift in Sources */ = {isa = PBXBuildFile; fileRef = 6EE84DD41CAF603000A40C4D /* BluetoothUUID.swift */; };
		6EE84DE11CAF7EE800A40C4D /* GATTAttributes.swift in Sources */ = {isa = PBXBuildFile; fileRef = 6EE84DE01CAF7EE800A40C4D /* GATTAttributes.swift */; };
		6EE84DE31CAF80AE00A40C4D /* Address.swift in Sources */ = {isa = PBXBuildFile; fileRef = 6EE84DE21CAF80AE00A40C4D /* Address.swift */; };
		6EE84DE61CAF828800A40C4D /* ProtocolServiceMultiplexer.swift in Sources */ = {isa = PBXBuildFile; fileRef = 6EE84DE41CAF828800A40C4D /* ProtocolServiceMultiplexer.swift */; };
		6EE84DE71CAF828800A40C4D /* ATT.swift in Sources */ = {isa = PBXBuildFile; fileRef = 6EE84DE51CAF828800A40C4D /* ATT.swift */; };
		6EE84DE91CAF85AE00A40C4D /* GATT.swift in Sources */ = {isa = PBXBuildFile; fileRef = 6EE84DE81CAF85AE00A40C4D /* GATT.swift */; };
		6EE84DED1CAF881B00A40C4D /* ATTProtocolDataUnit.swift in Sources */ = {isa = PBXBuildFile; fileRef = 6EE84DEC1CAF881B00A40C4D /* ATTProtocolDataUnit.swift */; };
		6EE84DF81CAF891E00A40C4D /* HCIEvent.swift in Sources */ = {isa = PBXBuildFile; fileRef = 6EE84DEE1CAF891E00A40C4D /* HCIEvent.swift */; };
		6EE84DF91CAF891E00A40C4D /* HCIGeneralEvent.swift in Sources */ = {isa = PBXBuildFile; fileRef = 6EE84DEF1CAF891E00A40C4D /* HCIGeneralEvent.swift */; };
		6EE84DFA1CAF891E00A40C4D /* HCIGeneralEventParameter.swift in Sources */ = {isa = PBXBuildFile; fileRef = 6EE84DF01CAF891E00A40C4D /* HCIGeneralEventParameter.swift */; };
		6EE84DFB1CAF891E00A40C4D /* LowEnergyEvent.swift in Sources */ = {isa = PBXBuildFile; fileRef = 6EE84DF11CAF891E00A40C4D /* LowEnergyEvent.swift */; };
		6EE84DFC1CAF891E00A40C4D /* LowEnergyEventParameter.swift in Sources */ = {isa = PBXBuildFile; fileRef = 6EE84DF21CAF891E00A40C4D /* LowEnergyEventParameter.swift */; };
		6EE84DFD1CAF891E00A40C4D /* HCICommand.swift in Sources */ = {isa = PBXBuildFile; fileRef = 6EE84DF31CAF891E00A40C4D /* HCICommand.swift */; };
		6EE84DFE1CAF891E00A40C4D /* LinkControlCommand.swift in Sources */ = {isa = PBXBuildFile; fileRef = 6EE84DF41CAF891E00A40C4D /* LinkControlCommand.swift */; };
		6EE84DFF1CAF891E00A40C4D /* LinkControlCommandParameter.swift in Sources */ = {isa = PBXBuildFile; fileRef = 6EE84DF51CAF891E00A40C4D /* LinkControlCommandParameter.swift */; };
		6EE84E001CAF891E00A40C4D /* LowEnergyCommand.swift in Sources */ = {isa = PBXBuildFile; fileRef = 6EE84DF61CAF891E00A40C4D /* LowEnergyCommand.swift */; };
		6EE84E011CAF891E00A40C4D /* LowEnergyCommandParameter.swift in Sources */ = {isa = PBXBuildFile; fileRef = 6EE84DF71CAF891E00A40C4D /* LowEnergyCommandParameter.swift */; };
		6EE84E061CAF8AD500A40C4D /* HCI.swift in Sources */ = {isa = PBXBuildFile; fileRef = 6EE84E051CAF8AD500A40C4D /* HCI.swift */; };
		6EE910251FDE5841007AD3EA /* UInt128.swift in Sources */ = {isa = PBXBuildFile; fileRef = 6EE910241FDE5841007AD3EA /* UInt128.swift */; };
		6EE910261FDE5841007AD3EA /* UInt128.swift in Sources */ = {isa = PBXBuildFile; fileRef = 6EE910241FDE5841007AD3EA /* UInt128.swift */; };
		6EE910271FDE5841007AD3EA /* UInt128.swift in Sources */ = {isa = PBXBuildFile; fileRef = 6EE910241FDE5841007AD3EA /* UInt128.swift */; };
		6EE910281FDE585B007AD3EA /* HCIVersion.swift in Sources */ = {isa = PBXBuildFile; fileRef = 6E2809881FCF499100B2D68E /* HCIVersion.swift */; };
		6EE910291FDE585C007AD3EA /* HCIVersion.swift in Sources */ = {isa = PBXBuildFile; fileRef = 6E2809881FCF499100B2D68E /* HCIVersion.swift */; };
		6EEADB24208E5DC000CFD908 /* UInt512.swift in Sources */ = {isa = PBXBuildFile; fileRef = 512F4B4B208A567A00576F34 /* UInt512.swift */; };
		6EEADB25208E5DC100CFD908 /* UInt512.swift in Sources */ = {isa = PBXBuildFile; fileRef = 512F4B4B208A567A00576F34 /* UInt512.swift */; };
		6EEADB26208E5DC100CFD908 /* UInt512.swift in Sources */ = {isa = PBXBuildFile; fileRef = 512F4B4B208A567A00576F34 /* UInt512.swift */; };
		6EED642A207413F30077CECE /* LowEnergyState.swift in Sources */ = {isa = PBXBuildFile; fileRef = 6EED6429207413F30077CECE /* LowEnergyState.swift */; };
		6EED642B207413F30077CECE /* LowEnergyState.swift in Sources */ = {isa = PBXBuildFile; fileRef = 6EED6429207413F30077CECE /* LowEnergyState.swift */; };
		6EED642C207413F30077CECE /* LowEnergyState.swift in Sources */ = {isa = PBXBuildFile; fileRef = 6EED6429207413F30077CECE /* LowEnergyState.swift */; };
		6EED642D207413F30077CECE /* LowEnergyState.swift in Sources */ = {isa = PBXBuildFile; fileRef = 6EED6429207413F30077CECE /* LowEnergyState.swift */; };
		6EF45FA41CC6D04D001F7A39 /* HCIEvent.swift in Sources */ = {isa = PBXBuildFile; fileRef = 6EE84DEE1CAF891E00A40C4D /* HCIEvent.swift */; };
		6EF45FA51CC6D04D001F7A39 /* HCI.swift in Sources */ = {isa = PBXBuildFile; fileRef = 6EE84E051CAF8AD500A40C4D /* HCI.swift */; };
		6EF45FA61CC6D04D001F7A39 /* LinkControlCommandParameter.swift in Sources */ = {isa = PBXBuildFile; fileRef = 6EE84DF51CAF891E00A40C4D /* LinkControlCommandParameter.swift */; };
		6EF45FA71CC6D04D001F7A39 /* LowEnergyCommand.swift in Sources */ = {isa = PBXBuildFile; fileRef = 6EE84DF61CAF891E00A40C4D /* LowEnergyCommand.swift */; };
		6EF45FA81CC6D04D001F7A39 /* HCICommand.swift in Sources */ = {isa = PBXBuildFile; fileRef = 6EE84DF31CAF891E00A40C4D /* HCICommand.swift */; };
		6EF45FA91CC6D04D001F7A39 /* ATTProtocolDataUnit.swift in Sources */ = {isa = PBXBuildFile; fileRef = 6EE84DEC1CAF881B00A40C4D /* ATTProtocolDataUnit.swift */; };
		6EF45FAA1CC6D04D001F7A39 /* ProtocolServiceMultiplexer.swift in Sources */ = {isa = PBXBuildFile; fileRef = 6EE84DE41CAF828800A40C4D /* ProtocolServiceMultiplexer.swift */; };
		6EF45FAB1CC6D04D001F7A39 /* GATT.swift in Sources */ = {isa = PBXBuildFile; fileRef = 6EE84DE81CAF85AE00A40C4D /* GATT.swift */; };
		6EF45FAC1CC6D04D001F7A39 /* LinkControlCommand.swift in Sources */ = {isa = PBXBuildFile; fileRef = 6EE84DF41CAF891E00A40C4D /* LinkControlCommand.swift */; };
		6EF45FAD1CC6D04D001F7A39 /* LowEnergyEvent.swift in Sources */ = {isa = PBXBuildFile; fileRef = 6EE84DF11CAF891E00A40C4D /* LowEnergyEvent.swift */; };
		6EF45FAE1CC6D04D001F7A39 /* Address.swift in Sources */ = {isa = PBXBuildFile; fileRef = 6EE84DE21CAF80AE00A40C4D /* Address.swift */; };
		6EF45FAF1CC6D04D001F7A39 /* HCIGeneralEventParameter.swift in Sources */ = {isa = PBXBuildFile; fileRef = 6EE84DF01CAF891E00A40C4D /* HCIGeneralEventParameter.swift */; };
		6EF45FB01CC6D04D001F7A39 /* GATTAttributes.swift in Sources */ = {isa = PBXBuildFile; fileRef = 6EE84DE01CAF7EE800A40C4D /* GATTAttributes.swift */; };
		6EF45FB11CC6D04D001F7A39 /* ATT.swift in Sources */ = {isa = PBXBuildFile; fileRef = 6EE84DE51CAF828800A40C4D /* ATT.swift */; };
		6EF45FB21CC6D04D001F7A39 /* LowEnergyCommandParameter.swift in Sources */ = {isa = PBXBuildFile; fileRef = 6EE84DF71CAF891E00A40C4D /* LowEnergyCommandParameter.swift */; };
		6EF45FB31CC6D04D001F7A39 /* HCIGeneralEvent.swift in Sources */ = {isa = PBXBuildFile; fileRef = 6EE84DEF1CAF891E00A40C4D /* HCIGeneralEvent.swift */; };
		6EF45FB41CC6D04D001F7A39 /* BluetoothUUID.swift in Sources */ = {isa = PBXBuildFile; fileRef = 6EE84DD41CAF603000A40C4D /* BluetoothUUID.swift */; };
		6EF45FB51CC6D04D001F7A39 /* LowEnergyEventParameter.swift in Sources */ = {isa = PBXBuildFile; fileRef = 6EE84DF21CAF891E00A40C4D /* LowEnergyEventParameter.swift */; };
		6EF45FB81CC6D04D001F7A39 /* Bluetooth.h in Headers */ = {isa = PBXBuildFile; fileRef = 6EE84DBA1CAF5C7C00A40C4D /* Bluetooth.h */; settings = {ATTRIBUTES = (Public, ); }; };
/* End PBXBuildFile section */

/* Begin PBXContainerItemProxy section */
		6EE84DC31CAF5C7C00A40C4D /* PBXContainerItemProxy */ = {
			isa = PBXContainerItemProxy;
			containerPortal = 6EE84DAE1CAF5C7C00A40C4D /* Project object */;
			proxyType = 1;
			remoteGlobalIDString = 6EE84DB61CAF5C7C00A40C4D;
			remoteInfo = Bluetooth;
		};
/* End PBXContainerItemProxy section */

/* Begin PBXCopyFilesBuildPhase section */
		6EA91C1C1D38A766007CAE0A /* Copy Frameworks */ = {
			isa = PBXCopyFilesBuildPhase;
			buildActionMask = 2147483647;
			dstPath = "";
			dstSubfolderSpec = 10;
			files = (
			);
			name = "Copy Frameworks";
			runOnlyForDeploymentPostprocessing = 0;
		};
/* End PBXCopyFilesBuildPhase section */

/* Begin PBXFileReference section */
		3571E28F20C894BA0017ACD2 /* Units.swift */ = {isa = PBXFileReference; lastKnownFileType = sourcecode.swift; path = Units.swift; sourceTree = "<group>"; };
		3580287820C8308E0096227B /* UnitIdentifier.swift */ = {isa = PBXFileReference; lastKnownFileType = sourcecode.swift; path = UnitIdentifier.swift; sourceTree = "<group>"; };
		3580287D20C832870096227B /* UnitIdentifierExtension.swift */ = {isa = PBXFileReference; lastKnownFileType = sourcecode.swift; path = UnitIdentifierExtension.swift; sourceTree = "<group>"; };
		358CB4DA20C796A20003DC60 /* GATTBatteryService.swift */ = {isa = PBXFileReference; lastKnownFileType = sourcecode.swift; path = GATTBatteryService.swift; sourceTree = "<group>"; };
		35B7CADC20C5E72100F797AE /* GATTProfile.swift */ = {isa = PBXFileReference; lastKnownFileType = sourcecode.swift; path = GATTProfile.swift; sourceTree = "<group>"; };
		35B8CE8320C646C1000BEC39 /* GATTAlertNotificationProfile.swift */ = {isa = PBXFileReference; fileEncoding = 4; lastKnownFileType = sourcecode.swift; path = GATTAlertNotificationProfile.swift; sourceTree = "<group>"; };
		511A657A2075B61400538116 /* LowEnergyResolvingList.swift */ = {isa = PBXFileReference; lastKnownFileType = sourcecode.swift; path = LowEnergyResolvingList.swift; sourceTree = "<group>"; };
		512F4B46208A562E00576F34 /* UInt256.swift */ = {isa = PBXFileReference; lastKnownFileType = sourcecode.swift; path = UInt256.swift; sourceTree = "<group>"; };
		512F4B4B208A567A00576F34 /* UInt512.swift */ = {isa = PBXFileReference; lastKnownFileType = sourcecode.swift; path = UInt512.swift; sourceTree = "<group>"; };
		512F4B4D208B338500576F34 /* UInt256Tests.swift */ = {isa = PBXFileReference; lastKnownFileType = sourcecode.swift; path = UInt256Tests.swift; sourceTree = "<group>"; };
		512F4B4F208B339600576F34 /* UInt512Tests.swift */ = {isa = PBXFileReference; lastKnownFileType = sourcecode.swift; path = UInt512Tests.swift; sourceTree = "<group>"; };
		5138F5D820786E5700EC4C50 /* LowEnergyPhyCommands.swift */ = {isa = PBXFileReference; lastKnownFileType = sourcecode.swift; path = LowEnergyPhyCommands.swift; sourceTree = "<group>"; };
		51F08806206EE47000B7609C /* LowEnergyEncryption.swift */ = {isa = PBXFileReference; fileEncoding = 4; lastKnownFileType = sourcecode.swift; path = LowEnergyEncryption.swift; sourceTree = "<group>"; };
		51F0880A2073CD3500B7609C /* LowEnergyLongTermKeyRequest.swift */ = {isa = PBXFileReference; lastKnownFileType = sourcecode.swift; path = LowEnergyLongTermKeyRequest.swift; sourceTree = "<group>"; };
		51F0880C20740C9600B7609C /* LowEnergyTestCommands.swift */ = {isa = PBXFileReference; lastKnownFileType = sourcecode.swift; path = LowEnergyTestCommands.swift; sourceTree = "<group>"; };
		6E0245D720683DBD007FB15E /* HCIPacketHeader.swift */ = {isa = PBXFileReference; lastKnownFileType = sourcecode.swift; path = HCIPacketHeader.swift; sourceTree = "<group>"; };
		6E124BB7207DAFFD0060E2E9 /* LowEnergyRandomAddress.swift */ = {isa = PBXFileReference; lastKnownFileType = sourcecode.swift; path = LowEnergyRandomAddress.swift; sourceTree = "<group>"; };
		6E124BBC207E2EFC0060E2E9 /* InformationalCommandParameter.swift */ = {isa = PBXFileReference; lastKnownFileType = sourcecode.swift; path = InformationalCommandParameter.swift; sourceTree = "<group>"; };
		6E124BC1207E329C0060E2E9 /* InformationalParameters.swift */ = {isa = PBXFileReference; lastKnownFileType = sourcecode.swift; path = InformationalParameters.swift; sourceTree = "<group>"; };
		6E124BC6207E553E0060E2E9 /* RSSI.swift */ = {isa = PBXFileReference; lastKnownFileType = sourcecode.swift; path = RSSI.swift; sourceTree = "<group>"; };
		6E14247F206CFFC500BF72BC /* HostController.swift */ = {isa = PBXFileReference; lastKnownFileType = sourcecode.swift; path = HostController.swift; sourceTree = "<group>"; };
		6E1A0C4C208006370095C29E /* DefinedUUIDTests.swift */ = {isa = PBXFileReference; fileEncoding = 4; lastKnownFileType = sourcecode.swift; path = DefinedUUIDTests.swift; sourceTree = "<group>"; };
		6E1F936620C213B60030367F /* ClassOfDevice.swift */ = {isa = PBXFileReference; lastKnownFileType = sourcecode.swift; path = ClassOfDevice.swift; sourceTree = "<group>"; };
		6E1F936B20C2183E0030367F /* GAPAppearance.swift */ = {isa = PBXFileReference; lastKnownFileType = sourcecode.swift; path = GAPAppearance.swift; sourceTree = "<group>"; };
		6E1F937020C228B70030367F /* DarwinTests.swift */ = {isa = PBXFileReference; lastKnownFileType = sourcecode.swift; path = DarwinTests.swift; sourceTree = "<group>"; };
		6E1F937620C241830030367F /* AdvertisingInterval.swift */ = {isa = PBXFileReference; lastKnownFileType = sourcecode.swift; path = AdvertisingInterval.swift; sourceTree = "<group>"; };
		6E2809881FCF499100B2D68E /* HCIVersion.swift */ = {isa = PBXFileReference; fileEncoding = 4; lastKnownFileType = sourcecode.swift; path = HCIVersion.swift; sourceTree = "<group>"; };
		6E30AE2D20BEFEEC0072D101 /* Data.swift */ = {isa = PBXFileReference; lastKnownFileType = sourcecode.swift; path = Data.swift; sourceTree = "<group>"; };
		6E30AE3220BF182A0072D101 /* GATTDescriptorTests.swift */ = {isa = PBXFileReference; lastKnownFileType = sourcecode.swift; path = GATTDescriptorTests.swift; sourceTree = "<group>"; };
		6E32290F1FCDC47F0035605D /* HCIError.swift */ = {isa = PBXFileReference; fileEncoding = 4; lastKnownFileType = sourcecode.swift; path = HCIError.swift; sourceTree = "<group>"; };
		6E3229131FCDD40C0035605D /* CompanyIdentifier.swift */ = {isa = PBXFileReference; fileEncoding = 4; lastKnownFileType = sourcecode.swift; path = CompanyIdentifier.swift; sourceTree = "<group>"; };
		6E3229191FCE45480035605D /* AdvertisingChannelHeader.swift */ = {isa = PBXFileReference; fileEncoding = 4; lastKnownFileType = sourcecode.swift; path = AdvertisingChannelHeader.swift; sourceTree = "<group>"; };
		6E32291B1FCE4C4F0035605D /* LowEnergyAddressType.swift */ = {isa = PBXFileReference; fileEncoding = 4; lastKnownFileType = sourcecode.swift; path = LowEnergyAddressType.swift; sourceTree = "<group>"; };
		6E35CB24207FFB030039619C /* DefinedUUIDExtension.swift */ = {isa = PBXFileReference; lastKnownFileType = sourcecode.swift; path = DefinedUUIDExtension.swift; sourceTree = "<group>"; };
		6E443A062085CF12005F4D5F /* GATTDatabaseTests.swift */ = {isa = PBXFileReference; fileEncoding = 4; lastKnownFileType = sourcecode.swift; path = GATTDatabaseTests.swift; sourceTree = "<group>"; };
		6E443A082085D0EA005F4D5F /* TestProfile.swift */ = {isa = PBXFileReference; fileEncoding = 4; lastKnownFileType = sourcecode.swift; path = TestProfile.swift; sourceTree = "<group>"; };
		6E443A2C2085D4E2005F4D5F /* GATTDescriptor.swift */ = {isa = PBXFileReference; fileEncoding = 4; lastKnownFileType = sourcecode.swift; path = GATTDescriptor.swift; sourceTree = "<group>"; };
		6E443A2E2085D606005F4D5F /* Bool.swift */ = {isa = PBXFileReference; fileEncoding = 4; lastKnownFileType = sourcecode.swift; path = Bool.swift; sourceTree = "<group>"; };
		6E49B26520532D45002EA5DC /* Bluetooth.framework */ = {isa = PBXFileReference; explicitFileType = wrapper.framework; includeInIndex = 0; path = Bluetooth.framework; sourceTree = BUILT_PRODUCTS_DIR; };
		6E5808BD207D5B2E008F98BB /* LowEnergyFeaturesCommands.swift */ = {isa = PBXFileReference; lastKnownFileType = sourcecode.swift; path = LowEnergyFeaturesCommands.swift; sourceTree = "<group>"; };
		6E60A2BE2068928400E42351 /* BluetoothHostController.swift */ = {isa = PBXFileReference; lastKnownFileType = sourcecode.swift; path = BluetoothHostController.swift; sourceTree = "<group>"; };
		6E60A2E12069564A00E42351 /* GATTDatabase.swift */ = {isa = PBXFileReference; fileEncoding = 4; lastKnownFileType = sourcecode.swift; path = GATTDatabase.swift; sourceTree = "<group>"; };
		6E60A2E62069582500E42351 /* LowEnergyAdvertising.swift */ = {isa = PBXFileReference; fileEncoding = 4; lastKnownFileType = sourcecode.swift; path = LowEnergyAdvertising.swift; sourceTree = "<group>"; };
		6E60A2EB20695AE000E42351 /* POSIXError.swift */ = {isa = PBXFileReference; fileEncoding = 4; lastKnownFileType = sourcecode.swift; path = POSIXError.swift; sourceTree = "<group>"; };
		6E60A2F020695B2700E42351 /* LowEnergyScan.swift */ = {isa = PBXFileReference; fileEncoding = 4; lastKnownFileType = sourcecode.swift; path = LowEnergyScan.swift; sourceTree = "<group>"; };
		6E60A2F520695B6500E42351 /* LowEnergyConnection.swift */ = {isa = PBXFileReference; fileEncoding = 4; lastKnownFileType = sourcecode.swift; path = LowEnergyConnection.swift; sourceTree = "<group>"; };
		6E60A2FA20695BC300E42351 /* LowEnergyWhiteList.swift */ = {isa = PBXFileReference; fileEncoding = 4; lastKnownFileType = sourcecode.swift; path = LowEnergyWhiteList.swift; sourceTree = "<group>"; };
		6E60A2FF20695CC500E42351 /* GATTClient.swift */ = {isa = PBXFileReference; fileEncoding = 4; lastKnownFileType = sourcecode.swift; path = GATTClient.swift; sourceTree = "<group>"; };
		6E60A30020695CC600E42351 /* GATTServer.swift */ = {isa = PBXFileReference; fileEncoding = 4; lastKnownFileType = sourcecode.swift; path = GATTServer.swift; sourceTree = "<group>"; };
		6E60A30920695FFA00E42351 /* ATTConnection.swift */ = {isa = PBXFileReference; fileEncoding = 4; lastKnownFileType = sourcecode.swift; path = ATTConnection.swift; sourceTree = "<group>"; };
		6E60A30E2069603700E42351 /* L2CAPSocket.swift */ = {isa = PBXFileReference; lastKnownFileType = sourcecode.swift; path = L2CAPSocket.swift; sourceTree = "<group>"; };
		6E60A3132069646100E42351 /* SecurityLevel.swift */ = {isa = PBXFileReference; fileEncoding = 4; lastKnownFileType = sourcecode.swift; path = SecurityLevel.swift; sourceTree = "<group>"; };
		6E60A31820696D3E00E42351 /* HostControllerLocalName.swift */ = {isa = PBXFileReference; lastKnownFileType = sourcecode.swift; path = HostControllerLocalName.swift; sourceTree = "<group>"; };
		6E60A31F206979CF00E42351 /* iBeacon.swift */ = {isa = PBXFileReference; lastKnownFileType = sourcecode.swift; path = iBeacon.swift; sourceTree = "<group>"; };
		6E65DF802075135E005BD2A0 /* BluetoothUUIDTests.swift */ = {isa = PBXFileReference; lastKnownFileType = sourcecode.swift; path = BluetoothUUIDTests.swift; sourceTree = "<group>"; };
		6E65DF82207552E4005BD2A0 /* UInt128Tests.swift */ = {isa = PBXFileReference; lastKnownFileType = sourcecode.swift; path = UInt128Tests.swift; sourceTree = "<group>"; };
		6E65DF84207552EE005BD2A0 /* AddressTests.swift */ = {isa = PBXFileReference; lastKnownFileType = sourcecode.swift; path = AddressTests.swift; sourceTree = "<group>"; };
		6E65DF8B20755CCD005BD2A0 /* ByteSwap.swift */ = {isa = PBXFileReference; lastKnownFileType = sourcecode.swift; path = ByteSwap.swift; sourceTree = "<group>"; };
		6E65DF902075CD9F005BD2A0 /* UUIDTests.swift */ = {isa = PBXFileReference; lastKnownFileType = sourcecode.swift; path = UUIDTests.swift; sourceTree = "<group>"; };
		6E65DF922075D29C005BD2A0 /* iBeaconTests.swift */ = {isa = PBXFileReference; lastKnownFileType = sourcecode.swift; path = iBeaconTests.swift; sourceTree = "<group>"; };
		6E65DF942075D568005BD2A0 /* XCTest.swift */ = {isa = PBXFileReference; lastKnownFileType = sourcecode.swift; path = XCTest.swift; sourceTree = "<group>"; };
		6E6AD9891FCE8E4F007F0250 /* LinuxMain.swift */ = {isa = PBXFileReference; fileEncoding = 4; lastKnownFileType = sourcecode.swift; path = LinuxMain.swift; sourceTree = "<group>"; };
		6E6AD98B1FCE8E4F007F0250 /* BluetoothTests.swift */ = {isa = PBXFileReference; fileEncoding = 4; lastKnownFileType = sourcecode.swift; path = BluetoothTests.swift; sourceTree = "<group>"; };
		6E704C761E95C32D00484A22 /* BitMaskOption.swift */ = {isa = PBXFileReference; fileEncoding = 4; lastKnownFileType = sourcecode.swift; path = BitMaskOption.swift; sourceTree = "<group>"; };
		6E704C7A1E95C34D00484A22 /* ByteValue.swift */ = {isa = PBXFileReference; fileEncoding = 4; lastKnownFileType = sourcecode.swift; path = ByteValue.swift; sourceTree = "<group>"; };
		6E704C821E95C41C00484A22 /* Integer.swift */ = {isa = PBXFileReference; fileEncoding = 4; lastKnownFileType = sourcecode.swift; path = Integer.swift; sourceTree = "<group>"; };
		6E704C831E95C41C00484A22 /* Range.swift */ = {isa = PBXFileReference; fileEncoding = 4; lastKnownFileType = sourcecode.swift; path = Range.swift; sourceTree = "<group>"; };
		6E704C8E1E95C45800484A22 /* Hexadecimal.swift */ = {isa = PBXFileReference; fileEncoding = 4; lastKnownFileType = sourcecode.swift; path = Hexadecimal.swift; sourceTree = "<group>"; };
		6E704C971E95C6A500484A22 /* UUID.swift */ = {isa = PBXFileReference; fileEncoding = 4; lastKnownFileType = sourcecode.swift; path = UUID.swift; sourceTree = "<group>"; };
		6E71F33520CB614A00D08901 /* GATTAlertNotificationTests.swift */ = {isa = PBXFileReference; lastKnownFileType = sourcecode.swift; path = GATTAlertNotificationTests.swift; sourceTree = "<group>"; };
		6E738B55206D920C00CEB343 /* LowEnergyFeature.swift */ = {isa = PBXFileReference; lastKnownFileType = sourcecode.swift; path = LowEnergyFeature.swift; sourceTree = "<group>"; };
		6E740C3A20657ED3006589F6 /* LinkPolicyCommand.swift */ = {isa = PBXFileReference; lastKnownFileType = sourcecode.swift; path = LinkPolicyCommand.swift; sourceTree = "<group>"; };
		6E740C3C20657EEB006589F6 /* HostControllerBasebandCommand.swift */ = {isa = PBXFileReference; lastKnownFileType = sourcecode.swift; path = HostControllerBasebandCommand.swift; sourceTree = "<group>"; };
		6E740C4420657F25006589F6 /* InformationalCommand.swift */ = {isa = PBXFileReference; lastKnownFileType = sourcecode.swift; path = InformationalCommand.swift; sourceTree = "<group>"; };
		6E740C4920657F35006589F6 /* StatusParametersCommand.swift */ = {isa = PBXFileReference; lastKnownFileType = sourcecode.swift; path = StatusParametersCommand.swift; sourceTree = "<group>"; };
		6E740C4E20657F46006589F6 /* TestingCommand.swift */ = {isa = PBXFileReference; lastKnownFileType = sourcecode.swift; path = TestingCommand.swift; sourceTree = "<group>"; };
		6E740C5320657F6A006589F6 /* VendorCommand.swift */ = {isa = PBXFileReference; lastKnownFileType = sourcecode.swift; path = VendorCommand.swift; sourceTree = "<group>"; };
		6E740C5820658006006589F6 /* LinkPolicyCommandParameter.swift */ = {isa = PBXFileReference; lastKnownFileType = sourcecode.swift; path = LinkPolicyCommandParameter.swift; sourceTree = "<group>"; };
		6E740C5D206586D3006589F6 /* HCITests.swift */ = {isa = PBXFileReference; fileEncoding = 4; lastKnownFileType = sourcecode.swift; path = HCITests.swift; sourceTree = "<group>"; };
		6E740C5E206586D3006589F6 /* AttributeProtocolTests.swift */ = {isa = PBXFileReference; fileEncoding = 4; lastKnownFileType = sourcecode.swift; path = AttributeProtocolTests.swift; sourceTree = "<group>"; };
		6E740C692065A2D1006589F6 /* HostControllerBasebandCommandParameter.swift */ = {isa = PBXFileReference; lastKnownFileType = sourcecode.swift; path = HostControllerBasebandCommandParameter.swift; sourceTree = "<group>"; };
		6E7F4A4020928E2B00E877F1 /* GAPTests.swift */ = {isa = PBXFileReference; lastKnownFileType = sourcecode.swift; path = GAPTests.swift; sourceTree = "<group>"; };
		6E9578C02092698400BAA133 /* LowEnergyAdvertisingData.swift */ = {isa = PBXFileReference; lastKnownFileType = sourcecode.swift; path = LowEnergyAdvertisingData.swift; sourceTree = "<group>"; };
		6E9578C5209270FC00BAA133 /* GAPData.swift */ = {isa = PBXFileReference; lastKnownFileType = sourcecode.swift; path = GAPData.swift; sourceTree = "<group>"; };
		6E98ACBC207F89F600DBFE85 /* ATTError.swift */ = {isa = PBXFileReference; lastKnownFileType = sourcecode.swift; path = ATTError.swift; sourceTree = "<group>"; };
		6E9E4E82206DB68600D489E9 /* LowEnergyChannelMap.swift */ = {isa = PBXFileReference; fileEncoding = 4; lastKnownFileType = sourcecode.swift; path = LowEnergyChannelMap.swift; sourceTree = "<group>"; };
		6EAD976E20BF796200673DB7 /* DefinedCompanies.swift */ = {isa = PBXFileReference; lastKnownFileType = sourcecode.swift; path = DefinedCompanies.swift; sourceTree = "<group>"; };
		6EB2EA1D1CD5A8A7000CF975 /* Bluetooth.framework */ = {isa = PBXFileReference; explicitFileType = wrapper.framework; includeInIndex = 0; path = Bluetooth.framework; sourceTree = BUILT_PRODUCTS_DIR; };
		6EB45EEF2001398100AE5A42 /* DefinedUUID.swift */ = {isa = PBXFileReference; fileEncoding = 4; lastKnownFileType = sourcecode.swift; path = DefinedUUID.swift; sourceTree = "<group>"; };
		6EB98F1920BF803E00FCE78E /* CompanyIdentifierExtension.swift */ = {isa = PBXFileReference; fileEncoding = 4; lastKnownFileType = sourcecode.swift; path = CompanyIdentifierExtension.swift; sourceTree = "<group>"; };
		6EB98F1E20BF80DC00FCE78E /* CompanyIdentifierTests.swift */ = {isa = PBXFileReference; fileEncoding = 4; lastKnownFileType = sourcecode.swift; path = CompanyIdentifierTests.swift; sourceTree = "<group>"; };
		6EBD96B8207A600B0037D253 /* ATTMaximumTransmissionUnit.swift */ = {isa = PBXFileReference; lastKnownFileType = sourcecode.swift; path = ATTMaximumTransmissionUnit.swift; sourceTree = "<group>"; };
		6EBD96BD207ABED60037D253 /* GATTTests.swift */ = {isa = PBXFileReference; fileEncoding = 4; lastKnownFileType = sourcecode.swift; path = GATTTests.swift; sourceTree = "<group>"; };
		6ECBCF0A206E683C00312117 /* L2CAPSocket.swift */ = {isa = PBXFileReference; lastKnownFileType = sourcecode.swift; path = L2CAPSocket.swift; sourceTree = "<group>"; };
		6ECBCF17206FBD0F00312117 /* HCICommandTimeout.swift */ = {isa = PBXFileReference; lastKnownFileType = sourcecode.swift; path = HCICommandTimeout.swift; sourceTree = "<group>"; };
		6ECBCF20206FC3A200312117 /* Array.swift */ = {isa = PBXFileReference; lastKnownFileType = sourcecode.swift; path = Array.swift; sourceTree = "<group>"; };
		6EE84DB71CAF5C7C00A40C4D /* Bluetooth.framework */ = {isa = PBXFileReference; explicitFileType = wrapper.framework; includeInIndex = 0; path = Bluetooth.framework; sourceTree = BUILT_PRODUCTS_DIR; };
		6EE84DBA1CAF5C7C00A40C4D /* Bluetooth.h */ = {isa = PBXFileReference; lastKnownFileType = sourcecode.c.h; path = Bluetooth.h; sourceTree = "<group>"; };
		6EE84DBC1CAF5C7C00A40C4D /* Info.plist */ = {isa = PBXFileReference; lastKnownFileType = text.plist.xml; path = Info.plist; sourceTree = "<group>"; };
		6EE84DC11CAF5C7C00A40C4D /* BluetoothTests.xctest */ = {isa = PBXFileReference; explicitFileType = wrapper.cfbundle; includeInIndex = 0; path = BluetoothTests.xctest; sourceTree = BUILT_PRODUCTS_DIR; };
		6EE84DC81CAF5C7C00A40C4D /* Info.plist */ = {isa = PBXFileReference; lastKnownFileType = text.plist.xml; path = Info.plist; sourceTree = "<group>"; };
		6EE84DD41CAF603000A40C4D /* BluetoothUUID.swift */ = {isa = PBXFileReference; fileEncoding = 4; lastKnownFileType = sourcecode.swift; path = BluetoothUUID.swift; sourceTree = "<group>"; };
		6EE84DD71CAF63C300A40C4D /* Package.swift */ = {isa = PBXFileReference; lastKnownFileType = sourcecode.swift; name = Package.swift; path = ../Package.swift; sourceTree = "<group>"; };
		6EE84DE01CAF7EE800A40C4D /* GATTAttributes.swift */ = {isa = PBXFileReference; fileEncoding = 4; lastKnownFileType = sourcecode.swift; path = GATTAttributes.swift; sourceTree = "<group>"; };
		6EE84DE21CAF80AE00A40C4D /* Address.swift */ = {isa = PBXFileReference; fileEncoding = 4; lastKnownFileType = sourcecode.swift; path = Address.swift; sourceTree = "<group>"; };
		6EE84DE41CAF828800A40C4D /* ProtocolServiceMultiplexer.swift */ = {isa = PBXFileReference; fileEncoding = 4; lastKnownFileType = sourcecode.swift; path = ProtocolServiceMultiplexer.swift; sourceTree = "<group>"; };
		6EE84DE51CAF828800A40C4D /* ATT.swift */ = {isa = PBXFileReference; fileEncoding = 4; lastKnownFileType = sourcecode.swift; path = ATT.swift; sourceTree = "<group>"; };
		6EE84DE81CAF85AE00A40C4D /* GATT.swift */ = {isa = PBXFileReference; fileEncoding = 4; lastKnownFileType = sourcecode.swift; path = GATT.swift; sourceTree = "<group>"; };
		6EE84DEC1CAF881B00A40C4D /* ATTProtocolDataUnit.swift */ = {isa = PBXFileReference; fileEncoding = 4; lastKnownFileType = sourcecode.swift; path = ATTProtocolDataUnit.swift; sourceTree = "<group>"; };
		6EE84DEE1CAF891E00A40C4D /* HCIEvent.swift */ = {isa = PBXFileReference; fileEncoding = 4; lastKnownFileType = sourcecode.swift; path = HCIEvent.swift; sourceTree = "<group>"; };
		6EE84DEF1CAF891E00A40C4D /* HCIGeneralEvent.swift */ = {isa = PBXFileReference; fileEncoding = 4; lastKnownFileType = sourcecode.swift; path = HCIGeneralEvent.swift; sourceTree = "<group>"; };
		6EE84DF01CAF891E00A40C4D /* HCIGeneralEventParameter.swift */ = {isa = PBXFileReference; fileEncoding = 4; lastKnownFileType = sourcecode.swift; path = HCIGeneralEventParameter.swift; sourceTree = "<group>"; };
		6EE84DF11CAF891E00A40C4D /* LowEnergyEvent.swift */ = {isa = PBXFileReference; fileEncoding = 4; lastKnownFileType = sourcecode.swift; path = LowEnergyEvent.swift; sourceTree = "<group>"; };
		6EE84DF21CAF891E00A40C4D /* LowEnergyEventParameter.swift */ = {isa = PBXFileReference; fileEncoding = 4; lastKnownFileType = sourcecode.swift; path = LowEnergyEventParameter.swift; sourceTree = "<group>"; };
		6EE84DF31CAF891E00A40C4D /* HCICommand.swift */ = {isa = PBXFileReference; fileEncoding = 4; lastKnownFileType = sourcecode.swift; path = HCICommand.swift; sourceTree = "<group>"; };
		6EE84DF41CAF891E00A40C4D /* LinkControlCommand.swift */ = {isa = PBXFileReference; fileEncoding = 4; lastKnownFileType = sourcecode.swift; path = LinkControlCommand.swift; sourceTree = "<group>"; };
		6EE84DF51CAF891E00A40C4D /* LinkControlCommandParameter.swift */ = {isa = PBXFileReference; fileEncoding = 4; lastKnownFileType = sourcecode.swift; path = LinkControlCommandParameter.swift; sourceTree = "<group>"; };
		6EE84DF61CAF891E00A40C4D /* LowEnergyCommand.swift */ = {isa = PBXFileReference; fileEncoding = 4; lastKnownFileType = sourcecode.swift; path = LowEnergyCommand.swift; sourceTree = "<group>"; };
		6EE84DF71CAF891E00A40C4D /* LowEnergyCommandParameter.swift */ = {isa = PBXFileReference; fileEncoding = 4; lastKnownFileType = sourcecode.swift; path = LowEnergyCommandParameter.swift; sourceTree = "<group>"; };
		6EE84E051CAF8AD500A40C4D /* HCI.swift */ = {isa = PBXFileReference; fileEncoding = 4; lastKnownFileType = sourcecode.swift; path = HCI.swift; sourceTree = "<group>"; };
		6EE910241FDE5841007AD3EA /* UInt128.swift */ = {isa = PBXFileReference; fileEncoding = 4; lastKnownFileType = sourcecode.swift; path = UInt128.swift; sourceTree = "<group>"; };
		6EED6429207413F30077CECE /* LowEnergyState.swift */ = {isa = PBXFileReference; lastKnownFileType = sourcecode.swift; path = LowEnergyState.swift; sourceTree = "<group>"; };
		6EF45FBD1CC6D04D001F7A39 /* Bluetooth.framework */ = {isa = PBXFileReference; explicitFileType = wrapper.framework; includeInIndex = 0; path = Bluetooth.framework; sourceTree = BUILT_PRODUCTS_DIR; };
/* End PBXFileReference section */

/* Begin PBXFrameworksBuildPhase section */
		6E49B25E20532D45002EA5DC /* Frameworks */ = {
			isa = PBXFrameworksBuildPhase;
			buildActionMask = 2147483647;
			files = (
			);
			runOnlyForDeploymentPostprocessing = 0;
		};
		6EB2EA161CD5A8A7000CF975 /* Frameworks */ = {
			isa = PBXFrameworksBuildPhase;
			buildActionMask = 2147483647;
			files = (
			);
			runOnlyForDeploymentPostprocessing = 0;
		};
		6EE84DB31CAF5C7C00A40C4D /* Frameworks */ = {
			isa = PBXFrameworksBuildPhase;
			buildActionMask = 2147483647;
			files = (
			);
			runOnlyForDeploymentPostprocessing = 0;
		};
		6EE84DBE1CAF5C7C00A40C4D /* Frameworks */ = {
			isa = PBXFrameworksBuildPhase;
			buildActionMask = 2147483647;
			files = (
				6EE84DC21CAF5C7C00A40C4D /* Bluetooth.framework in Frameworks */,
			);
			runOnlyForDeploymentPostprocessing = 0;
		};
		6EF45FB61CC6D04D001F7A39 /* Frameworks */ = {
			isa = PBXFrameworksBuildPhase;
			buildActionMask = 2147483647;
			files = (
			);
			runOnlyForDeploymentPostprocessing = 0;
		};
/* End PBXFrameworksBuildPhase section */

/* Begin PBXGroup section */
<<<<<<< HEAD
		358CB4D920C796460003DC60 /* GATTServices */ = {
			isa = PBXGroup;
			children = (
				358CB4DA20C796A20003DC60 /* GATTBatteryService.swift */,
			);
			name = GATTServices;
			sourceTree = "<group>";
		};
		35A2DF6A20C21FD3008B9A77 /* GATTProfiles */ = {
=======
		35A2DF6A20C21FD3008B9A77 /* GATT Profiles */ = {
>>>>>>> 38c2732a
			isa = PBXGroup;
			children = (
				35B7CADC20C5E72100F797AE /* GATTProfile.swift */,
				35B8CE8320C646C1000BEC39 /* GATTAlertNotificationProfile.swift */,
			);
			name = "GATT Profiles";
			sourceTree = "<group>";
		};
		6E1F937B20C24C720030367F /* GAP */ = {
			isa = PBXGroup;
			children = (
				6E9578C5209270FC00BAA133 /* GAPData.swift */,
				6E1F936B20C2183E0030367F /* GAPAppearance.swift */,
			);
			name = GAP;
			sourceTree = "<group>";
		};
		6E60A31D20696DD300E42351 /* Host Controller */ = {
			isa = PBXGroup;
			children = (
				6E60A2BE2068928400E42351 /* BluetoothHostController.swift */,
				6E60A31820696D3E00E42351 /* HostControllerLocalName.swift */,
				6E124BC1207E329C0060E2E9 /* InformationalParameters.swift */,
				6E60A2E62069582500E42351 /* LowEnergyAdvertising.swift */,
				6E60A2F020695B2700E42351 /* LowEnergyScan.swift */,
				6E60A2F520695B6500E42351 /* LowEnergyConnection.swift */,
				6E60A2FA20695BC300E42351 /* LowEnergyWhiteList.swift */,
				6E9E4E82206DB68600D489E9 /* LowEnergyChannelMap.swift */,
				51F0880A2073CD3500B7609C /* LowEnergyLongTermKeyRequest.swift */,
				51F0880C20740C9600B7609C /* LowEnergyTestCommands.swift */,
				511A657A2075B61400538116 /* LowEnergyResolvingList.swift */,
				5138F5D820786E5700EC4C50 /* LowEnergyPhyCommands.swift */,
				6E5808BD207D5B2E008F98BB /* LowEnergyFeaturesCommands.swift */,
				6E124BB7207DAFFD0060E2E9 /* LowEnergyRandomAddress.swift */,
				51F08806206EE47000B7609C /* LowEnergyEncryption.swift */,
			);
			name = "Host Controller";
			sourceTree = "<group>";
		};
		6E60A31E2069711600E42351 /* Attribute Protocol */ = {
			isa = PBXGroup;
			children = (
				6EE84DE51CAF828800A40C4D /* ATT.swift */,
				6E98ACBC207F89F600DBFE85 /* ATTError.swift */,
				6EBD96B8207A600B0037D253 /* ATTMaximumTransmissionUnit.swift */,
				6E60A30920695FFA00E42351 /* ATTConnection.swift */,
				6EE84DEC1CAF881B00A40C4D /* ATTProtocolDataUnit.swift */,
				6EE84DE81CAF85AE00A40C4D /* GATT.swift */,
				6EE84DE01CAF7EE800A40C4D /* GATTAttributes.swift */,
				6E60A2E12069564A00E42351 /* GATTDatabase.swift */,
				6E60A2FF20695CC500E42351 /* GATTClient.swift */,
				6E60A30020695CC600E42351 /* GATTServer.swift */,
				6E443A2C2085D4E2005F4D5F /* GATTDescriptor.swift */,
			);
			name = "Attribute Protocol";
			sourceTree = "<group>";
		};
		6E6AD9881FCE8E4F007F0250 /* Tests */ = {
			isa = PBXGroup;
			children = (
				6E6AD9891FCE8E4F007F0250 /* LinuxMain.swift */,
				6E6AD98A1FCE8E4F007F0250 /* BluetoothTests */,
			);
			name = Tests;
			path = ../Tests;
			sourceTree = "<group>";
		};
		6E6AD98A1FCE8E4F007F0250 /* BluetoothTests */ = {
			isa = PBXGroup;
			children = (
				6E65DF84207552EE005BD2A0 /* AddressTests.swift */,
				6E6AD98B1FCE8E4F007F0250 /* BluetoothTests.swift */,
				6E65DF802075135E005BD2A0 /* BluetoothUUIDTests.swift */,
				6EB98F1E20BF80DC00FCE78E /* CompanyIdentifierTests.swift */,
				6E1A0C4C208006370095C29E /* DefinedUUIDTests.swift */,
				6E65DF902075CD9F005BD2A0 /* UUIDTests.swift */,
				6E65DF82207552E4005BD2A0 /* UInt128Tests.swift */,
				512F4B4D208B338500576F34 /* UInt256Tests.swift */,
				512F4B4F208B339600576F34 /* UInt512Tests.swift */,
				6E65DF922075D29C005BD2A0 /* iBeaconTests.swift */,
				6E740C5D206586D3006589F6 /* HCITests.swift */,
				6E740C5E206586D3006589F6 /* AttributeProtocolTests.swift */,
				6EBD96BD207ABED60037D253 /* GATTTests.swift */,
				6E443A062085CF12005F4D5F /* GATTDatabaseTests.swift */,
				6E30AE3220BF182A0072D101 /* GATTDescriptorTests.swift */,
				6E7F4A4020928E2B00E877F1 /* GAPTests.swift */,
				6E14247F206CFFC500BF72BC /* HostController.swift */,
				6ECBCF0A206E683C00312117 /* L2CAPSocket.swift */,
				6E65DF942075D568005BD2A0 /* XCTest.swift */,
				6E443A082085D0EA005F4D5F /* TestProfile.swift */,
				6E1F937020C228B70030367F /* DarwinTests.swift */,
				6E71F33520CB614A00D08901 /* GATTAlertNotificationTests.swift */,
			);
			path = BluetoothTests;
			sourceTree = "<group>";
		};
		6E704C961E95C4B300484A22 /* Extensions */ = {
			isa = PBXGroup;
			children = (
				6E704C8E1E95C45800484A22 /* Hexadecimal.swift */,
				6E704C821E95C41C00484A22 /* Integer.swift */,
				6E704C831E95C41C00484A22 /* Range.swift */,
				6E704C971E95C6A500484A22 /* UUID.swift */,
				6ECBCF20206FC3A200312117 /* Array.swift */,
				6E443A2E2085D606005F4D5F /* Bool.swift */,
				6E30AE2D20BEFEEC0072D101 /* Data.swift */,
			);
			name = Extensions;
			sourceTree = "<group>";
		};
		6EE84DAD1CAF5C7C00A40C4D = {
			isa = PBXGroup;
			children = (
				6EE84DD71CAF63C300A40C4D /* Package.swift */,
				6EE84DD11CAF5DC800A40C4D /* Sources */,
				6E6AD9881FCE8E4F007F0250 /* Tests */,
				6EE84DB91CAF5C7C00A40C4D /* Bluetooth */,
				6EE84DC51CAF5C7C00A40C4D /* BluetoothTests */,
				6EE84DB81CAF5C7C00A40C4D /* Products */,
			);
			sourceTree = "<group>";
		};
		6EE84DB81CAF5C7C00A40C4D /* Products */ = {
			isa = PBXGroup;
			children = (
				6EE84DB71CAF5C7C00A40C4D /* Bluetooth.framework */,
				6EE84DC11CAF5C7C00A40C4D /* BluetoothTests.xctest */,
				6EF45FBD1CC6D04D001F7A39 /* Bluetooth.framework */,
				6EB2EA1D1CD5A8A7000CF975 /* Bluetooth.framework */,
				6E49B26520532D45002EA5DC /* Bluetooth.framework */,
			);
			name = Products;
			sourceTree = "<group>";
		};
		6EE84DB91CAF5C7C00A40C4D /* Bluetooth */ = {
			isa = PBXGroup;
			children = (
				6EE84DBA1CAF5C7C00A40C4D /* Bluetooth.h */,
				6EE84DBC1CAF5C7C00A40C4D /* Info.plist */,
			);
			path = Bluetooth;
			sourceTree = "<group>";
		};
		6EE84DC51CAF5C7C00A40C4D /* BluetoothTests */ = {
			isa = PBXGroup;
			children = (
				6EE84DC81CAF5C7C00A40C4D /* Info.plist */,
			);
			path = BluetoothTests;
			sourceTree = "<group>";
		};
		6EE84DD11CAF5DC800A40C4D /* Sources */ = {
			isa = PBXGroup;
			children = (
<<<<<<< HEAD
				358CB4D920C796460003DC60 /* GATTServices */,
				35A2DF6A20C21FD3008B9A77 /* GATTProfiles */,
=======
				35A2DF6A20C21FD3008B9A77 /* GATT Profiles */,
>>>>>>> 38c2732a
				6E704C961E95C4B300484A22 /* Extensions */,
				6E704C761E95C32D00484A22 /* BitMaskOption.swift */,
				6E704C7A1E95C34D00484A22 /* ByteValue.swift */,
				6E65DF8B20755CCD005BD2A0 /* ByteSwap.swift */,
				6EE84DE21CAF80AE00A40C4D /* Address.swift */,
				6EE910241FDE5841007AD3EA /* UInt128.swift */,
				512F4B46208A562E00576F34 /* UInt256.swift */,
				512F4B4B208A567A00576F34 /* UInt512.swift */,
				6EE84DD41CAF603000A40C4D /* BluetoothUUID.swift */,
				6EB45EEF2001398100AE5A42 /* DefinedUUID.swift */,
				6E35CB24207FFB030039619C /* DefinedUUIDExtension.swift */,
				3580287820C8308E0096227B /* UnitIdentifier.swift */,
				3580287D20C832870096227B /* UnitIdentifierExtension.swift */,
				3571E28F20C894BA0017ACD2 /* Units.swift */,
				6E3229131FCDD40C0035605D /* CompanyIdentifier.swift */,
				6EAD976E20BF796200673DB7 /* DefinedCompanies.swift */,
				6EB98F1920BF803E00FCE78E /* CompanyIdentifierExtension.swift */,
				6EE84DE41CAF828800A40C4D /* ProtocolServiceMultiplexer.swift */,
				6E3229191FCE45480035605D /* AdvertisingChannelHeader.swift */,
				6E32291B1FCE4C4F0035605D /* LowEnergyAddressType.swift */,
				6E60A3132069646100E42351 /* SecurityLevel.swift */,
				6E60A2EB20695AE000E42351 /* POSIXError.swift */,
				6E60A30E2069603700E42351 /* L2CAPSocket.swift */,
				6E60A31F206979CF00E42351 /* iBeacon.swift */,
				6E738B55206D920C00CEB343 /* LowEnergyFeature.swift */,
				6EED6429207413F30077CECE /* LowEnergyState.swift */,
				6E124BC6207E553E0060E2E9 /* RSSI.swift */,
				6E9578C02092698400BAA133 /* LowEnergyAdvertisingData.swift */,
				6E1F937620C241830030367F /* AdvertisingInterval.swift */,
				6E1F936620C213B60030367F /* ClassOfDevice.swift */,
				6E1F937B20C24C720030367F /* GAP */,
				6E60A31E2069711600E42351 /* Attribute Protocol */,
				6E60A31D20696DD300E42351 /* Host Controller */,
				6EE84E021CAF892300A40C4D /* HCI */,
			);
			name = Sources;
			path = ../Sources;
			sourceTree = "<group>";
		};
		6EE84E021CAF892300A40C4D /* HCI */ = {
			isa = PBXGroup;
			children = (
				6EE84E051CAF8AD500A40C4D /* HCI.swift */,
				6E32290F1FCDC47F0035605D /* HCIError.swift */,
				6EE84DEE1CAF891E00A40C4D /* HCIEvent.swift */,
				6EE84DF31CAF891E00A40C4D /* HCICommand.swift */,
				6ECBCF17206FBD0F00312117 /* HCICommandTimeout.swift */,
				6E0245D720683DBD007FB15E /* HCIPacketHeader.swift */,
				6E2809881FCF499100B2D68E /* HCIVersion.swift */,
				6EE84E031CAF894200A40C4D /* Event */,
				6EE84E041CAF894F00A40C4D /* Command */,
			);
			name = HCI;
			sourceTree = "<group>";
		};
		6EE84E031CAF894200A40C4D /* Event */ = {
			isa = PBXGroup;
			children = (
				6EE84DEF1CAF891E00A40C4D /* HCIGeneralEvent.swift */,
				6EE84DF01CAF891E00A40C4D /* HCIGeneralEventParameter.swift */,
				6EE84DF11CAF891E00A40C4D /* LowEnergyEvent.swift */,
				6EE84DF21CAF891E00A40C4D /* LowEnergyEventParameter.swift */,
			);
			name = Event;
			sourceTree = "<group>";
		};
		6EE84E041CAF894F00A40C4D /* Command */ = {
			isa = PBXGroup;
			children = (
				6EE84DF41CAF891E00A40C4D /* LinkControlCommand.swift */,
				6EE84DF51CAF891E00A40C4D /* LinkControlCommandParameter.swift */,
				6E740C3A20657ED3006589F6 /* LinkPolicyCommand.swift */,
				6E740C5820658006006589F6 /* LinkPolicyCommandParameter.swift */,
				6E740C4420657F25006589F6 /* InformationalCommand.swift */,
				6E124BBC207E2EFC0060E2E9 /* InformationalCommandParameter.swift */,
				6E740C3C20657EEB006589F6 /* HostControllerBasebandCommand.swift */,
				6E740C692065A2D1006589F6 /* HostControllerBasebandCommandParameter.swift */,
				6E740C4920657F35006589F6 /* StatusParametersCommand.swift */,
				6EE84DF61CAF891E00A40C4D /* LowEnergyCommand.swift */,
				6EE84DF71CAF891E00A40C4D /* LowEnergyCommandParameter.swift */,
				6E740C4E20657F46006589F6 /* TestingCommand.swift */,
				6E740C5320657F6A006589F6 /* VendorCommand.swift */,
			);
			name = Command;
			sourceTree = "<group>";
		};
/* End PBXGroup section */

/* Begin PBXHeadersBuildPhase section */
		6E49B25F20532D45002EA5DC /* Headers */ = {
			isa = PBXHeadersBuildPhase;
			buildActionMask = 2147483647;
			files = (
				6E49B26020532D45002EA5DC /* Bluetooth.h in Headers */,
			);
			runOnlyForDeploymentPostprocessing = 0;
		};
		6EB2EA171CD5A8A7000CF975 /* Headers */ = {
			isa = PBXHeadersBuildPhase;
			buildActionMask = 2147483647;
			files = (
				6EB2EA181CD5A8A7000CF975 /* Bluetooth.h in Headers */,
			);
			runOnlyForDeploymentPostprocessing = 0;
		};
		6EE84DB41CAF5C7C00A40C4D /* Headers */ = {
			isa = PBXHeadersBuildPhase;
			buildActionMask = 2147483647;
			files = (
				6EE84DBB1CAF5C7C00A40C4D /* Bluetooth.h in Headers */,
			);
			runOnlyForDeploymentPostprocessing = 0;
		};
		6EF45FB71CC6D04D001F7A39 /* Headers */ = {
			isa = PBXHeadersBuildPhase;
			buildActionMask = 2147483647;
			files = (
				6EF45FB81CC6D04D001F7A39 /* Bluetooth.h in Headers */,
			);
			runOnlyForDeploymentPostprocessing = 0;
		};
/* End PBXHeadersBuildPhase section */

/* Begin PBXNativeTarget section */
		6E49B23C20532D45002EA5DC /* Bluetooth-tvOS */ = {
			isa = PBXNativeTarget;
			buildConfigurationList = 6E49B26220532D45002EA5DC /* Build configuration list for PBXNativeTarget "Bluetooth-tvOS" */;
			buildPhases = (
				6E49B23D20532D45002EA5DC /* Sources */,
				6E49B25E20532D45002EA5DC /* Frameworks */,
				6E49B25F20532D45002EA5DC /* Headers */,
				6E49B26120532D45002EA5DC /* Resources */,
			);
			buildRules = (
			);
			dependencies = (
			);
			name = "Bluetooth-tvOS";
			productName = Bluetooth;
			productReference = 6E49B26520532D45002EA5DC /* Bluetooth.framework */;
			productType = "com.apple.product-type.framework";
		};
		6EB2EA021CD5A8A7000CF975 /* Bluetooth-watchOS */ = {
			isa = PBXNativeTarget;
			buildConfigurationList = 6EB2EA1A1CD5A8A7000CF975 /* Build configuration list for PBXNativeTarget "Bluetooth-watchOS" */;
			buildPhases = (
				6EB2EA031CD5A8A7000CF975 /* Sources */,
				6EB2EA161CD5A8A7000CF975 /* Frameworks */,
				6EB2EA171CD5A8A7000CF975 /* Headers */,
				6EB2EA191CD5A8A7000CF975 /* Resources */,
			);
			buildRules = (
			);
			dependencies = (
			);
			name = "Bluetooth-watchOS";
			productName = Bluetooth;
			productReference = 6EB2EA1D1CD5A8A7000CF975 /* Bluetooth.framework */;
			productType = "com.apple.product-type.framework";
		};
		6EE84DB61CAF5C7C00A40C4D /* Bluetooth-macOS */ = {
			isa = PBXNativeTarget;
			buildConfigurationList = 6EE84DCB1CAF5C7C00A40C4D /* Build configuration list for PBXNativeTarget "Bluetooth-macOS" */;
			buildPhases = (
				6EE84DB21CAF5C7C00A40C4D /* Sources */,
				6EE84DB31CAF5C7C00A40C4D /* Frameworks */,
				6EE84DB41CAF5C7C00A40C4D /* Headers */,
				6EE84DB51CAF5C7C00A40C4D /* Resources */,
				6E14247D206C49A500BF72BC /* SwiftLint */,
			);
			buildRules = (
			);
			dependencies = (
			);
			name = "Bluetooth-macOS";
			productName = Bluetooth;
			productReference = 6EE84DB71CAF5C7C00A40C4D /* Bluetooth.framework */;
			productType = "com.apple.product-type.framework";
		};
		6EE84DC01CAF5C7C00A40C4D /* BluetoothTests */ = {
			isa = PBXNativeTarget;
			buildConfigurationList = 6EE84DCE1CAF5C7C00A40C4D /* Build configuration list for PBXNativeTarget "BluetoothTests" */;
			buildPhases = (
				6EE84DBD1CAF5C7C00A40C4D /* Sources */,
				6EE84DBE1CAF5C7C00A40C4D /* Frameworks */,
				6EE84DBF1CAF5C7C00A40C4D /* Resources */,
				6EA91C1C1D38A766007CAE0A /* Copy Frameworks */,
			);
			buildRules = (
			);
			dependencies = (
				6EE84DC41CAF5C7C00A40C4D /* PBXTargetDependency */,
			);
			name = BluetoothTests;
			productName = BluetoothTests;
			productReference = 6EE84DC11CAF5C7C00A40C4D /* BluetoothTests.xctest */;
			productType = "com.apple.product-type.bundle.unit-test";
		};
		6EF45FA21CC6D04D001F7A39 /* Bluetooth-iOS */ = {
			isa = PBXNativeTarget;
			buildConfigurationList = 6EF45FBA1CC6D04D001F7A39 /* Build configuration list for PBXNativeTarget "Bluetooth-iOS" */;
			buildPhases = (
				6EF45FA31CC6D04D001F7A39 /* Sources */,
				6EF45FB61CC6D04D001F7A39 /* Frameworks */,
				6EF45FB71CC6D04D001F7A39 /* Headers */,
				6EF45FB91CC6D04D001F7A39 /* Resources */,
				6E14247E206C49B200BF72BC /* SwiftLint */,
			);
			buildRules = (
			);
			dependencies = (
			);
			name = "Bluetooth-iOS";
			productName = Bluetooth;
			productReference = 6EF45FBD1CC6D04D001F7A39 /* Bluetooth.framework */;
			productType = "com.apple.product-type.framework";
		};
/* End PBXNativeTarget section */

/* Begin PBXProject section */
		6EE84DAE1CAF5C7C00A40C4D /* Project object */ = {
			isa = PBXProject;
			attributes = {
				LastSwiftUpdateCheck = 0730;
				LastUpgradeCheck = 0930;
				ORGANIZATIONNAME = PureSwift;
				TargetAttributes = {
					6E49B23C20532D45002EA5DC = {
						LastSwiftMigration = 0920;
					};
					6EE84DB61CAF5C7C00A40C4D = {
						CreatedOnToolsVersion = 7.3;
						LastSwiftMigration = 0920;
					};
					6EE84DC01CAF5C7C00A40C4D = {
						CreatedOnToolsVersion = 7.3;
						LastSwiftMigration = 0920;
					};
					6EF45FA21CC6D04D001F7A39 = {
						LastSwiftMigration = 0930;
					};
				};
			};
			buildConfigurationList = 6EE84DB11CAF5C7C00A40C4D /* Build configuration list for PBXProject "Bluetooth" */;
			compatibilityVersion = "Xcode 3.2";
			developmentRegion = English;
			hasScannedForEncodings = 0;
			knownRegions = (
				en,
			);
			mainGroup = 6EE84DAD1CAF5C7C00A40C4D;
			productRefGroup = 6EE84DB81CAF5C7C00A40C4D /* Products */;
			projectDirPath = "";
			projectRoot = "";
			targets = (
				6EE84DB61CAF5C7C00A40C4D /* Bluetooth-macOS */,
				6EF45FA21CC6D04D001F7A39 /* Bluetooth-iOS */,
				6EB2EA021CD5A8A7000CF975 /* Bluetooth-watchOS */,
				6E49B23C20532D45002EA5DC /* Bluetooth-tvOS */,
				6EE84DC01CAF5C7C00A40C4D /* BluetoothTests */,
			);
		};
/* End PBXProject section */

/* Begin PBXResourcesBuildPhase section */
		6E49B26120532D45002EA5DC /* Resources */ = {
			isa = PBXResourcesBuildPhase;
			buildActionMask = 2147483647;
			files = (
			);
			runOnlyForDeploymentPostprocessing = 0;
		};
		6EB2EA191CD5A8A7000CF975 /* Resources */ = {
			isa = PBXResourcesBuildPhase;
			buildActionMask = 2147483647;
			files = (
			);
			runOnlyForDeploymentPostprocessing = 0;
		};
		6EE84DB51CAF5C7C00A40C4D /* Resources */ = {
			isa = PBXResourcesBuildPhase;
			buildActionMask = 2147483647;
			files = (
			);
			runOnlyForDeploymentPostprocessing = 0;
		};
		6EE84DBF1CAF5C7C00A40C4D /* Resources */ = {
			isa = PBXResourcesBuildPhase;
			buildActionMask = 2147483647;
			files = (
			);
			runOnlyForDeploymentPostprocessing = 0;
		};
		6EF45FB91CC6D04D001F7A39 /* Resources */ = {
			isa = PBXResourcesBuildPhase;
			buildActionMask = 2147483647;
			files = (
			);
			runOnlyForDeploymentPostprocessing = 0;
		};
/* End PBXResourcesBuildPhase section */

/* Begin PBXShellScriptBuildPhase section */
		6E14247D206C49A500BF72BC /* SwiftLint */ = {
			isa = PBXShellScriptBuildPhase;
			buildActionMask = 2147483647;
			files = (
			);
			inputPaths = (
			);
			name = SwiftLint;
			outputPaths = (
			);
			runOnlyForDeploymentPostprocessing = 0;
			shellPath = /bin/sh;
			shellScript = "export PATH=\"/usr/local/bin:$PATH\"\ncd ../\nif which swiftlint >/dev/null; then\nswiftlint\nelse\necho \"warning: SwiftLint not installed, download from https://github.com/realm/SwiftLint\"\nfi";
		};
		6E14247E206C49B200BF72BC /* SwiftLint */ = {
			isa = PBXShellScriptBuildPhase;
			buildActionMask = 2147483647;
			files = (
			);
			inputPaths = (
			);
			name = SwiftLint;
			outputPaths = (
			);
			runOnlyForDeploymentPostprocessing = 0;
			shellPath = /bin/sh;
			shellScript = "export PATH=\"/usr/local/bin:$PATH\"\ncd ../\nif which swiftlint >/dev/null; then\nswiftlint\nelse\necho \"warning: SwiftLint not installed, download from https://github.com/realm/SwiftLint\"\nfi";
		};
/* End PBXShellScriptBuildPhase section */

/* Begin PBXSourcesBuildPhase section */
		6E49B23D20532D45002EA5DC /* Sources */ = {
			isa = PBXSourcesBuildPhase;
			buildActionMask = 2147483647;
			files = (
				6E740C5C20658006006589F6 /* LinkPolicyCommandParameter.swift in Sources */,
				6E71F33420CB60D600D08901 /* GATTProfile.swift in Sources */,
				6E9E4E86206DB68600D489E9 /* LowEnergyChannelMap.swift in Sources */,
				6E49B23E20532D45002EA5DC /* HCIEvent.swift in Sources */,
				6E740C5220657F46006589F6 /* TestingCommand.swift in Sources */,
				6E60A323206979CF00E42351 /* iBeacon.swift in Sources */,
				6ECBCF1B206FBD0F00312117 /* HCICommandTimeout.swift in Sources */,
				6E49B23F20532D45002EA5DC /* HCI.swift in Sources */,
				6E1F936A20C213B60030367F /* ClassOfDevice.swift in Sources */,
				6E9578C42092698400BAA133 /* LowEnergyAdvertisingData.swift in Sources */,
				6E49B24020532D45002EA5DC /* LinkControlCommandParameter.swift in Sources */,
				6E49B24120532D45002EA5DC /* LowEnergyCommand.swift in Sources */,
				358CB4DE20C796A20003DC60 /* GATTBatteryService.swift in Sources */,
				512F4B48208A564400576F34 /* UInt256.swift in Sources */,
				6E9578C9209270FC00BAA133 /* GAPData.swift in Sources */,
				6E49B24220532D45002EA5DC /* HCICommand.swift in Sources */,
				6E49B24320532D45002EA5DC /* AdvertisingChannelHeader.swift in Sources */,
				6E60A30D20695FFB00E42351 /* ATTConnection.swift in Sources */,
				6E49B24420532D45002EA5DC /* ATTProtocolDataUnit.swift in Sources */,
				35B8CE8720C646C1000BEC39 /* GATTAlertNotificationProfile.swift in Sources */,
				6E740C6D2065A2D1006589F6 /* HostControllerBasebandCommandParameter.swift in Sources */,
				6E740C4020657EEB006589F6 /* HostControllerBasebandCommand.swift in Sources */,
				6E49B24520532D45002EA5DC /* ProtocolServiceMultiplexer.swift in Sources */,
				6E49B24620532D45002EA5DC /* GATT.swift in Sources */,
				6E49B24720532D45002EA5DC /* LinkControlCommand.swift in Sources */,
				6E740C4D20657F35006589F6 /* StatusParametersCommand.swift in Sources */,
				6E60A3172069646200E42351 /* SecurityLevel.swift in Sources */,
				6E49B24820532D45002EA5DC /* Hexadecimal.swift in Sources */,
				6E49B24920532D45002EA5DC /* LowEnergyEvent.swift in Sources */,
				6E60A2EF20695AE100E42351 /* POSIXError.swift in Sources */,
				6E60A30820695CC600E42351 /* GATTServer.swift in Sources */,
				6E49B24A20532D45002EA5DC /* Range.swift in Sources */,
				6E49B24B20532D45002EA5DC /* BitMaskOption.swift in Sources */,
				6E49B24C20532D45002EA5DC /* ByteValue.swift in Sources */,
				6E5808C1207D5B2E008F98BB /* LowEnergyFeaturesCommands.swift in Sources */,
				6E30AE3120BEFEEC0072D101 /* Data.swift in Sources */,
				6ECBCF24206FC3A200312117 /* Array.swift in Sources */,
				6E49B24D20532D45002EA5DC /* Address.swift in Sources */,
				6E49B24E20532D45002EA5DC /* HCIGeneralEventParameter.swift in Sources */,
				6E60A2C22068928400E42351 /* BluetoothHostController.swift in Sources */,
				6E49B25020532D45002EA5DC /* DefinedUUID.swift in Sources */,
				6E1F936F20C2183E0030367F /* GAPAppearance.swift in Sources */,
				6E60A2EA2069582600E42351 /* LowEnergyAdvertising.swift in Sources */,
				6E38DFEF20875A8200D8765A /* GATTDescriptor.swift in Sources */,
				6E49B25120532D45002EA5DC /* HCIVersion.swift in Sources */,
				6E60A2F420695B2700E42351 /* LowEnergyScan.swift in Sources */,
				6E740C4820657F25006589F6 /* InformationalCommand.swift in Sources */,
				6EEADB26208E5DC100CFD908 /* UInt512.swift in Sources */,
				3580288120C832870096227B /* UnitIdentifierExtension.swift in Sources */,
				6E0245DB20683DBD007FB15E /* HCIPacketHeader.swift in Sources */,
				6E60A31C20696D3E00E42351 /* HostControllerLocalName.swift in Sources */,
				6E60A2F920695B6500E42351 /* LowEnergyConnection.swift in Sources */,
				6E49B25220532D45002EA5DC /* UUID.swift in Sources */,
				6EBD96BC207A600B0037D253 /* ATTMaximumTransmissionUnit.swift in Sources */,
				6E124BCA207E553E0060E2E9 /* RSSI.swift in Sources */,
				6E49B25320532D45002EA5DC /* GATTAttributes.swift in Sources */,
				6E49B25420532D45002EA5DC /* HCIError.swift in Sources */,
				6E49B25520532D45002EA5DC /* UInt128.swift in Sources */,
				6E738B59206D920C00CEB343 /* LowEnergyFeature.swift in Sources */,
				6E49B25620532D45002EA5DC /* ATT.swift in Sources */,
				6E49B25720532D45002EA5DC /* LowEnergyCommandParameter.swift in Sources */,
				6E1F937A20C241830030367F /* AdvertisingInterval.swift in Sources */,
				6EAD977220BF796200673DB7 /* DefinedCompanies.swift in Sources */,
				6E124BC5207E329C0060E2E9 /* InformationalParameters.swift in Sources */,
				6E49B25820532D45002EA5DC /* HCIGeneralEvent.swift in Sources */,
				6E65DF8F20755CCD005BD2A0 /* ByteSwap.swift in Sources */,
				6E35CB28207FFB030039619C /* DefinedUUIDExtension.swift in Sources */,
				6E98ACC0207F89F600DBFE85 /* ATTError.swift in Sources */,
				6E60A2E52069564A00E42351 /* GATTDatabase.swift in Sources */,
				6E49B25920532D45002EA5DC /* LowEnergyAddressType.swift in Sources */,
				6E49B25A20532D45002EA5DC /* CompanyIdentifier.swift in Sources */,
				6E49B25B20532D45002EA5DC /* BluetoothUUID.swift in Sources */,
				6E60A30420695CC600E42351 /* GATTClient.swift in Sources */,
				3580287C20C8308E0096227B /* UnitIdentifier.swift in Sources */,
				6E740C4320657EF0006589F6 /* LinkPolicyCommand.swift in Sources */,
				3571E29320C894BA0017ACD2 /* Units.swift in Sources */,
				6E60A3122069603700E42351 /* L2CAPSocket.swift in Sources */,
				6E124BC0207E2EFC0060E2E9 /* InformationalCommandParameter.swift in Sources */,
				6E60A2FE20695BC300E42351 /* LowEnergyWhiteList.swift in Sources */,
				6E740C5720657F6B006589F6 /* VendorCommand.swift in Sources */,
				6E124BBB207DAFFD0060E2E9 /* LowEnergyRandomAddress.swift in Sources */,
				6EED642D207413F30077CECE /* LowEnergyState.swift in Sources */,
				6EB98F1D20BF803E00FCE78E /* CompanyIdentifierExtension.swift in Sources */,
				6E5940F72093C16300217406 /* Bool.swift in Sources */,
				6E49B25C20532D45002EA5DC /* Integer.swift in Sources */,
				6E49B25D20532D45002EA5DC /* LowEnergyEventParameter.swift in Sources */,
			);
			runOnlyForDeploymentPostprocessing = 0;
		};
		6EB2EA031CD5A8A7000CF975 /* Sources */ = {
			isa = PBXSourcesBuildPhase;
			buildActionMask = 2147483647;
			files = (
				6E740C5B20658006006589F6 /* LinkPolicyCommandParameter.swift in Sources */,
				6E71F33320CB60D500D08901 /* GATTProfile.swift in Sources */,
				6E9E4E85206DB68600D489E9 /* LowEnergyChannelMap.swift in Sources */,
				6EB2EA041CD5A8A7000CF975 /* HCIEvent.swift in Sources */,
				6E740C5120657F46006589F6 /* TestingCommand.swift in Sources */,
				6E60A322206979CF00E42351 /* iBeacon.swift in Sources */,
				6ECBCF1A206FBD0F00312117 /* HCICommandTimeout.swift in Sources */,
				6EB2EA051CD5A8A7000CF975 /* HCI.swift in Sources */,
				6E1F936920C213B60030367F /* ClassOfDevice.swift in Sources */,
				6E9578C32092698400BAA133 /* LowEnergyAdvertisingData.swift in Sources */,
				6EB2EA061CD5A8A7000CF975 /* LinkControlCommandParameter.swift in Sources */,
				6EB2EA071CD5A8A7000CF975 /* LowEnergyCommand.swift in Sources */,
				358CB4DD20C796A20003DC60 /* GATTBatteryService.swift in Sources */,
				512F4B4A208A564400576F34 /* UInt256.swift in Sources */,
				6E9578C8209270FC00BAA133 /* GAPData.swift in Sources */,
				6EB2EA081CD5A8A7000CF975 /* HCICommand.swift in Sources */,
				6E572AD91FCE763F00CDC763 /* AdvertisingChannelHeader.swift in Sources */,
				6E60A30C20695FFB00E42351 /* ATTConnection.swift in Sources */,
				6EB2EA091CD5A8A7000CF975 /* ATTProtocolDataUnit.swift in Sources */,
				35B8CE8620C646C1000BEC39 /* GATTAlertNotificationProfile.swift in Sources */,
				6E740C6C2065A2D1006589F6 /* HostControllerBasebandCommandParameter.swift in Sources */,
				6E740C3F20657EEB006589F6 /* HostControllerBasebandCommand.swift in Sources */,
				6EB2EA0A1CD5A8A7000CF975 /* ProtocolServiceMultiplexer.swift in Sources */,
				6EB2EA0B1CD5A8A7000CF975 /* GATT.swift in Sources */,
				6EB2EA0C1CD5A8A7000CF975 /* LinkControlCommand.swift in Sources */,
				6E740C4C20657F35006589F6 /* StatusParametersCommand.swift in Sources */,
				6E60A3162069646200E42351 /* SecurityLevel.swift in Sources */,
				6E704C911E95C45800484A22 /* Hexadecimal.swift in Sources */,
				6EB2EA0D1CD5A8A7000CF975 /* LowEnergyEvent.swift in Sources */,
				6E60A2EE20695AE100E42351 /* POSIXError.swift in Sources */,
				6E60A30720695CC600E42351 /* GATTServer.swift in Sources */,
				6E704C891E95C41C00484A22 /* Range.swift in Sources */,
				6E704C791E95C32D00484A22 /* BitMaskOption.swift in Sources */,
				6E704C7D1E95C34D00484A22 /* ByteValue.swift in Sources */,
				6E5808C0207D5B2E008F98BB /* LowEnergyFeaturesCommands.swift in Sources */,
				6E30AE3020BEFEEC0072D101 /* Data.swift in Sources */,
				6ECBCF23206FC3A200312117 /* Array.swift in Sources */,
				6EB2EA0E1CD5A8A7000CF975 /* Address.swift in Sources */,
				6EB2EA0F1CD5A8A7000CF975 /* HCIGeneralEventParameter.swift in Sources */,
				6E60A2C12068928400E42351 /* BluetoothHostController.swift in Sources */,
				6EB45EF22001398100AE5A42 /* DefinedUUID.swift in Sources */,
				6E1F936E20C2183E0030367F /* GAPAppearance.swift in Sources */,
				6E60A2E92069582600E42351 /* LowEnergyAdvertising.swift in Sources */,
				6E38DFEE20875A8100D8765A /* GATTDescriptor.swift in Sources */,
				6EE910291FDE585C007AD3EA /* HCIVersion.swift in Sources */,
				6E60A2F320695B2700E42351 /* LowEnergyScan.swift in Sources */,
				6E740C4720657F25006589F6 /* InformationalCommand.swift in Sources */,
				6EEADB25208E5DC100CFD908 /* UInt512.swift in Sources */,
				3580288020C832870096227B /* UnitIdentifierExtension.swift in Sources */,
				6E0245DA20683DBD007FB15E /* HCIPacketHeader.swift in Sources */,
				6E60A31B20696D3E00E42351 /* HostControllerLocalName.swift in Sources */,
				6E60A2F820695B6500E42351 /* LowEnergyConnection.swift in Sources */,
				6E704C9A1E95C6A500484A22 /* UUID.swift in Sources */,
				6EBD96BB207A600B0037D253 /* ATTMaximumTransmissionUnit.swift in Sources */,
				6E124BC9207E553E0060E2E9 /* RSSI.swift in Sources */,
				6EB2EA101CD5A8A7000CF975 /* GATTAttributes.swift in Sources */,
				6E3229121FCDCB790035605D /* HCIError.swift in Sources */,
				6EE910271FDE5841007AD3EA /* UInt128.swift in Sources */,
				6E738B58206D920C00CEB343 /* LowEnergyFeature.swift in Sources */,
				6EB2EA111CD5A8A7000CF975 /* ATT.swift in Sources */,
				6EB2EA121CD5A8A7000CF975 /* LowEnergyCommandParameter.swift in Sources */,
				6E1F937920C241830030367F /* AdvertisingInterval.swift in Sources */,
				6EAD977120BF796200673DB7 /* DefinedCompanies.swift in Sources */,
				6E124BC4207E329C0060E2E9 /* InformationalParameters.swift in Sources */,
				6EB2EA131CD5A8A7000CF975 /* HCIGeneralEvent.swift in Sources */,
				6E65DF8E20755CCD005BD2A0 /* ByteSwap.swift in Sources */,
				6E35CB27207FFB030039619C /* DefinedUUIDExtension.swift in Sources */,
				6E98ACBF207F89F600DBFE85 /* ATTError.swift in Sources */,
				6E60A2E42069564A00E42351 /* GATTDatabase.swift in Sources */,
				6E572AD71FCE763C00CDC763 /* LowEnergyAddressType.swift in Sources */,
				6E3229161FCDD6430035605D /* CompanyIdentifier.swift in Sources */,
				6EB2EA141CD5A8A7000CF975 /* BluetoothUUID.swift in Sources */,
				6E60A30320695CC600E42351 /* GATTClient.swift in Sources */,
				3580287B20C8308E0096227B /* UnitIdentifier.swift in Sources */,
				6E740C4220657EEF006589F6 /* LinkPolicyCommand.swift in Sources */,
				3571E29220C894BA0017ACD2 /* Units.swift in Sources */,
				6E60A3112069603700E42351 /* L2CAPSocket.swift in Sources */,
				6E124BBF207E2EFC0060E2E9 /* InformationalCommandParameter.swift in Sources */,
				6E60A2FD20695BC300E42351 /* LowEnergyWhiteList.swift in Sources */,
				6E740C5620657F6B006589F6 /* VendorCommand.swift in Sources */,
				6E124BBA207DAFFD0060E2E9 /* LowEnergyRandomAddress.swift in Sources */,
				6EED642C207413F30077CECE /* LowEnergyState.swift in Sources */,
				6EB98F1C20BF803E00FCE78E /* CompanyIdentifierExtension.swift in Sources */,
				6E5940F62093C16300217406 /* Bool.swift in Sources */,
				6E704C861E95C41C00484A22 /* Integer.swift in Sources */,
				6EB2EA151CD5A8A7000CF975 /* LowEnergyEventParameter.swift in Sources */,
			);
			runOnlyForDeploymentPostprocessing = 0;
		};
		6EE84DB21CAF5C7C00A40C4D /* Sources */ = {
			isa = PBXSourcesBuildPhase;
			buildActionMask = 2147483647;
			files = (
				6E740C5920658006006589F6 /* LinkPolicyCommandParameter.swift in Sources */,
				6E9E4E83206DB68600D489E9 /* LowEnergyChannelMap.swift in Sources */,
				6EE84DF81CAF891E00A40C4D /* HCIEvent.swift in Sources */,
				6E740C4F20657F46006589F6 /* TestingCommand.swift in Sources */,
				6E60A320206979CF00E42351 /* iBeacon.swift in Sources */,
				6E32291C1FCE4C4F0035605D /* LowEnergyAddressType.swift in Sources */,
				6EE910251FDE5841007AD3EA /* UInt128.swift in Sources */,
				6EE84E061CAF8AD500A40C4D /* HCI.swift in Sources */,
				6E3229141FCDD40C0035605D /* CompanyIdentifier.swift in Sources */,
				6EE84DFF1CAF891E00A40C4D /* LinkControlCommandParameter.swift in Sources */,
				6E60A30A20695FFB00E42351 /* ATTConnection.swift in Sources */,
				6EE84E001CAF891E00A40C4D /* LowEnergyCommand.swift in Sources */,
				6E740C6A2065A2D1006589F6 /* HostControllerBasebandCommandParameter.swift in Sources */,
				6E124BC7207E553E0060E2E9 /* RSSI.swift in Sources */,
				6EBD96B9207A600B0037D253 /* ATTMaximumTransmissionUnit.swift in Sources */,
				6EE84DFD1CAF891E00A40C4D /* HCICommand.swift in Sources */,
				6EE84DED1CAF881B00A40C4D /* ATTProtocolDataUnit.swift in Sources */,
				35B8CE8420C646C1000BEC39 /* GATTAlertNotificationProfile.swift in Sources */,
				6EE84DE61CAF828800A40C4D /* ProtocolServiceMultiplexer.swift in Sources */,
				6EE84DE91CAF85AE00A40C4D /* GATT.swift in Sources */,
				6E9578C12092698400BAA133 /* LowEnergyAdvertisingData.swift in Sources */,
				51F0880B2073CD3500B7609C /* LowEnergyLongTermKeyRequest.swift in Sources */,
				6E740C4A20657F35006589F6 /* StatusParametersCommand.swift in Sources */,
				6E60A3142069646200E42351 /* SecurityLevel.swift in Sources */,
				6EE84DFE1CAF891E00A40C4D /* LinkControlCommand.swift in Sources */,
				6E704C8F1E95C45800484A22 /* Hexadecimal.swift in Sources */,
				6E60A2EC20695AE100E42351 /* POSIXError.swift in Sources */,
				6E60A30520695CC600E42351 /* GATTServer.swift in Sources */,
				6E740C3B20657ED3006589F6 /* LinkPolicyCommand.swift in Sources */,
				6EE84DFB1CAF891E00A40C4D /* LowEnergyEvent.swift in Sources */,
				6E704C871E95C41C00484A22 /* Range.swift in Sources */,
				51F0880D20740C9600B7609C /* LowEnergyTestCommands.swift in Sources */,
				6E30AE2E20BEFEEC0072D101 /* Data.swift in Sources */,
				6E704C771E95C32D00484A22 /* BitMaskOption.swift in Sources */,
				6E32291A1FCE45480035605D /* AdvertisingChannelHeader.swift in Sources */,
				6E1F936720C213B60030367F /* ClassOfDevice.swift in Sources */,
				6E60A2BF2068928400E42351 /* BluetoothHostController.swift in Sources */,
				6EAD976F20BF796200673DB7 /* DefinedCompanies.swift in Sources */,
				512F4B4C208A567A00576F34 /* UInt512.swift in Sources */,
				6E704C7B1E95C34D00484A22 /* ByteValue.swift in Sources */,
				6ECBCF21206FC3A200312117 /* Array.swift in Sources */,
				6EB45EF02001398100AE5A42 /* DefinedUUID.swift in Sources */,
				5138F5D920786E5700EC4C50 /* LowEnergyPhyCommands.swift in Sources */,
				3571E29020C894BA0017ACD2 /* Units.swift in Sources */,
				6EE84DFC1CAF891E00A40C4D /* LowEnergyEventParameter.swift in Sources */,
				6EE84E011CAF891E00A40C4D /* LowEnergyCommandParameter.swift in Sources */,
				6E443A2D2085D4E2005F4D5F /* GATTDescriptor.swift in Sources */,
				51F08807206EE47000B7609C /* LowEnergyEncryption.swift in Sources */,
				6E60A2F120695B2700E42351 /* LowEnergyScan.swift in Sources */,
				6EED642A207413F30077CECE /* LowEnergyState.swift in Sources */,
				6EE84DE31CAF80AE00A40C4D /* Address.swift in Sources */,
				358CB4DB20C796A20003DC60 /* GATTBatteryService.swift in Sources */,
				6ECBCF18206FBD0F00312117 /* HCICommandTimeout.swift in Sources */,
				512F4B47208A562E00576F34 /* UInt256.swift in Sources */,
				6E65DF8C20755CCD005BD2A0 /* ByteSwap.swift in Sources */,
				3580287E20C832870096227B /* UnitIdentifierExtension.swift in Sources */,
				6E740C4520657F25006589F6 /* InformationalCommand.swift in Sources */,
				6E5808BE207D5B2E008F98BB /* LowEnergyFeaturesCommands.swift in Sources */,
				6E60A31920696D3E00E42351 /* HostControllerLocalName.swift in Sources */,
				6E60A2F620695B6500E42351 /* LowEnergyConnection.swift in Sources */,
				6E0245D820683DBD007FB15E /* HCIPacketHeader.swift in Sources */,
				6E740C3D20657EEB006589F6 /* HostControllerBasebandCommand.swift in Sources */,
				6E2809891FCF499100B2D68E /* HCIVersion.swift in Sources */,
				6E98ACBD207F89F600DBFE85 /* ATTError.swift in Sources */,
				6EE84DFA1CAF891E00A40C4D /* HCIGeneralEventParameter.swift in Sources */,
				6E124BBD207E2EFC0060E2E9 /* InformationalCommandParameter.swift in Sources */,
				6E124BC2207E329C0060E2E9 /* InformationalParameters.swift in Sources */,
				6E738B56206D920C00CEB343 /* LowEnergyFeature.swift in Sources */,
				6E704C981E95C6A500484A22 /* UUID.swift in Sources */,
				6EE84DE11CAF7EE800A40C4D /* GATTAttributes.swift in Sources */,
				6E3229101FCDC47F0035605D /* HCIError.swift in Sources */,
				6E1F936C20C2183E0030367F /* GAPAppearance.swift in Sources */,
				6E60A2E22069564A00E42351 /* GATTDatabase.swift in Sources */,
				6EE84DE71CAF828800A40C4D /* ATT.swift in Sources */,
				6E124BB8207DAFFD0060E2E9 /* LowEnergyRandomAddress.swift in Sources */,
<<<<<<< HEAD
				6E9578C6209270FC00BAA133 /* GenericAccessProfile.swift in Sources */,
				3580287920C8308E0096227B /* UnitIdentifier.swift in Sources */,
=======
				6E9578C6209270FC00BAA133 /* GAPData.swift in Sources */,
				6E1F937720C241830030367F /* AdvertisingInterval.swift in Sources */,
>>>>>>> 38c2732a
				6EE84DF91CAF891E00A40C4D /* HCIGeneralEvent.swift in Sources */,
				35B7CADD20C5E72100F797AE /* GATTProfile.swift in Sources */,
				6E60A30120695CC600E42351 /* GATTClient.swift in Sources */,
				6EE84DD51CAF603000A40C4D /* BluetoothUUID.swift in Sources */,
				6E60A30F2069603700E42351 /* L2CAPSocket.swift in Sources */,
				6EB98F1A20BF803E00FCE78E /* CompanyIdentifierExtension.swift in Sources */,
				6E443A2F2085D606005F4D5F /* Bool.swift in Sources */,
				6E60A2FB20695BC300E42351 /* LowEnergyWhiteList.swift in Sources */,
				511A657B2075B61400538116 /* LowEnergyResolvingList.swift in Sources */,
				6E740C5420657F6B006589F6 /* VendorCommand.swift in Sources */,
				6E704C841E95C41C00484A22 /* Integer.swift in Sources */,
				6E60A2E72069582600E42351 /* LowEnergyAdvertising.swift in Sources */,
				6E35CB25207FFB030039619C /* DefinedUUIDExtension.swift in Sources */,
			);
			runOnlyForDeploymentPostprocessing = 0;
		};
		6EE84DBD1CAF5C7C00A40C4D /* Sources */ = {
			isa = PBXSourcesBuildPhase;
			buildActionMask = 2147483647;
			files = (
				6E1F937520C22D7E0030367F /* DarwinTests.swift in Sources */,
				6E65DF83207552E4005BD2A0 /* UInt128Tests.swift in Sources */,
				6E65DF912075CD9F005BD2A0 /* UUIDTests.swift in Sources */,
				6E71F33620CB614A00D08901 /* GATTAlertNotificationTests.swift in Sources */,
				6E740C6720659CE8006589F6 /* HCITests.swift in Sources */,
				6E65DF932075D29C005BD2A0 /* iBeaconTests.swift in Sources */,
				6E3AD30920BF951600EAC58A /* CompanyIdentifierTests.swift in Sources */,
				6E443A0A2085D108005F4D5F /* TestProfile.swift in Sources */,
				6E65DF952075D568005BD2A0 /* XCTest.swift in Sources */,
				6E04273D20800B0700AD3C75 /* DefinedUUIDTests.swift in Sources */,
				6E04273A208008A200AD3C75 /* BluetoothUUIDTests.swift in Sources */,
				512F4B52208B341600576F34 /* UInt512Tests.swift in Sources */,
				6E142480206CFFC500BF72BC /* HostController.swift in Sources */,
				6E7F4A4120928E2B00E877F1 /* GAPTests.swift in Sources */,
				6ECBCF0B206E683C00312117 /* L2CAPSocket.swift in Sources */,
				6E30AE3720BF1A530072D101 /* GATTDescriptorTests.swift in Sources */,
				6E6AD98D1FCE8E4F007F0250 /* BluetoothTests.swift in Sources */,
				6E443A072085CF12005F4D5F /* GATTDatabaseTests.swift in Sources */,
				6EBD96C2207ABEE00037D253 /* GATTTests.swift in Sources */,
				512F4B51208B341000576F34 /* UInt256Tests.swift in Sources */,
				6E65DF85207552EE005BD2A0 /* AddressTests.swift in Sources */,
				6E740C6820659CEF006589F6 /* AttributeProtocolTests.swift in Sources */,
			);
			runOnlyForDeploymentPostprocessing = 0;
		};
		6EF45FA31CC6D04D001F7A39 /* Sources */ = {
			isa = PBXSourcesBuildPhase;
			buildActionMask = 2147483647;
			files = (
				6E740C5A20658006006589F6 /* LinkPolicyCommandParameter.swift in Sources */,
				6E71F33220CB60D500D08901 /* GATTProfile.swift in Sources */,
				6E9E4E84206DB68600D489E9 /* LowEnergyChannelMap.swift in Sources */,
				6EF45FA41CC6D04D001F7A39 /* HCIEvent.swift in Sources */,
				6E740C5020657F46006589F6 /* TestingCommand.swift in Sources */,
				6E60A321206979CF00E42351 /* iBeacon.swift in Sources */,
				6ECBCF19206FBD0F00312117 /* HCICommandTimeout.swift in Sources */,
				6EF45FA51CC6D04D001F7A39 /* HCI.swift in Sources */,
				6E1F936820C213B60030367F /* ClassOfDevice.swift in Sources */,
				6E9578C22092698400BAA133 /* LowEnergyAdvertisingData.swift in Sources */,
				6EF45FA61CC6D04D001F7A39 /* LinkControlCommandParameter.swift in Sources */,
				6EF45FA71CC6D04D001F7A39 /* LowEnergyCommand.swift in Sources */,
				358CB4DC20C796A20003DC60 /* GATTBatteryService.swift in Sources */,
				512F4B49208A564400576F34 /* UInt256.swift in Sources */,
				6E9578C7209270FC00BAA133 /* GAPData.swift in Sources */,
				6EF45FA81CC6D04D001F7A39 /* HCICommand.swift in Sources */,
				6E572AD81FCE763E00CDC763 /* AdvertisingChannelHeader.swift in Sources */,
				6E60A30B20695FFB00E42351 /* ATTConnection.swift in Sources */,
				6EF45FA91CC6D04D001F7A39 /* ATTProtocolDataUnit.swift in Sources */,
				35B8CE8520C646C1000BEC39 /* GATTAlertNotificationProfile.swift in Sources */,
				6E740C6B2065A2D1006589F6 /* HostControllerBasebandCommandParameter.swift in Sources */,
				6E740C3E20657EEB006589F6 /* HostControllerBasebandCommand.swift in Sources */,
				6EF45FAA1CC6D04D001F7A39 /* ProtocolServiceMultiplexer.swift in Sources */,
				6EF45FAB1CC6D04D001F7A39 /* GATT.swift in Sources */,
				6EF45FAC1CC6D04D001F7A39 /* LinkControlCommand.swift in Sources */,
				6E740C4B20657F35006589F6 /* StatusParametersCommand.swift in Sources */,
				6E60A3152069646200E42351 /* SecurityLevel.swift in Sources */,
				6E704C901E95C45800484A22 /* Hexadecimal.swift in Sources */,
				6EF45FAD1CC6D04D001F7A39 /* LowEnergyEvent.swift in Sources */,
				6E60A2ED20695AE100E42351 /* POSIXError.swift in Sources */,
				6E60A30620695CC600E42351 /* GATTServer.swift in Sources */,
				6E704C881E95C41C00484A22 /* Range.swift in Sources */,
				6E704C781E95C32D00484A22 /* BitMaskOption.swift in Sources */,
				6E704C7C1E95C34D00484A22 /* ByteValue.swift in Sources */,
				6E5808BF207D5B2E008F98BB /* LowEnergyFeaturesCommands.swift in Sources */,
				6E30AE2F20BEFEEC0072D101 /* Data.swift in Sources */,
				6ECBCF22206FC3A200312117 /* Array.swift in Sources */,
				6EF45FAE1CC6D04D001F7A39 /* Address.swift in Sources */,
				6EF45FAF1CC6D04D001F7A39 /* HCIGeneralEventParameter.swift in Sources */,
				6E60A2C02068928400E42351 /* BluetoothHostController.swift in Sources */,
				6EB45EF12001398100AE5A42 /* DefinedUUID.swift in Sources */,
				6E1F936D20C2183E0030367F /* GAPAppearance.swift in Sources */,
				6E60A2E82069582600E42351 /* LowEnergyAdvertising.swift in Sources */,
				6E38DFED20875A8000D8765A /* GATTDescriptor.swift in Sources */,
				6EE910281FDE585B007AD3EA /* HCIVersion.swift in Sources */,
				6E60A2F220695B2700E42351 /* LowEnergyScan.swift in Sources */,
				6E740C4620657F25006589F6 /* InformationalCommand.swift in Sources */,
				6EEADB24208E5DC000CFD908 /* UInt512.swift in Sources */,
				3580287F20C832870096227B /* UnitIdentifierExtension.swift in Sources */,
				6E0245D920683DBD007FB15E /* HCIPacketHeader.swift in Sources */,
				6E60A31A20696D3E00E42351 /* HostControllerLocalName.swift in Sources */,
				6E60A2F720695B6500E42351 /* LowEnergyConnection.swift in Sources */,
				6E704C991E95C6A500484A22 /* UUID.swift in Sources */,
				6EBD96BA207A600B0037D253 /* ATTMaximumTransmissionUnit.swift in Sources */,
				6E124BC8207E553E0060E2E9 /* RSSI.swift in Sources */,
				6EF45FB01CC6D04D001F7A39 /* GATTAttributes.swift in Sources */,
				6E3229111FCDCB780035605D /* HCIError.swift in Sources */,
				6EE910261FDE5841007AD3EA /* UInt128.swift in Sources */,
				6E738B57206D920C00CEB343 /* LowEnergyFeature.swift in Sources */,
				6EF45FB11CC6D04D001F7A39 /* ATT.swift in Sources */,
				6EF45FB21CC6D04D001F7A39 /* LowEnergyCommandParameter.swift in Sources */,
				6E1F937820C241830030367F /* AdvertisingInterval.swift in Sources */,
				6EAD977020BF796200673DB7 /* DefinedCompanies.swift in Sources */,
				6E124BC3207E329C0060E2E9 /* InformationalParameters.swift in Sources */,
				6EF45FB31CC6D04D001F7A39 /* HCIGeneralEvent.swift in Sources */,
				6E65DF8D20755CCD005BD2A0 /* ByteSwap.swift in Sources */,
				6E35CB26207FFB030039619C /* DefinedUUIDExtension.swift in Sources */,
				6E98ACBE207F89F600DBFE85 /* ATTError.swift in Sources */,
				6E60A2E32069564A00E42351 /* GATTDatabase.swift in Sources */,
				6E572AD61FCE763B00CDC763 /* LowEnergyAddressType.swift in Sources */,
				6E3229151FCDD6420035605D /* CompanyIdentifier.swift in Sources */,
				6EF45FB41CC6D04D001F7A39 /* BluetoothUUID.swift in Sources */,
				6E60A30220695CC600E42351 /* GATTClient.swift in Sources */,
				3580287A20C8308E0096227B /* UnitIdentifier.swift in Sources */,
				6E740C4120657EEF006589F6 /* LinkPolicyCommand.swift in Sources */,
				3571E29120C894BA0017ACD2 /* Units.swift in Sources */,
				6E60A3102069603700E42351 /* L2CAPSocket.swift in Sources */,
				6E124BBE207E2EFC0060E2E9 /* InformationalCommandParameter.swift in Sources */,
				6E60A2FC20695BC300E42351 /* LowEnergyWhiteList.swift in Sources */,
				6E740C5520657F6B006589F6 /* VendorCommand.swift in Sources */,
				6E124BB9207DAFFD0060E2E9 /* LowEnergyRandomAddress.swift in Sources */,
				6EED642B207413F30077CECE /* LowEnergyState.swift in Sources */,
				6EB98F1B20BF803E00FCE78E /* CompanyIdentifierExtension.swift in Sources */,
				6E5940F52093C16200217406 /* Bool.swift in Sources */,
				6E704C851E95C41C00484A22 /* Integer.swift in Sources */,
				6EF45FB51CC6D04D001F7A39 /* LowEnergyEventParameter.swift in Sources */,
			);
			runOnlyForDeploymentPostprocessing = 0;
		};
/* End PBXSourcesBuildPhase section */

/* Begin PBXTargetDependency section */
		6EE84DC41CAF5C7C00A40C4D /* PBXTargetDependency */ = {
			isa = PBXTargetDependency;
			target = 6EE84DB61CAF5C7C00A40C4D /* Bluetooth-macOS */;
			targetProxy = 6EE84DC31CAF5C7C00A40C4D /* PBXContainerItemProxy */;
		};
/* End PBXTargetDependency section */

/* Begin XCBuildConfiguration section */
		6E49B26320532D45002EA5DC /* Debug */ = {
			isa = XCBuildConfiguration;
			buildSettings = {
				CLANG_ENABLE_MODULES = YES;
				CODE_SIGN_IDENTITY = "";
				DEFINES_MODULE = YES;
				DYLIB_COMPATIBILITY_VERSION = 1;
				DYLIB_CURRENT_VERSION = 1;
				DYLIB_INSTALL_NAME_BASE = "@rpath";
				FRAMEWORK_VERSION = A;
				INSTALL_PATH = "$(LOCAL_LIBRARY_DIR)/Frameworks";
				LD_RUNPATH_SEARCH_PATHS = "$(inherited) @executable_path/../Frameworks @loader_path/Frameworks";
				SDKROOT = appletvos;
				SKIP_INSTALL = YES;
				SWIFT_OPTIMIZATION_LEVEL = "-Onone";
			};
			name = Debug;
		};
		6E49B26420532D45002EA5DC /* Release */ = {
			isa = XCBuildConfiguration;
			buildSettings = {
				CLANG_ENABLE_MODULES = YES;
				CODE_SIGN_IDENTITY = "";
				DEFINES_MODULE = YES;
				DYLIB_COMPATIBILITY_VERSION = 1;
				DYLIB_CURRENT_VERSION = 1;
				DYLIB_INSTALL_NAME_BASE = "@rpath";
				FRAMEWORK_VERSION = A;
				INSTALL_PATH = "$(LOCAL_LIBRARY_DIR)/Frameworks";
				LD_RUNPATH_SEARCH_PATHS = "$(inherited) @executable_path/../Frameworks @loader_path/Frameworks";
				SDKROOT = appletvos;
				SKIP_INSTALL = YES;
				SWIFT_OPTIMIZATION_LEVEL = "-Owholemodule";
			};
			name = Release;
		};
		6EB2EA1B1CD5A8A7000CF975 /* Debug */ = {
			isa = XCBuildConfiguration;
			buildSettings = {
				CLANG_ENABLE_MODULES = YES;
				CODE_SIGN_IDENTITY = "";
				DEFINES_MODULE = YES;
				DYLIB_COMPATIBILITY_VERSION = 1;
				DYLIB_CURRENT_VERSION = 1;
				DYLIB_INSTALL_NAME_BASE = "@rpath";
				FRAMEWORK_VERSION = A;
				INSTALL_PATH = "$(LOCAL_LIBRARY_DIR)/Frameworks";
				LD_RUNPATH_SEARCH_PATHS = "$(inherited) @executable_path/../Frameworks @loader_path/Frameworks";
				SDKROOT = watchos;
				SKIP_INSTALL = YES;
				SWIFT_OPTIMIZATION_LEVEL = "-Onone";
			};
			name = Debug;
		};
		6EB2EA1C1CD5A8A7000CF975 /* Release */ = {
			isa = XCBuildConfiguration;
			buildSettings = {
				CLANG_ENABLE_MODULES = YES;
				CODE_SIGN_IDENTITY = "";
				DEFINES_MODULE = YES;
				DYLIB_COMPATIBILITY_VERSION = 1;
				DYLIB_CURRENT_VERSION = 1;
				DYLIB_INSTALL_NAME_BASE = "@rpath";
				FRAMEWORK_VERSION = A;
				INSTALL_PATH = "$(LOCAL_LIBRARY_DIR)/Frameworks";
				LD_RUNPATH_SEARCH_PATHS = "$(inherited) @executable_path/../Frameworks @loader_path/Frameworks";
				SDKROOT = watchos;
				SKIP_INSTALL = YES;
				SWIFT_OPTIMIZATION_LEVEL = "-Owholemodule";
			};
			name = Release;
		};
		6EE84DC91CAF5C7C00A40C4D /* Debug */ = {
			isa = XCBuildConfiguration;
			buildSettings = {
				ALWAYS_SEARCH_USER_PATHS = NO;
				CLANG_ANALYZER_NONNULL = YES;
				CLANG_CXX_LANGUAGE_STANDARD = "gnu++0x";
				CLANG_CXX_LIBRARY = "libc++";
				CLANG_ENABLE_MODULES = YES;
				CLANG_ENABLE_OBJC_ARC = YES;
				CLANG_WARN_BLOCK_CAPTURE_AUTORELEASING = YES;
				CLANG_WARN_BOOL_CONVERSION = YES;
				CLANG_WARN_COMMA = YES;
				CLANG_WARN_CONSTANT_CONVERSION = YES;
				CLANG_WARN_DEPRECATED_OBJC_IMPLEMENTATIONS = YES;
				CLANG_WARN_DIRECT_OBJC_ISA_USAGE = YES_ERROR;
				CLANG_WARN_EMPTY_BODY = YES;
				CLANG_WARN_ENUM_CONVERSION = YES;
				CLANG_WARN_INFINITE_RECURSION = YES;
				CLANG_WARN_INT_CONVERSION = YES;
				CLANG_WARN_NON_LITERAL_NULL_CONVERSION = YES;
				CLANG_WARN_OBJC_IMPLICIT_RETAIN_SELF = YES;
				CLANG_WARN_OBJC_LITERAL_CONVERSION = YES;
				CLANG_WARN_OBJC_ROOT_CLASS = YES_ERROR;
				CLANG_WARN_RANGE_LOOP_ANALYSIS = YES;
				CLANG_WARN_STRICT_PROTOTYPES = YES;
				CLANG_WARN_SUSPICIOUS_MOVE = YES;
				CLANG_WARN_UNREACHABLE_CODE = YES;
				CLANG_WARN__DUPLICATE_METHOD_MATCH = YES;
				CODE_SIGNING_REQUIRED = NO;
				CODE_SIGN_IDENTITY = "";
				COPY_PHASE_STRIP = NO;
				CURRENT_PROJECT_VERSION = 1;
				DEBUG_INFORMATION_FORMAT = dwarf;
				ENABLE_BITCODE = YES;
				ENABLE_STRICT_OBJC_MSGSEND = YES;
				ENABLE_TESTABILITY = YES;
				GCC_C_LANGUAGE_STANDARD = gnu99;
				GCC_DYNAMIC_NO_PIC = NO;
				GCC_NO_COMMON_BLOCKS = YES;
				GCC_OPTIMIZATION_LEVEL = 0;
				GCC_PREPROCESSOR_DEFINITIONS = (
					"DEBUG=1",
					"$(inherited)",
				);
				GCC_WARN_64_TO_32_BIT_CONVERSION = YES;
				GCC_WARN_ABOUT_RETURN_TYPE = YES_ERROR;
				GCC_WARN_UNDECLARED_SELECTOR = YES;
				GCC_WARN_UNINITIALIZED_AUTOS = YES_AGGRESSIVE;
				GCC_WARN_UNUSED_FUNCTION = YES;
				GCC_WARN_UNUSED_VARIABLE = YES;
				INFOPLIST_FILE = Bluetooth/Info.plist;
				IPHONEOS_DEPLOYMENT_TARGET = 8.0;
				MACOSX_DEPLOYMENT_TARGET = 10.10;
				MTL_ENABLE_DEBUG_INFO = YES;
				ONLY_ACTIVE_ARCH = YES;
				PRODUCT_BUNDLE_IDENTIFIER = org.pureswift.Bluetooth;
				PRODUCT_NAME = $PROJECT_NAME;
				SDKROOT = macosx;
				SWIFT_OPTIMIZATION_LEVEL = "-Onone";
				SWIFT_VERSION = 3.0;
				TVOS_DEPLOYMENT_TARGET = 9.0;
				VERSIONING_SYSTEM = "apple-generic";
				VERSION_INFO_PREFIX = "";
				WATCHOS_DEPLOYMENT_TARGET = 2.0;
			};
			name = Debug;
		};
		6EE84DCA1CAF5C7C00A40C4D /* Release */ = {
			isa = XCBuildConfiguration;
			buildSettings = {
				ALWAYS_SEARCH_USER_PATHS = NO;
				CLANG_ANALYZER_NONNULL = YES;
				CLANG_CXX_LANGUAGE_STANDARD = "gnu++0x";
				CLANG_CXX_LIBRARY = "libc++";
				CLANG_ENABLE_MODULES = YES;
				CLANG_ENABLE_OBJC_ARC = YES;
				CLANG_WARN_BLOCK_CAPTURE_AUTORELEASING = YES;
				CLANG_WARN_BOOL_CONVERSION = YES;
				CLANG_WARN_COMMA = YES;
				CLANG_WARN_CONSTANT_CONVERSION = YES;
				CLANG_WARN_DEPRECATED_OBJC_IMPLEMENTATIONS = YES;
				CLANG_WARN_DIRECT_OBJC_ISA_USAGE = YES_ERROR;
				CLANG_WARN_EMPTY_BODY = YES;
				CLANG_WARN_ENUM_CONVERSION = YES;
				CLANG_WARN_INFINITE_RECURSION = YES;
				CLANG_WARN_INT_CONVERSION = YES;
				CLANG_WARN_NON_LITERAL_NULL_CONVERSION = YES;
				CLANG_WARN_OBJC_IMPLICIT_RETAIN_SELF = YES;
				CLANG_WARN_OBJC_LITERAL_CONVERSION = YES;
				CLANG_WARN_OBJC_ROOT_CLASS = YES_ERROR;
				CLANG_WARN_RANGE_LOOP_ANALYSIS = YES;
				CLANG_WARN_STRICT_PROTOTYPES = YES;
				CLANG_WARN_SUSPICIOUS_MOVE = YES;
				CLANG_WARN_UNREACHABLE_CODE = YES;
				CLANG_WARN__DUPLICATE_METHOD_MATCH = YES;
				CODE_SIGNING_REQUIRED = NO;
				CODE_SIGN_IDENTITY = "";
				COPY_PHASE_STRIP = NO;
				CURRENT_PROJECT_VERSION = 1;
				DEBUG_INFORMATION_FORMAT = "dwarf-with-dsym";
				ENABLE_BITCODE = YES;
				ENABLE_NS_ASSERTIONS = NO;
				ENABLE_STRICT_OBJC_MSGSEND = YES;
				GCC_C_LANGUAGE_STANDARD = gnu99;
				GCC_NO_COMMON_BLOCKS = YES;
				GCC_WARN_64_TO_32_BIT_CONVERSION = YES;
				GCC_WARN_ABOUT_RETURN_TYPE = YES_ERROR;
				GCC_WARN_UNDECLARED_SELECTOR = YES;
				GCC_WARN_UNINITIALIZED_AUTOS = YES_AGGRESSIVE;
				GCC_WARN_UNUSED_FUNCTION = YES;
				GCC_WARN_UNUSED_VARIABLE = YES;
				INFOPLIST_FILE = Bluetooth/Info.plist;
				IPHONEOS_DEPLOYMENT_TARGET = 8.0;
				MACOSX_DEPLOYMENT_TARGET = 10.10;
				MTL_ENABLE_DEBUG_INFO = NO;
				PRODUCT_BUNDLE_IDENTIFIER = org.pureswift.Bluetooth;
				PRODUCT_NAME = $PROJECT_NAME;
				SDKROOT = macosx;
				SWIFT_OPTIMIZATION_LEVEL = "-Owholemodule";
				SWIFT_VERSION = 3.0;
				TVOS_DEPLOYMENT_TARGET = 9.0;
				VERSIONING_SYSTEM = "apple-generic";
				VERSION_INFO_PREFIX = "";
				WATCHOS_DEPLOYMENT_TARGET = 2.0;
			};
			name = Release;
		};
		6EE84DCC1CAF5C7C00A40C4D /* Debug */ = {
			isa = XCBuildConfiguration;
			buildSettings = {
				CLANG_ENABLE_MODULES = YES;
				CODE_SIGN_IDENTITY = "";
				COMBINE_HIDPI_IMAGES = YES;
				DEFINES_MODULE = YES;
				DYLIB_COMPATIBILITY_VERSION = 1;
				DYLIB_CURRENT_VERSION = 1;
				DYLIB_INSTALL_NAME_BASE = "@rpath";
				ENABLE_BITCODE = NO;
				FRAMEWORK_VERSION = A;
				INSTALL_PATH = "$(LOCAL_LIBRARY_DIR)/Frameworks";
				LD_RUNPATH_SEARCH_PATHS = "$(inherited) @executable_path/../Frameworks @loader_path/Frameworks";
				SKIP_INSTALL = YES;
				SWIFT_OPTIMIZATION_LEVEL = "-Onone";
			};
			name = Debug;
		};
		6EE84DCD1CAF5C7C00A40C4D /* Release */ = {
			isa = XCBuildConfiguration;
			buildSettings = {
				CLANG_ENABLE_MODULES = YES;
				CODE_SIGN_IDENTITY = "";
				COMBINE_HIDPI_IMAGES = YES;
				DEFINES_MODULE = YES;
				DYLIB_COMPATIBILITY_VERSION = 1;
				DYLIB_CURRENT_VERSION = 1;
				DYLIB_INSTALL_NAME_BASE = "@rpath";
				ENABLE_BITCODE = NO;
				FRAMEWORK_VERSION = A;
				INSTALL_PATH = "$(LOCAL_LIBRARY_DIR)/Frameworks";
				LD_RUNPATH_SEARCH_PATHS = "$(inherited) @executable_path/../Frameworks @loader_path/Frameworks";
				SKIP_INSTALL = YES;
				SWIFT_OPTIMIZATION_LEVEL = "-Owholemodule";
			};
			name = Release;
		};
		6EE84DCF1CAF5C7C00A40C4D /* Debug */ = {
			isa = XCBuildConfiguration;
			buildSettings = {
				ALWAYS_EMBED_SWIFT_STANDARD_LIBRARIES = YES;
				COMBINE_HIDPI_IMAGES = YES;
				ENABLE_BITCODE = NO;
				INFOPLIST_FILE = BluetoothTests/Info.plist;
				LD_RUNPATH_SEARCH_PATHS = "$(inherited) @executable_path/../Frameworks @loader_path/../Frameworks";
				PRODUCT_BUNDLE_IDENTIFIER = org.pureswift.BluetoothTests;
				PRODUCT_NAME = "$(TARGET_NAME)";
			};
			name = Debug;
		};
		6EE84DD01CAF5C7C00A40C4D /* Release */ = {
			isa = XCBuildConfiguration;
			buildSettings = {
				ALWAYS_EMBED_SWIFT_STANDARD_LIBRARIES = YES;
				COMBINE_HIDPI_IMAGES = YES;
				ENABLE_BITCODE = NO;
				INFOPLIST_FILE = BluetoothTests/Info.plist;
				LD_RUNPATH_SEARCH_PATHS = "$(inherited) @executable_path/../Frameworks @loader_path/../Frameworks";
				PRODUCT_BUNDLE_IDENTIFIER = org.pureswift.BluetoothTests;
				PRODUCT_NAME = "$(TARGET_NAME)";
			};
			name = Release;
		};
		6EF45FBB1CC6D04D001F7A39 /* Debug */ = {
			isa = XCBuildConfiguration;
			buildSettings = {
				CLANG_ENABLE_MODULES = YES;
				CODE_SIGN_IDENTITY = "";
				DEFINES_MODULE = YES;
				DYLIB_COMPATIBILITY_VERSION = 1;
				DYLIB_CURRENT_VERSION = 1;
				DYLIB_INSTALL_NAME_BASE = "@rpath";
				FRAMEWORK_VERSION = A;
				INSTALL_PATH = "$(LOCAL_LIBRARY_DIR)/Frameworks";
				LD_RUNPATH_SEARCH_PATHS = "$(inherited) @executable_path/../Frameworks @loader_path/Frameworks";
				SDKROOT = iphoneos;
				SKIP_INSTALL = YES;
				SWIFT_OPTIMIZATION_LEVEL = "-Onone";
				TARGETED_DEVICE_FAMILY = "1,2";
			};
			name = Debug;
		};
		6EF45FBC1CC6D04D001F7A39 /* Release */ = {
			isa = XCBuildConfiguration;
			buildSettings = {
				CLANG_ENABLE_MODULES = YES;
				CODE_SIGN_IDENTITY = "";
				DEFINES_MODULE = YES;
				DYLIB_COMPATIBILITY_VERSION = 1;
				DYLIB_CURRENT_VERSION = 1;
				DYLIB_INSTALL_NAME_BASE = "@rpath";
				FRAMEWORK_VERSION = A;
				INSTALL_PATH = "$(LOCAL_LIBRARY_DIR)/Frameworks";
				LD_RUNPATH_SEARCH_PATHS = "$(inherited) @executable_path/../Frameworks @loader_path/Frameworks";
				SDKROOT = iphoneos;
				SKIP_INSTALL = YES;
				SWIFT_OPTIMIZATION_LEVEL = "-Owholemodule";
				TARGETED_DEVICE_FAMILY = "1,2";
			};
			name = Release;
		};
/* End XCBuildConfiguration section */

/* Begin XCConfigurationList section */
		6E49B26220532D45002EA5DC /* Build configuration list for PBXNativeTarget "Bluetooth-tvOS" */ = {
			isa = XCConfigurationList;
			buildConfigurations = (
				6E49B26320532D45002EA5DC /* Debug */,
				6E49B26420532D45002EA5DC /* Release */,
			);
			defaultConfigurationIsVisible = 0;
			defaultConfigurationName = Release;
		};
		6EB2EA1A1CD5A8A7000CF975 /* Build configuration list for PBXNativeTarget "Bluetooth-watchOS" */ = {
			isa = XCConfigurationList;
			buildConfigurations = (
				6EB2EA1B1CD5A8A7000CF975 /* Debug */,
				6EB2EA1C1CD5A8A7000CF975 /* Release */,
			);
			defaultConfigurationIsVisible = 0;
			defaultConfigurationName = Release;
		};
		6EE84DB11CAF5C7C00A40C4D /* Build configuration list for PBXProject "Bluetooth" */ = {
			isa = XCConfigurationList;
			buildConfigurations = (
				6EE84DC91CAF5C7C00A40C4D /* Debug */,
				6EE84DCA1CAF5C7C00A40C4D /* Release */,
			);
			defaultConfigurationIsVisible = 0;
			defaultConfigurationName = Release;
		};
		6EE84DCB1CAF5C7C00A40C4D /* Build configuration list for PBXNativeTarget "Bluetooth-macOS" */ = {
			isa = XCConfigurationList;
			buildConfigurations = (
				6EE84DCC1CAF5C7C00A40C4D /* Debug */,
				6EE84DCD1CAF5C7C00A40C4D /* Release */,
			);
			defaultConfigurationIsVisible = 0;
			defaultConfigurationName = Release;
		};
		6EE84DCE1CAF5C7C00A40C4D /* Build configuration list for PBXNativeTarget "BluetoothTests" */ = {
			isa = XCConfigurationList;
			buildConfigurations = (
				6EE84DCF1CAF5C7C00A40C4D /* Debug */,
				6EE84DD01CAF5C7C00A40C4D /* Release */,
			);
			defaultConfigurationIsVisible = 0;
			defaultConfigurationName = Release;
		};
		6EF45FBA1CC6D04D001F7A39 /* Build configuration list for PBXNativeTarget "Bluetooth-iOS" */ = {
			isa = XCConfigurationList;
			buildConfigurations = (
				6EF45FBB1CC6D04D001F7A39 /* Debug */,
				6EF45FBC1CC6D04D001F7A39 /* Release */,
			);
			defaultConfigurationIsVisible = 0;
			defaultConfigurationName = Release;
		};
/* End XCConfigurationList section */
	};
	rootObject = 6EE84DAE1CAF5C7C00A40C4D /* Project object */;
}<|MERGE_RESOLUTION|>--- conflicted
+++ resolved
@@ -77,6 +77,10 @@
 		6E1F937920C241830030367F /* AdvertisingInterval.swift in Sources */ = {isa = PBXBuildFile; fileRef = 6E1F937620C241830030367F /* AdvertisingInterval.swift */; };
 		6E1F937A20C241830030367F /* AdvertisingInterval.swift in Sources */ = {isa = PBXBuildFile; fileRef = 6E1F937620C241830030367F /* AdvertisingInterval.swift */; };
 		6E2809891FCF499100B2D68E /* HCIVersion.swift in Sources */ = {isa = PBXBuildFile; fileRef = 6E2809881FCF499100B2D68E /* HCIVersion.swift */; };
+		6E2B995C20CBA86E000C76EF /* GAPData.swift in Sources */ = {isa = PBXBuildFile; fileRef = 6E9578C5209270FC00BAA133 /* GAPData.swift */; };
+		6E2B995D20CBA86F000C76EF /* GAPData.swift in Sources */ = {isa = PBXBuildFile; fileRef = 6E9578C5209270FC00BAA133 /* GAPData.swift */; };
+		6E2B995E20CBA86F000C76EF /* GAPData.swift in Sources */ = {isa = PBXBuildFile; fileRef = 6E9578C5209270FC00BAA133 /* GAPData.swift */; };
+		6E2B995F20CBA891000C76EF /* GAPData.swift in Sources */ = {isa = PBXBuildFile; fileRef = 6E9578C5209270FC00BAA133 /* GAPData.swift */; };
 		6E30AE2E20BEFEEC0072D101 /* Data.swift in Sources */ = {isa = PBXBuildFile; fileRef = 6E30AE2D20BEFEEC0072D101 /* Data.swift */; };
 		6E30AE2F20BEFEEC0072D101 /* Data.swift in Sources */ = {isa = PBXBuildFile; fileRef = 6E30AE2D20BEFEEC0072D101 /* Data.swift */; };
 		6E30AE3020BEFEEC0072D101 /* Data.swift in Sources */ = {isa = PBXBuildFile; fileRef = 6E30AE2D20BEFEEC0072D101 /* Data.swift */; };
@@ -276,10 +280,6 @@
 		6E9578C22092698400BAA133 /* LowEnergyAdvertisingData.swift in Sources */ = {isa = PBXBuildFile; fileRef = 6E9578C02092698400BAA133 /* LowEnergyAdvertisingData.swift */; };
 		6E9578C32092698400BAA133 /* LowEnergyAdvertisingData.swift in Sources */ = {isa = PBXBuildFile; fileRef = 6E9578C02092698400BAA133 /* LowEnergyAdvertisingData.swift */; };
 		6E9578C42092698400BAA133 /* LowEnergyAdvertisingData.swift in Sources */ = {isa = PBXBuildFile; fileRef = 6E9578C02092698400BAA133 /* LowEnergyAdvertisingData.swift */; };
-		6E9578C6209270FC00BAA133 /* GAPData.swift in Sources */ = {isa = PBXBuildFile; fileRef = 6E9578C5209270FC00BAA133 /* GAPData.swift */; };
-		6E9578C7209270FC00BAA133 /* GAPData.swift in Sources */ = {isa = PBXBuildFile; fileRef = 6E9578C5209270FC00BAA133 /* GAPData.swift */; };
-		6E9578C8209270FC00BAA133 /* GAPData.swift in Sources */ = {isa = PBXBuildFile; fileRef = 6E9578C5209270FC00BAA133 /* GAPData.swift */; };
-		6E9578C9209270FC00BAA133 /* GAPData.swift in Sources */ = {isa = PBXBuildFile; fileRef = 6E9578C5209270FC00BAA133 /* GAPData.swift */; };
 		6E98ACBD207F89F600DBFE85 /* ATTError.swift in Sources */ = {isa = PBXBuildFile; fileRef = 6E98ACBC207F89F600DBFE85 /* ATTError.swift */; };
 		6E98ACBE207F89F600DBFE85 /* ATTError.swift in Sources */ = {isa = PBXBuildFile; fileRef = 6E98ACBC207F89F600DBFE85 /* ATTError.swift */; };
 		6E98ACBF207F89F600DBFE85 /* ATTError.swift in Sources */ = {isa = PBXBuildFile; fileRef = 6E98ACBC207F89F600DBFE85 /* ATTError.swift */; };
@@ -574,7 +574,6 @@
 /* End PBXFrameworksBuildPhase section */
 
 /* Begin PBXGroup section */
-<<<<<<< HEAD
 		358CB4D920C796460003DC60 /* GATTServices */ = {
 			isa = PBXGroup;
 			children = (
@@ -583,10 +582,7 @@
 			name = GATTServices;
 			sourceTree = "<group>";
 		};
-		35A2DF6A20C21FD3008B9A77 /* GATTProfiles */ = {
-=======
 		35A2DF6A20C21FD3008B9A77 /* GATT Profiles */ = {
->>>>>>> 38c2732a
 			isa = PBXGroup;
 			children = (
 				35B7CADC20C5E72100F797AE /* GATTProfile.swift */,
@@ -741,12 +737,8 @@
 		6EE84DD11CAF5DC800A40C4D /* Sources */ = {
 			isa = PBXGroup;
 			children = (
-<<<<<<< HEAD
 				358CB4D920C796460003DC60 /* GATTServices */,
-				35A2DF6A20C21FD3008B9A77 /* GATTProfiles */,
-=======
 				35A2DF6A20C21FD3008B9A77 /* GATT Profiles */,
->>>>>>> 38c2732a
 				6E704C961E95C4B300484A22 /* Extensions */,
 				6E704C761E95C32D00484A22 /* BitMaskOption.swift */,
 				6E704C7A1E95C34D00484A22 /* ByteValue.swift */,
@@ -1089,6 +1081,7 @@
 				6E71F33420CB60D600D08901 /* GATTProfile.swift in Sources */,
 				6E9E4E86206DB68600D489E9 /* LowEnergyChannelMap.swift in Sources */,
 				6E49B23E20532D45002EA5DC /* HCIEvent.swift in Sources */,
+				6E2B995E20CBA86F000C76EF /* GAPData.swift in Sources */,
 				6E740C5220657F46006589F6 /* TestingCommand.swift in Sources */,
 				6E60A323206979CF00E42351 /* iBeacon.swift in Sources */,
 				6ECBCF1B206FBD0F00312117 /* HCICommandTimeout.swift in Sources */,
@@ -1099,7 +1092,6 @@
 				6E49B24120532D45002EA5DC /* LowEnergyCommand.swift in Sources */,
 				358CB4DE20C796A20003DC60 /* GATTBatteryService.swift in Sources */,
 				512F4B48208A564400576F34 /* UInt256.swift in Sources */,
-				6E9578C9209270FC00BAA133 /* GAPData.swift in Sources */,
 				6E49B24220532D45002EA5DC /* HCICommand.swift in Sources */,
 				6E49B24320532D45002EA5DC /* AdvertisingChannelHeader.swift in Sources */,
 				6E60A30D20695FFB00E42351 /* ATTConnection.swift in Sources */,
@@ -1182,6 +1174,7 @@
 				6E71F33320CB60D500D08901 /* GATTProfile.swift in Sources */,
 				6E9E4E85206DB68600D489E9 /* LowEnergyChannelMap.swift in Sources */,
 				6EB2EA041CD5A8A7000CF975 /* HCIEvent.swift in Sources */,
+				6E2B995D20CBA86F000C76EF /* GAPData.swift in Sources */,
 				6E740C5120657F46006589F6 /* TestingCommand.swift in Sources */,
 				6E60A322206979CF00E42351 /* iBeacon.swift in Sources */,
 				6ECBCF1A206FBD0F00312117 /* HCICommandTimeout.swift in Sources */,
@@ -1192,7 +1185,6 @@
 				6EB2EA071CD5A8A7000CF975 /* LowEnergyCommand.swift in Sources */,
 				358CB4DD20C796A20003DC60 /* GATTBatteryService.swift in Sources */,
 				512F4B4A208A564400576F34 /* UInt256.swift in Sources */,
-				6E9578C8209270FC00BAA133 /* GAPData.swift in Sources */,
 				6EB2EA081CD5A8A7000CF975 /* HCICommand.swift in Sources */,
 				6E572AD91FCE763F00CDC763 /* AdvertisingChannelHeader.swift in Sources */,
 				6E60A30C20695FFB00E42351 /* ATTConnection.swift in Sources */,
@@ -1271,6 +1263,7 @@
 			isa = PBXSourcesBuildPhase;
 			buildActionMask = 2147483647;
 			files = (
+				6E2B995F20CBA891000C76EF /* GAPData.swift in Sources */,
 				6E740C5920658006006589F6 /* LinkPolicyCommandParameter.swift in Sources */,
 				6E9E4E83206DB68600D489E9 /* LowEnergyChannelMap.swift in Sources */,
 				6EE84DF81CAF891E00A40C4D /* HCIEvent.swift in Sources */,
@@ -1346,13 +1339,8 @@
 				6E60A2E22069564A00E42351 /* GATTDatabase.swift in Sources */,
 				6EE84DE71CAF828800A40C4D /* ATT.swift in Sources */,
 				6E124BB8207DAFFD0060E2E9 /* LowEnergyRandomAddress.swift in Sources */,
-<<<<<<< HEAD
-				6E9578C6209270FC00BAA133 /* GenericAccessProfile.swift in Sources */,
 				3580287920C8308E0096227B /* UnitIdentifier.swift in Sources */,
-=======
-				6E9578C6209270FC00BAA133 /* GAPData.swift in Sources */,
 				6E1F937720C241830030367F /* AdvertisingInterval.swift in Sources */,
->>>>>>> 38c2732a
 				6EE84DF91CAF891E00A40C4D /* HCIGeneralEvent.swift in Sources */,
 				35B7CADD20C5E72100F797AE /* GATTProfile.swift in Sources */,
 				6E60A30120695CC600E42351 /* GATTClient.swift in Sources */,
@@ -1406,6 +1394,7 @@
 				6E71F33220CB60D500D08901 /* GATTProfile.swift in Sources */,
 				6E9E4E84206DB68600D489E9 /* LowEnergyChannelMap.swift in Sources */,
 				6EF45FA41CC6D04D001F7A39 /* HCIEvent.swift in Sources */,
+				6E2B995C20CBA86E000C76EF /* GAPData.swift in Sources */,
 				6E740C5020657F46006589F6 /* TestingCommand.swift in Sources */,
 				6E60A321206979CF00E42351 /* iBeacon.swift in Sources */,
 				6ECBCF19206FBD0F00312117 /* HCICommandTimeout.swift in Sources */,
@@ -1416,7 +1405,6 @@
 				6EF45FA71CC6D04D001F7A39 /* LowEnergyCommand.swift in Sources */,
 				358CB4DC20C796A20003DC60 /* GATTBatteryService.swift in Sources */,
 				512F4B49208A564400576F34 /* UInt256.swift in Sources */,
-				6E9578C7209270FC00BAA133 /* GAPData.swift in Sources */,
 				6EF45FA81CC6D04D001F7A39 /* HCICommand.swift in Sources */,
 				6E572AD81FCE763E00CDC763 /* AdvertisingChannelHeader.swift in Sources */,
 				6E60A30B20695FFB00E42351 /* ATTConnection.swift in Sources */,

--- conflicted
+++ resolved
@@ -253,7 +253,6 @@
 		35182A4220D235A90009F82D /* GATTNumberOfDigitals.swift in Sources */ = {isa = PBXBuildFile; fileRef = 35182A3E20D235A90009F82D /* GATTNumberOfDigitals.swift */; };
 		3531BBDA20CD013700EBB028 /* GAPData.swift in Sources */ = {isa = PBXBuildFile; fileRef = 3531BBD920CD013700EBB028 /* GAPData.swift */; };
 		3531BF4C20CEEF8F00F31BC3 /* UnitIdentifierTests.swift in Sources */ = {isa = PBXBuildFile; fileRef = 3531BF4A20CEEF8400F31BC3 /* UnitIdentifierTests.swift */; };
-<<<<<<< HEAD
 		355BC1FA20D2C2EA001A07D3 /* HCILESetAdvertisingParameters.swift in Sources */ = {isa = PBXBuildFile; fileRef = 355BC1F920D2C2EA001A07D3 /* HCILESetAdvertisingParameters.swift */; };
 		355BC1FB20D2C2EA001A07D3 /* HCILESetAdvertisingParameters.swift in Sources */ = {isa = PBXBuildFile; fileRef = 355BC1F920D2C2EA001A07D3 /* HCILESetAdvertisingParameters.swift */; };
 		355BC1FC20D2C2EA001A07D3 /* HCILESetAdvertisingParameters.swift in Sources */ = {isa = PBXBuildFile; fileRef = 355BC1F920D2C2EA001A07D3 /* HCILESetAdvertisingParameters.swift */; };
@@ -566,16 +565,14 @@
 		356EB93220D4426E0022A48D /* HCILEChannelSelectionAlgorithm.swift in Sources */ = {isa = PBXBuildFile; fileRef = 356EB93020D4426D0022A48D /* HCILEChannelSelectionAlgorithm.swift */; };
 		356EB93320D4426E0022A48D /* HCILEChannelSelectionAlgorithm.swift in Sources */ = {isa = PBXBuildFile; fileRef = 356EB93020D4426D0022A48D /* HCILEChannelSelectionAlgorithm.swift */; };
 		356EB93420D4426E0022A48D /* HCILEChannelSelectionAlgorithm.swift in Sources */ = {isa = PBXBuildFile; fileRef = 356EB93020D4426D0022A48D /* HCILEChannelSelectionAlgorithm.swift */; };
-=======
+		356EB94020D452460022A48D /* GATTAltitude.swift in Sources */ = {isa = PBXBuildFile; fileRef = 356EB93F20D452460022A48D /* GATTAltitude.swift */; };
+		356EB94120D452460022A48D /* GATTAltitude.swift in Sources */ = {isa = PBXBuildFile; fileRef = 356EB93F20D452460022A48D /* GATTAltitude.swift */; };
+		356EB94220D452460022A48D /* GATTAltitude.swift in Sources */ = {isa = PBXBuildFile; fileRef = 356EB93F20D452460022A48D /* GATTAltitude.swift */; };
+		356EB94320D452460022A48D /* GATTAltitude.swift in Sources */ = {isa = PBXBuildFile; fileRef = 356EB93F20D452460022A48D /* GATTAltitude.swift */; };
 		356EB94520D453840022A48D /* GATTAnalogOutput.swift in Sources */ = {isa = PBXBuildFile; fileRef = 356EB94420D453840022A48D /* GATTAnalogOutput.swift */; };
 		356EB94620D453840022A48D /* GATTAnalogOutput.swift in Sources */ = {isa = PBXBuildFile; fileRef = 356EB94420D453840022A48D /* GATTAnalogOutput.swift */; };
 		356EB94720D453840022A48D /* GATTAnalogOutput.swift in Sources */ = {isa = PBXBuildFile; fileRef = 356EB94420D453840022A48D /* GATTAnalogOutput.swift */; };
 		356EB94820D453840022A48D /* GATTAnalogOutput.swift in Sources */ = {isa = PBXBuildFile; fileRef = 356EB94420D453840022A48D /* GATTAnalogOutput.swift */; };
-		356EB94020D452460022A48D /* GATTAltitude.swift in Sources */ = {isa = PBXBuildFile; fileRef = 356EB93F20D452460022A48D /* GATTAltitude.swift */; };
-		356EB94120D452460022A48D /* GATTAltitude.swift in Sources */ = {isa = PBXBuildFile; fileRef = 356EB93F20D452460022A48D /* GATTAltitude.swift */; };
-		356EB94220D452460022A48D /* GATTAltitude.swift in Sources */ = {isa = PBXBuildFile; fileRef = 356EB93F20D452460022A48D /* GATTAltitude.swift */; };
-		356EB94320D452460022A48D /* GATTAltitude.swift in Sources */ = {isa = PBXBuildFile; fileRef = 356EB93F20D452460022A48D /* GATTAltitude.swift */; };
->>>>>>> 14164c29
 		3571E29020C894BA0017ACD2 /* Unit.swift in Sources */ = {isa = PBXBuildFile; fileRef = 3571E28F20C894BA0017ACD2 /* Unit.swift */; };
 		3571E29120C894BA0017ACD2 /* Unit.swift in Sources */ = {isa = PBXBuildFile; fileRef = 3571E28F20C894BA0017ACD2 /* Unit.swift */; };
 		3571E29220C894BA0017ACD2 /* Unit.swift in Sources */ = {isa = PBXBuildFile; fileRef = 3571E28F20C894BA0017ACD2 /* Unit.swift */; };
@@ -1368,7 +1365,6 @@
 		35182A3E20D235A90009F82D /* GATTNumberOfDigitals.swift */ = {isa = PBXFileReference; lastKnownFileType = sourcecode.swift; path = GATTNumberOfDigitals.swift; sourceTree = "<group>"; };
 		3531BBD920CD013700EBB028 /* GAPData.swift */ = {isa = PBXFileReference; fileEncoding = 4; lastKnownFileType = sourcecode.swift; path = GAPData.swift; sourceTree = "<group>"; };
 		3531BF4A20CEEF8400F31BC3 /* UnitIdentifierTests.swift */ = {isa = PBXFileReference; lastKnownFileType = sourcecode.swift; path = UnitIdentifierTests.swift; sourceTree = "<group>"; };
-<<<<<<< HEAD
 		355BC1F920D2C2EA001A07D3 /* HCILESetAdvertisingParameters.swift */ = {isa = PBXFileReference; lastKnownFileType = sourcecode.swift; path = HCILESetAdvertisingParameters.swift; sourceTree = "<group>"; };
 		355BC1FE20D2C31F001A07D3 /* HCILESetAdvertisingData.swift */ = {isa = PBXFileReference; lastKnownFileType = sourcecode.swift; path = HCILESetAdvertisingData.swift; sourceTree = "<group>"; };
 		355BC20320D2C32A001A07D3 /* HCILESetScanResponseData.swift */ = {isa = PBXFileReference; lastKnownFileType = sourcecode.swift; path = HCILESetScanResponseData.swift; sourceTree = "<group>"; };
@@ -1447,10 +1443,8 @@
 		356EB92620D442570022A48D /* HCILEAdvertisingSetTerminated.swift */ = {isa = PBXFileReference; lastKnownFileType = sourcecode.swift; path = HCILEAdvertisingSetTerminated.swift; sourceTree = "<group>"; };
 		356EB92B20D442630022A48D /* HCILEScanRequestReceived.swift */ = {isa = PBXFileReference; lastKnownFileType = sourcecode.swift; path = HCILEScanRequestReceived.swift; sourceTree = "<group>"; };
 		356EB93020D4426D0022A48D /* HCILEChannelSelectionAlgorithm.swift */ = {isa = PBXFileReference; lastKnownFileType = sourcecode.swift; path = HCILEChannelSelectionAlgorithm.swift; sourceTree = "<group>"; };
-=======
+		356EB93F20D452460022A48D /* GATTAltitude.swift */ = {isa = PBXFileReference; lastKnownFileType = sourcecode.swift; path = GATTAltitude.swift; sourceTree = "<group>"; };
 		356EB94420D453840022A48D /* GATTAnalogOutput.swift */ = {isa = PBXFileReference; lastKnownFileType = sourcecode.swift; path = GATTAnalogOutput.swift; sourceTree = "<group>"; };
-		356EB93F20D452460022A48D /* GATTAltitude.swift */ = {isa = PBXFileReference; lastKnownFileType = sourcecode.swift; path = GATTAltitude.swift; sourceTree = "<group>"; };
->>>>>>> 14164c29
 		3571E28F20C894BA0017ACD2 /* Unit.swift */ = {isa = PBXFileReference; lastKnownFileType = sourcecode.swift; path = Unit.swift; sourceTree = "<group>"; };
 		3580287820C8308E0096227B /* UnitIdentifier.swift */ = {isa = PBXFileReference; lastKnownFileType = sourcecode.swift; path = UnitIdentifier.swift; sourceTree = "<group>"; };
 		3580287D20C832870096227B /* UnitIdentifierExtension.swift */ = {isa = PBXFileReference; lastKnownFileType = sourcecode.swift; path = UnitIdentifierExtension.swift; sourceTree = "<group>"; };
@@ -1751,6 +1745,8 @@
 				3518294420D2239B0009F82D /* GATTAlertLevel.swift */,
 				3518294920D223C30009F82D /* GATTAerobicThreshold.swift */,
 				3518294E20D223DD0009F82D /* GATTAnalog.swift */,
+				356EB94420D453840022A48D /* GATTAnalogOutput.swift */,
+				356EB93F20D452460022A48D /* GATTAltitude.swift */,
 			);
 			name = Characteristics;
 			sourceTree = "<group>";
@@ -2091,16 +2087,11 @@
 				35B7CADC20C5E72100F797AE /* GATTProfile.swift */,
 				6E97026420CE234C008AA9C6 /* GATTCharacteristic.swift */,
 				6E97026620CE236D008AA9C6 /* GATTService.swift */,
-<<<<<<< HEAD
 				6E443A2C2085D4E2005F4D5F /* GATTDescriptor.swift */,
 				6E6AADE920D244CC00DDE1CA /* GATTCharacteristicFormatType.swift */,
 				6E6AAD7A20D2172E00DDE1CA /* Descriptors */,
 				6E6AAD7920D2170F00DDE1CA /* Services */,
 				6E6AAD6E20D215F900DDE1CA /* Characteristics */,
-=======
-				356EB94420D453840022A48D /* GATTAnalogOutput.swift */,
-				356EB93F20D452460022A48D /* GATTAltitude.swift */,
->>>>>>> 14164c29
 			);
 			name = Specifications;
 			sourceTree = "<group>";
@@ -2574,7 +2565,6 @@
 				6EFB3DF920D2EC6400364CA0 /* HCIEncryptionKeyRefreshComplete.swift in Sources */,
 				6EFB3DC120D2DD9C00364CA0 /* HCIWriteConnectionAcceptTimeout.swift in Sources */,
 				6E49B23F20532D45002EA5DC /* HCI.swift in Sources */,
-<<<<<<< HEAD
 				6E6AAD9920D219DA00DDE1CA /* GAPIncompleteListOf16BitServiceClassUUIDs.swift in Sources */,
 				351829FC20D22E320009F82D /* GAPMeshMessage.swift in Sources */,
 				6E6AADB320D21FD800DDE1CA /* HCILESetEventMask.swift in Sources */,
@@ -2590,9 +2580,7 @@
 				6EFB3D9920D2D82E00364CA0 /* LowEnergyAdvertiserAddressType.swift in Sources */,
 				3518294D20D223C30009F82D /* GATTAerobicThreshold.swift in Sources */,
 				6E6AADCF20D22A9D00DDE1CA /* ATTFindInformationRequest.swift in Sources */,
-=======
 				356EB94320D452460022A48D /* GATTAltitude.swift in Sources */,
->>>>>>> 14164c29
 				6E1F936A20C213B60030367F /* ClassOfDevice.swift in Sources */,
 				355BC2E320D34152001A07D3 /* HCILEPeriodicAdvertisingCreateSync.swift in Sources */,
 				6EFB3DDA20D2E05700364CA0 /* HCIReadLocalVersionInformation.swift in Sources */,
@@ -2600,12 +2588,8 @@
 				6EFB3D5C20D2D5C400364CA0 /* LowEnergyPhyOptions.swift in Sources */,
 				356EB90C20D4355C0022A48D /* HCILEDirectedAdvertisingReport.swift in Sources */,
 				6E9578C42092698400BAA133 /* LowEnergyAdvertisingData.swift in Sources */,
-<<<<<<< HEAD
 				355BC21620D2C348001A07D3 /* HCILESetScanEnable.swift in Sources */,
-=======
-				6E49B24020532D45002EA5DC /* LinkControlCommandParameter.swift in Sources */,
 				356EB94820D453840022A48D /* GATTAnalogOutput.swift in Sources */,
->>>>>>> 14164c29
 				6E49B24120532D45002EA5DC /* LowEnergyCommand.swift in Sources */,
 				6EFB3DEA20D2EB6500364CA0 /* HCICommandStatus.swift in Sources */,
 				355BC24320D2C3A5001A07D3 /* HCILELongTermKeyRequestReply.swift in Sources */,
@@ -2898,7 +2882,6 @@
 				6EFB3DF820D2EC6400364CA0 /* HCIEncryptionKeyRefreshComplete.swift in Sources */,
 				6EFB3DC020D2DD9C00364CA0 /* HCIWriteConnectionAcceptTimeout.swift in Sources */,
 				6EB2EA051CD5A8A7000CF975 /* HCI.swift in Sources */,
-<<<<<<< HEAD
 				6E6AAD9820D219DA00DDE1CA /* GAPIncompleteListOf16BitServiceClassUUIDs.swift in Sources */,
 				351829FB20D22E320009F82D /* GAPMeshMessage.swift in Sources */,
 				6E6AADB220D21FD800DDE1CA /* HCILESetEventMask.swift in Sources */,
@@ -2914,9 +2897,7 @@
 				6EFB3D9820D2D82E00364CA0 /* LowEnergyAdvertiserAddressType.swift in Sources */,
 				3518294C20D223C30009F82D /* GATTAerobicThreshold.swift in Sources */,
 				6E6AADCE20D22A9D00DDE1CA /* ATTFindInformationRequest.swift in Sources */,
-=======
 				356EB94220D452460022A48D /* GATTAltitude.swift in Sources */,
->>>>>>> 14164c29
 				6E1F936920C213B60030367F /* ClassOfDevice.swift in Sources */,
 				355BC2E220D34152001A07D3 /* HCILEPeriodicAdvertisingCreateSync.swift in Sources */,
 				6EFB3DD920D2E05700364CA0 /* HCIReadLocalVersionInformation.swift in Sources */,
@@ -2924,12 +2905,8 @@
 				6EFB3D5B20D2D5C400364CA0 /* LowEnergyPhyOptions.swift in Sources */,
 				356EB90B20D4355C0022A48D /* HCILEDirectedAdvertisingReport.swift in Sources */,
 				6E9578C32092698400BAA133 /* LowEnergyAdvertisingData.swift in Sources */,
-<<<<<<< HEAD
 				355BC21520D2C348001A07D3 /* HCILESetScanEnable.swift in Sources */,
-=======
-				6EB2EA061CD5A8A7000CF975 /* LinkControlCommandParameter.swift in Sources */,
 				356EB94720D453840022A48D /* GATTAnalogOutput.swift in Sources */,
->>>>>>> 14164c29
 				6EB2EA071CD5A8A7000CF975 /* LowEnergyCommand.swift in Sources */,
 				6EFB3DE920D2EB6500364CA0 /* HCICommandStatus.swift in Sources */,
 				355BC24220D2C3A5001A07D3 /* HCILELongTermKeyRequestReply.swift in Sources */,
@@ -3424,7 +3401,6 @@
 				6E6AADD620D22B5800DDE1CA /* ATTFindByTypeRequest.swift in Sources */,
 				3518292220D222A30009F82D /* GATTUnreadAlertStatus.swift in Sources */,
 				6E98ACBD207F89F600DBFE85 /* ATTError.swift in Sources */,
-<<<<<<< HEAD
 				355BC20920D2C335001A07D3 /* HCILESetAdvertiseEnable.swift in Sources */,
 				356EB8FF20D435440022A48D /* HCILEGenerateDHKeyComplete.swift in Sources */,
 				351829D620D22DD40009F82D /* GAPLEDeviceAddress.swift in Sources */,
@@ -3438,12 +3414,7 @@
 				351829E520D22DF20009F82D /* GAPLESupportedFeatures.swift in Sources */,
 				356EB8BE20D418670022A48D /* HCILEReadWhiteListSize.swift in Sources */,
 				355BC23B20D2C39B001A07D3 /* HCILEStartEncryption.swift in Sources */,
-=======
 				356EB94020D452460022A48D /* GATTAltitude.swift in Sources */,
-				6EE84DFA1CAF891E00A40C4D /* HCIGeneralEventParameter.swift in Sources */,
-				6E124BBD207E2EFC0060E2E9 /* InformationalCommandParameter.swift in Sources */,
-				6E124BC2207E329C0060E2E9 /* InformationalParameters.swift in Sources */,
->>>>>>> 14164c29
 				6E738B56206D920C00CEB343 /* LowEnergyFeature.swift in Sources */,
 				6E704C981E95C6A500484A22 /* UUID.swift in Sources */,
 				356EB91D20D442420022A48D /* HCILEPeriodicAdvertisingReport.swift in Sources */,
@@ -3576,7 +3547,6 @@
 				6EFB3DF720D2EC6400364CA0 /* HCIEncryptionKeyRefreshComplete.swift in Sources */,
 				6EFB3DBF20D2DD9C00364CA0 /* HCIWriteConnectionAcceptTimeout.swift in Sources */,
 				6EF45FA51CC6D04D001F7A39 /* HCI.swift in Sources */,
-<<<<<<< HEAD
 				6E6AAD9720D219DA00DDE1CA /* GAPIncompleteListOf16BitServiceClassUUIDs.swift in Sources */,
 				351829FA20D22E320009F82D /* GAPMeshMessage.swift in Sources */,
 				6E6AADB120D21FD800DDE1CA /* HCILESetEventMask.swift in Sources */,
@@ -3592,9 +3562,7 @@
 				6EFB3D9720D2D82E00364CA0 /* LowEnergyAdvertiserAddressType.swift in Sources */,
 				3518294B20D223C30009F82D /* GATTAerobicThreshold.swift in Sources */,
 				6E6AADCD20D22A9D00DDE1CA /* ATTFindInformationRequest.swift in Sources */,
-=======
 				356EB94120D452460022A48D /* GATTAltitude.swift in Sources */,
->>>>>>> 14164c29
 				6E1F936820C213B60030367F /* ClassOfDevice.swift in Sources */,
 				355BC2E120D34152001A07D3 /* HCILEPeriodicAdvertisingCreateSync.swift in Sources */,
 				6EFB3DD820D2E05700364CA0 /* HCIReadLocalVersionInformation.swift in Sources */,
@@ -3602,12 +3570,8 @@
 				6EFB3D5A20D2D5C400364CA0 /* LowEnergyPhyOptions.swift in Sources */,
 				356EB90A20D4355C0022A48D /* HCILEDirectedAdvertisingReport.swift in Sources */,
 				6E9578C22092698400BAA133 /* LowEnergyAdvertisingData.swift in Sources */,
-<<<<<<< HEAD
 				355BC21420D2C348001A07D3 /* HCILESetScanEnable.swift in Sources */,
-=======
-				6EF45FA61CC6D04D001F7A39 /* LinkControlCommandParameter.swift in Sources */,
 				356EB94620D453840022A48D /* GATTAnalogOutput.swift in Sources */,
->>>>>>> 14164c29
 				6EF45FA71CC6D04D001F7A39 /* LowEnergyCommand.swift in Sources */,
 				6EFB3DE820D2EB6500364CA0 /* HCICommandStatus.swift in Sources */,
 				355BC24120D2C3A5001A07D3 /* HCILELongTermKeyRequestReply.swift in Sources */,

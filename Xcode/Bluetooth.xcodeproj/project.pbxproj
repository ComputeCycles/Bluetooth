--- conflicted
+++ resolved
@@ -605,14 +605,11 @@
 		3588AC1D20CD05AC00F9FA8C /* GAPData.swift in Sources */ = {isa = PBXBuildFile; fileRef = 3531BBD920CD013700EBB028 /* GAPData.swift */; };
 		3588AC1E20CD05AD00F9FA8C /* GAPData.swift in Sources */ = {isa = PBXBuildFile; fileRef = 3531BBD920CD013700EBB028 /* GAPData.swift */; };
 		35B7CADD20C5E72100F797AE /* GATTProfile.swift in Sources */ = {isa = PBXBuildFile; fileRef = 35B7CADC20C5E72100F797AE /* GATTProfile.swift */; };
-<<<<<<< HEAD
 		35CA73D920D96C0D000E49F7 /* GATTBootKeyboardInputReport.swift in Sources */ = {isa = PBXBuildFile; fileRef = 35CA73D820D96C0D000E49F7 /* GATTBootKeyboardInputReport.swift */; };
-=======
 		35CEF94320D809B9009E1688 /* GATTBatteryPowerState.swift in Sources */ = {isa = PBXBuildFile; fileRef = 35CEF94220D809B9009E1688 /* GATTBatteryPowerState.swift */; };
 		35CEF94420D809B9009E1688 /* GATTBatteryPowerState.swift in Sources */ = {isa = PBXBuildFile; fileRef = 35CEF94220D809B9009E1688 /* GATTBatteryPowerState.swift */; };
 		35CEF94520D809B9009E1688 /* GATTBatteryPowerState.swift in Sources */ = {isa = PBXBuildFile; fileRef = 35CEF94220D809B9009E1688 /* GATTBatteryPowerState.swift */; };
 		35CEF94620D809B9009E1688 /* GATTBatteryPowerState.swift in Sources */ = {isa = PBXBuildFile; fileRef = 35CEF94220D809B9009E1688 /* GATTBatteryPowerState.swift */; };
->>>>>>> 8440f8fc
 		511A657B2075B61400538116 /* LowEnergyResolvingList.swift in Sources */ = {isa = PBXBuildFile; fileRef = 511A657A2075B61400538116 /* LowEnergyResolvingList.swift */; };
 		512F4B47208A562E00576F34 /* UInt256.swift in Sources */ = {isa = PBXBuildFile; fileRef = 512F4B46208A562E00576F34 /* UInt256.swift */; };
 		512F4B48208A564400576F34 /* UInt256.swift in Sources */ = {isa = PBXBuildFile; fileRef = 512F4B46208A562E00576F34 /* UInt256.swift */; };
@@ -1478,11 +1475,8 @@
 		3580287820C8308E0096227B /* UnitIdentifier.swift */ = {isa = PBXFileReference; lastKnownFileType = sourcecode.swift; path = UnitIdentifier.swift; sourceTree = "<group>"; };
 		3580287D20C832870096227B /* UnitIdentifierExtension.swift */ = {isa = PBXFileReference; lastKnownFileType = sourcecode.swift; path = UnitIdentifierExtension.swift; sourceTree = "<group>"; };
 		35B7CADC20C5E72100F797AE /* GATTProfile.swift */ = {isa = PBXFileReference; lastKnownFileType = sourcecode.swift; path = GATTProfile.swift; sourceTree = "<group>"; };
-<<<<<<< HEAD
 		35CA73D820D96C0D000E49F7 /* GATTBootKeyboardInputReport.swift */ = {isa = PBXFileReference; fileEncoding = 4; lastKnownFileType = sourcecode.swift; path = GATTBootKeyboardInputReport.swift; sourceTree = "<group>"; };
-=======
 		35CEF94220D809B9009E1688 /* GATTBatteryPowerState.swift */ = {isa = PBXFileReference; lastKnownFileType = sourcecode.swift; path = GATTBatteryPowerState.swift; sourceTree = "<group>"; };
->>>>>>> 8440f8fc
 		511A657A2075B61400538116 /* LowEnergyResolvingList.swift */ = {isa = PBXFileReference; lastKnownFileType = sourcecode.swift; path = LowEnergyResolvingList.swift; sourceTree = "<group>"; };
 		512F4B46208A562E00576F34 /* UInt256.swift */ = {isa = PBXFileReference; lastKnownFileType = sourcecode.swift; path = UInt256.swift; sourceTree = "<group>"; };
 		512F4B4B208A567A00576F34 /* UInt512.swift */ = {isa = PBXFileReference; lastKnownFileType = sourcecode.swift; path = UInt512.swift; sourceTree = "<group>"; };
@@ -3468,11 +3462,8 @@
 				6E6AADD620D22B5800DDE1CA /* ATTFindByTypeRequest.swift in Sources */,
 				3518292220D222A30009F82D /* GATTUnreadAlertStatus.swift in Sources */,
 				6E98ACBD207F89F600DBFE85 /* ATTError.swift in Sources */,
-<<<<<<< HEAD
 				35CA73D920D96C0D000E49F7 /* GATTBootKeyboardInputReport.swift in Sources */,
-=======
 				35CEF94320D809B9009E1688 /* GATTBatteryPowerState.swift in Sources */,
->>>>>>> 8440f8fc
 				355BC20920D2C335001A07D3 /* HCILESetAdvertiseEnable.swift in Sources */,
 				356EB8FF20D435440022A48D /* HCILEGenerateDHKeyComplete.swift in Sources */,
 				351829D620D22DD40009F82D /* GAPLEDeviceAddress.swift in Sources */,

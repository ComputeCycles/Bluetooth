// !$*UTF8*$!
{
	archiveVersion = 1;
	classes = {
	};
	objectVersion = 46;
	objects = {

/* Begin PBXBuildFile section */
		3518290920D221710009F82D /* GATTSupportedNewAlertCategory.swift in Sources */ = {isa = PBXBuildFile; fileRef = 3518290820D221710009F82D /* GATTSupportedNewAlertCategory.swift */; };
		3518290A20D221710009F82D /* GATTSupportedNewAlertCategory.swift in Sources */ = {isa = PBXBuildFile; fileRef = 3518290820D221710009F82D /* GATTSupportedNewAlertCategory.swift */; };
		3518290B20D221710009F82D /* GATTSupportedNewAlertCategory.swift in Sources */ = {isa = PBXBuildFile; fileRef = 3518290820D221710009F82D /* GATTSupportedNewAlertCategory.swift */; };
		3518290C20D221710009F82D /* GATTSupportedNewAlertCategory.swift in Sources */ = {isa = PBXBuildFile; fileRef = 3518290820D221710009F82D /* GATTSupportedNewAlertCategory.swift */; };
		3518290E20D221A70009F82D /* GATTAlertCategoryBitMask.swift in Sources */ = {isa = PBXBuildFile; fileRef = 3518290D20D221A70009F82D /* GATTAlertCategoryBitMask.swift */; };
		3518290F20D221A70009F82D /* GATTAlertCategoryBitMask.swift in Sources */ = {isa = PBXBuildFile; fileRef = 3518290D20D221A70009F82D /* GATTAlertCategoryBitMask.swift */; };
		3518291020D221A70009F82D /* GATTAlertCategoryBitMask.swift in Sources */ = {isa = PBXBuildFile; fileRef = 3518290D20D221A70009F82D /* GATTAlertCategoryBitMask.swift */; };
		3518291120D221A70009F82D /* GATTAlertCategoryBitMask.swift in Sources */ = {isa = PBXBuildFile; fileRef = 3518290D20D221A70009F82D /* GATTAlertCategoryBitMask.swift */; };
		3518291320D221E30009F82D /* GATTAlertCategory.swift in Sources */ = {isa = PBXBuildFile; fileRef = 3518291220D221E30009F82D /* GATTAlertCategory.swift */; };
		3518291420D221E30009F82D /* GATTAlertCategory.swift in Sources */ = {isa = PBXBuildFile; fileRef = 3518291220D221E30009F82D /* GATTAlertCategory.swift */; };
		3518291520D221E30009F82D /* GATTAlertCategory.swift in Sources */ = {isa = PBXBuildFile; fileRef = 3518291220D221E30009F82D /* GATTAlertCategory.swift */; };
		3518291620D221E30009F82D /* GATTAlertCategory.swift in Sources */ = {isa = PBXBuildFile; fileRef = 3518291220D221E30009F82D /* GATTAlertCategory.swift */; };
		3518291820D222230009F82D /* GATTNewAlert.swift in Sources */ = {isa = PBXBuildFile; fileRef = 3518291720D222230009F82D /* GATTNewAlert.swift */; };
		3518291920D222230009F82D /* GATTNewAlert.swift in Sources */ = {isa = PBXBuildFile; fileRef = 3518291720D222230009F82D /* GATTNewAlert.swift */; };
		3518291A20D222230009F82D /* GATTNewAlert.swift in Sources */ = {isa = PBXBuildFile; fileRef = 3518291720D222230009F82D /* GATTNewAlert.swift */; };
		3518291B20D222230009F82D /* GATTNewAlert.swift in Sources */ = {isa = PBXBuildFile; fileRef = 3518291720D222230009F82D /* GATTNewAlert.swift */; };
		3518291D20D222440009F82D /* GATTSupportedUnreadAlertCategory.swift in Sources */ = {isa = PBXBuildFile; fileRef = 3518291C20D222440009F82D /* GATTSupportedUnreadAlertCategory.swift */; };
		3518291E20D222440009F82D /* GATTSupportedUnreadAlertCategory.swift in Sources */ = {isa = PBXBuildFile; fileRef = 3518291C20D222440009F82D /* GATTSupportedUnreadAlertCategory.swift */; };
		3518291F20D222440009F82D /* GATTSupportedUnreadAlertCategory.swift in Sources */ = {isa = PBXBuildFile; fileRef = 3518291C20D222440009F82D /* GATTSupportedUnreadAlertCategory.swift */; };
		3518292020D222440009F82D /* GATTSupportedUnreadAlertCategory.swift in Sources */ = {isa = PBXBuildFile; fileRef = 3518291C20D222440009F82D /* GATTSupportedUnreadAlertCategory.swift */; };
		3518292220D222A30009F82D /* GATTUnreadAlertStatus.swift in Sources */ = {isa = PBXBuildFile; fileRef = 3518292120D222A30009F82D /* GATTUnreadAlertStatus.swift */; };
		3518292320D222A30009F82D /* GATTUnreadAlertStatus.swift in Sources */ = {isa = PBXBuildFile; fileRef = 3518292120D222A30009F82D /* GATTUnreadAlertStatus.swift */; };
		3518292420D222A30009F82D /* GATTUnreadAlertStatus.swift in Sources */ = {isa = PBXBuildFile; fileRef = 3518292120D222A30009F82D /* GATTUnreadAlertStatus.swift */; };
		3518292520D222A30009F82D /* GATTUnreadAlertStatus.swift in Sources */ = {isa = PBXBuildFile; fileRef = 3518292120D222A30009F82D /* GATTUnreadAlertStatus.swift */; };
		3518292720D222CF0009F82D /* GATTAlertNotificationControlPoint.swift in Sources */ = {isa = PBXBuildFile; fileRef = 3518292620D222CF0009F82D /* GATTAlertNotificationControlPoint.swift */; };
		3518292820D222CF0009F82D /* GATTAlertNotificationControlPoint.swift in Sources */ = {isa = PBXBuildFile; fileRef = 3518292620D222CF0009F82D /* GATTAlertNotificationControlPoint.swift */; };
		3518292920D222CF0009F82D /* GATTAlertNotificationControlPoint.swift in Sources */ = {isa = PBXBuildFile; fileRef = 3518292620D222CF0009F82D /* GATTAlertNotificationControlPoint.swift */; };
		3518292A20D222CF0009F82D /* GATTAlertNotificationControlPoint.swift in Sources */ = {isa = PBXBuildFile; fileRef = 3518292620D222CF0009F82D /* GATTAlertNotificationControlPoint.swift */; };
		3518292C20D222EF0009F82D /* GATTBloodPressureFeature.swift in Sources */ = {isa = PBXBuildFile; fileRef = 3518292B20D222EF0009F82D /* GATTBloodPressureFeature.swift */; };
		3518292D20D222EF0009F82D /* GATTBloodPressureFeature.swift in Sources */ = {isa = PBXBuildFile; fileRef = 3518292B20D222EF0009F82D /* GATTBloodPressureFeature.swift */; };
		3518292E20D222EF0009F82D /* GATTBloodPressureFeature.swift in Sources */ = {isa = PBXBuildFile; fileRef = 3518292B20D222EF0009F82D /* GATTBloodPressureFeature.swift */; };
		3518292F20D222EF0009F82D /* GATTBloodPressureFeature.swift in Sources */ = {isa = PBXBuildFile; fileRef = 3518292B20D222EF0009F82D /* GATTBloodPressureFeature.swift */; };
		3518293120D2231D0009F82D /* GATTBloodPressureManagement.swift in Sources */ = {isa = PBXBuildFile; fileRef = 3518293020D2231D0009F82D /* GATTBloodPressureManagement.swift */; };
		3518293220D2231D0009F82D /* GATTBloodPressureManagement.swift in Sources */ = {isa = PBXBuildFile; fileRef = 3518293020D2231D0009F82D /* GATTBloodPressureManagement.swift */; };
		3518293320D2231D0009F82D /* GATTBloodPressureManagement.swift in Sources */ = {isa = PBXBuildFile; fileRef = 3518293020D2231D0009F82D /* GATTBloodPressureManagement.swift */; };
		3518293420D2231D0009F82D /* GATTBloodPressureManagement.swift in Sources */ = {isa = PBXBuildFile; fileRef = 3518293020D2231D0009F82D /* GATTBloodPressureManagement.swift */; };
		3518293620D2233D0009F82D /* GATTAerobicHeartRateLowerLimit.swift in Sources */ = {isa = PBXBuildFile; fileRef = 3518293520D2233D0009F82D /* GATTAerobicHeartRateLowerLimit.swift */; };
		3518293720D2233D0009F82D /* GATTAerobicHeartRateLowerLimit.swift in Sources */ = {isa = PBXBuildFile; fileRef = 3518293520D2233D0009F82D /* GATTAerobicHeartRateLowerLimit.swift */; };
		3518293820D2233D0009F82D /* GATTAerobicHeartRateLowerLimit.swift in Sources */ = {isa = PBXBuildFile; fileRef = 3518293520D2233D0009F82D /* GATTAerobicHeartRateLowerLimit.swift */; };
		3518293920D2233D0009F82D /* GATTAerobicHeartRateLowerLimit.swift in Sources */ = {isa = PBXBuildFile; fileRef = 3518293520D2233D0009F82D /* GATTAerobicHeartRateLowerLimit.swift */; };
		3518293B20D2235F0009F82D /* GATTAerobicHeartRateUpperLimit.swift in Sources */ = {isa = PBXBuildFile; fileRef = 3518293A20D2235F0009F82D /* GATTAerobicHeartRateUpperLimit.swift */; };
		3518293C20D2235F0009F82D /* GATTAerobicHeartRateUpperLimit.swift in Sources */ = {isa = PBXBuildFile; fileRef = 3518293A20D2235F0009F82D /* GATTAerobicHeartRateUpperLimit.swift */; };
		3518293D20D2235F0009F82D /* GATTAerobicHeartRateUpperLimit.swift in Sources */ = {isa = PBXBuildFile; fileRef = 3518293A20D2235F0009F82D /* GATTAerobicHeartRateUpperLimit.swift */; };
		3518293E20D2235F0009F82D /* GATTAerobicHeartRateUpperLimit.swift in Sources */ = {isa = PBXBuildFile; fileRef = 3518293A20D2235F0009F82D /* GATTAerobicHeartRateUpperLimit.swift */; };
		3518294020D223810009F82D /* GATTAge.swift in Sources */ = {isa = PBXBuildFile; fileRef = 3518293F20D223810009F82D /* GATTAge.swift */; };
		3518294120D223810009F82D /* GATTAge.swift in Sources */ = {isa = PBXBuildFile; fileRef = 3518293F20D223810009F82D /* GATTAge.swift */; };
		3518294220D223810009F82D /* GATTAge.swift in Sources */ = {isa = PBXBuildFile; fileRef = 3518293F20D223810009F82D /* GATTAge.swift */; };
		3518294320D223810009F82D /* GATTAge.swift in Sources */ = {isa = PBXBuildFile; fileRef = 3518293F20D223810009F82D /* GATTAge.swift */; };
		3518294520D2239B0009F82D /* GATTAlertLevel.swift in Sources */ = {isa = PBXBuildFile; fileRef = 3518294420D2239B0009F82D /* GATTAlertLevel.swift */; };
		3518294620D2239B0009F82D /* GATTAlertLevel.swift in Sources */ = {isa = PBXBuildFile; fileRef = 3518294420D2239B0009F82D /* GATTAlertLevel.swift */; };
		3518294720D2239B0009F82D /* GATTAlertLevel.swift in Sources */ = {isa = PBXBuildFile; fileRef = 3518294420D2239B0009F82D /* GATTAlertLevel.swift */; };
		3518294820D2239B0009F82D /* GATTAlertLevel.swift in Sources */ = {isa = PBXBuildFile; fileRef = 3518294420D2239B0009F82D /* GATTAlertLevel.swift */; };
		3518294A20D223C30009F82D /* GATTAerobicThreshold.swift in Sources */ = {isa = PBXBuildFile; fileRef = 3518294920D223C30009F82D /* GATTAerobicThreshold.swift */; };
		3518294B20D223C30009F82D /* GATTAerobicThreshold.swift in Sources */ = {isa = PBXBuildFile; fileRef = 3518294920D223C30009F82D /* GATTAerobicThreshold.swift */; };
		3518294C20D223C30009F82D /* GATTAerobicThreshold.swift in Sources */ = {isa = PBXBuildFile; fileRef = 3518294920D223C30009F82D /* GATTAerobicThreshold.swift */; };
		3518294D20D223C30009F82D /* GATTAerobicThreshold.swift in Sources */ = {isa = PBXBuildFile; fileRef = 3518294920D223C30009F82D /* GATTAerobicThreshold.swift */; };
		3518294F20D223DD0009F82D /* GATTAnalog.swift in Sources */ = {isa = PBXBuildFile; fileRef = 3518294E20D223DD0009F82D /* GATTAnalog.swift */; };
		3518295020D223DD0009F82D /* GATTAnalog.swift in Sources */ = {isa = PBXBuildFile; fileRef = 3518294E20D223DD0009F82D /* GATTAnalog.swift */; };
		3518295120D223DD0009F82D /* GATTAnalog.swift in Sources */ = {isa = PBXBuildFile; fileRef = 3518294E20D223DD0009F82D /* GATTAnalog.swift */; };
		3518295220D223DD0009F82D /* GATTAnalog.swift in Sources */ = {isa = PBXBuildFile; fileRef = 3518294E20D223DD0009F82D /* GATTAnalog.swift */; };
		3518295420D22B8E0009F82D /* GAPIncompleteListOf32BitServiceClassUUIDs.swift in Sources */ = {isa = PBXBuildFile; fileRef = 3518295320D22B8E0009F82D /* GAPIncompleteListOf32BitServiceClassUUIDs.swift */; };
		3518295520D22B8E0009F82D /* GAPIncompleteListOf32BitServiceClassUUIDs.swift in Sources */ = {isa = PBXBuildFile; fileRef = 3518295320D22B8E0009F82D /* GAPIncompleteListOf32BitServiceClassUUIDs.swift */; };
		3518295620D22B8E0009F82D /* GAPIncompleteListOf32BitServiceClassUUIDs.swift in Sources */ = {isa = PBXBuildFile; fileRef = 3518295320D22B8E0009F82D /* GAPIncompleteListOf32BitServiceClassUUIDs.swift */; };
		3518295720D22B8E0009F82D /* GAPIncompleteListOf32BitServiceClassUUIDs.swift in Sources */ = {isa = PBXBuildFile; fileRef = 3518295320D22B8E0009F82D /* GAPIncompleteListOf32BitServiceClassUUIDs.swift */; };
		3518295920D22BB20009F82D /* GAPCompleteListOf32BitServiceClassUUIDs.swift in Sources */ = {isa = PBXBuildFile; fileRef = 3518295820D22BB20009F82D /* GAPCompleteListOf32BitServiceClassUUIDs.swift */; };
		3518295A20D22BB20009F82D /* GAPCompleteListOf32BitServiceClassUUIDs.swift in Sources */ = {isa = PBXBuildFile; fileRef = 3518295820D22BB20009F82D /* GAPCompleteListOf32BitServiceClassUUIDs.swift */; };
		3518295B20D22BB20009F82D /* GAPCompleteListOf32BitServiceClassUUIDs.swift in Sources */ = {isa = PBXBuildFile; fileRef = 3518295820D22BB20009F82D /* GAPCompleteListOf32BitServiceClassUUIDs.swift */; };
		3518295C20D22BB20009F82D /* GAPCompleteListOf32BitServiceClassUUIDs.swift in Sources */ = {isa = PBXBuildFile; fileRef = 3518295820D22BB20009F82D /* GAPCompleteListOf32BitServiceClassUUIDs.swift */; };
		3518295E20D22BC20009F82D /* GAPIncompleteListOf128BitServiceClassUUIDs.swift in Sources */ = {isa = PBXBuildFile; fileRef = 3518295D20D22BC20009F82D /* GAPIncompleteListOf128BitServiceClassUUIDs.swift */; };
		3518295F20D22BC20009F82D /* GAPIncompleteListOf128BitServiceClassUUIDs.swift in Sources */ = {isa = PBXBuildFile; fileRef = 3518295D20D22BC20009F82D /* GAPIncompleteListOf128BitServiceClassUUIDs.swift */; };
		3518296020D22BC20009F82D /* GAPIncompleteListOf128BitServiceClassUUIDs.swift in Sources */ = {isa = PBXBuildFile; fileRef = 3518295D20D22BC20009F82D /* GAPIncompleteListOf128BitServiceClassUUIDs.swift */; };
		3518296120D22BC20009F82D /* GAPIncompleteListOf128BitServiceClassUUIDs.swift in Sources */ = {isa = PBXBuildFile; fileRef = 3518295D20D22BC20009F82D /* GAPIncompleteListOf128BitServiceClassUUIDs.swift */; };
		3518296320D22BCF0009F82D /* GAPCompleteListOf128BitServiceClassUUIDs.swift in Sources */ = {isa = PBXBuildFile; fileRef = 3518296220D22BCF0009F82D /* GAPCompleteListOf128BitServiceClassUUIDs.swift */; };
		3518296420D22BCF0009F82D /* GAPCompleteListOf128BitServiceClassUUIDs.swift in Sources */ = {isa = PBXBuildFile; fileRef = 3518296220D22BCF0009F82D /* GAPCompleteListOf128BitServiceClassUUIDs.swift */; };
		3518296520D22BCF0009F82D /* GAPCompleteListOf128BitServiceClassUUIDs.swift in Sources */ = {isa = PBXBuildFile; fileRef = 3518296220D22BCF0009F82D /* GAPCompleteListOf128BitServiceClassUUIDs.swift */; };
		3518296620D22BCF0009F82D /* GAPCompleteListOf128BitServiceClassUUIDs.swift in Sources */ = {isa = PBXBuildFile; fileRef = 3518296220D22BCF0009F82D /* GAPCompleteListOf128BitServiceClassUUIDs.swift */; };
		3518296820D22C290009F82D /* GAPShortLocalName.swift in Sources */ = {isa = PBXBuildFile; fileRef = 3518296720D22C290009F82D /* GAPShortLocalName.swift */; };
		3518296920D22C290009F82D /* GAPShortLocalName.swift in Sources */ = {isa = PBXBuildFile; fileRef = 3518296720D22C290009F82D /* GAPShortLocalName.swift */; };
		3518296A20D22C290009F82D /* GAPShortLocalName.swift in Sources */ = {isa = PBXBuildFile; fileRef = 3518296720D22C290009F82D /* GAPShortLocalName.swift */; };
		3518296B20D22C290009F82D /* GAPShortLocalName.swift in Sources */ = {isa = PBXBuildFile; fileRef = 3518296720D22C290009F82D /* GAPShortLocalName.swift */; };
		3518296D20D22C350009F82D /* GAPCompleteLocalName.swift in Sources */ = {isa = PBXBuildFile; fileRef = 3518296C20D22C350009F82D /* GAPCompleteLocalName.swift */; };
		3518296E20D22C350009F82D /* GAPCompleteLocalName.swift in Sources */ = {isa = PBXBuildFile; fileRef = 3518296C20D22C350009F82D /* GAPCompleteLocalName.swift */; };
		3518296F20D22C350009F82D /* GAPCompleteLocalName.swift in Sources */ = {isa = PBXBuildFile; fileRef = 3518296C20D22C350009F82D /* GAPCompleteLocalName.swift */; };
		3518297020D22C350009F82D /* GAPCompleteLocalName.swift in Sources */ = {isa = PBXBuildFile; fileRef = 3518296C20D22C350009F82D /* GAPCompleteLocalName.swift */; };
		3518297220D22C400009F82D /* GAPTxPowerLevel.swift in Sources */ = {isa = PBXBuildFile; fileRef = 3518297120D22C400009F82D /* GAPTxPowerLevel.swift */; };
		3518297320D22C400009F82D /* GAPTxPowerLevel.swift in Sources */ = {isa = PBXBuildFile; fileRef = 3518297120D22C400009F82D /* GAPTxPowerLevel.swift */; };
		3518297420D22C400009F82D /* GAPTxPowerLevel.swift in Sources */ = {isa = PBXBuildFile; fileRef = 3518297120D22C400009F82D /* GAPTxPowerLevel.swift */; };
		3518297520D22C400009F82D /* GAPTxPowerLevel.swift in Sources */ = {isa = PBXBuildFile; fileRef = 3518297120D22C400009F82D /* GAPTxPowerLevel.swift */; };
		3518297720D22C4B0009F82D /* GAPClassOfDevice.swift in Sources */ = {isa = PBXBuildFile; fileRef = 3518297620D22C4B0009F82D /* GAPClassOfDevice.swift */; };
		3518297820D22C4B0009F82D /* GAPClassOfDevice.swift in Sources */ = {isa = PBXBuildFile; fileRef = 3518297620D22C4B0009F82D /* GAPClassOfDevice.swift */; };
		3518297920D22C4B0009F82D /* GAPClassOfDevice.swift in Sources */ = {isa = PBXBuildFile; fileRef = 3518297620D22C4B0009F82D /* GAPClassOfDevice.swift */; };
		3518297A20D22C4B0009F82D /* GAPClassOfDevice.swift in Sources */ = {isa = PBXBuildFile; fileRef = 3518297620D22C4B0009F82D /* GAPClassOfDevice.swift */; };
		3518297C20D22C620009F82D /* GAPSimplePairingHashC.swift in Sources */ = {isa = PBXBuildFile; fileRef = 3518297B20D22C620009F82D /* GAPSimplePairingHashC.swift */; };
		3518297D20D22C620009F82D /* GAPSimplePairingHashC.swift in Sources */ = {isa = PBXBuildFile; fileRef = 3518297B20D22C620009F82D /* GAPSimplePairingHashC.swift */; };
		3518297E20D22C620009F82D /* GAPSimplePairingHashC.swift in Sources */ = {isa = PBXBuildFile; fileRef = 3518297B20D22C620009F82D /* GAPSimplePairingHashC.swift */; };
		3518297F20D22C620009F82D /* GAPSimplePairingHashC.swift in Sources */ = {isa = PBXBuildFile; fileRef = 3518297B20D22C620009F82D /* GAPSimplePairingHashC.swift */; };
		3518298120D22C6D0009F82D /* GAPSimplePairingRandomizerR.swift in Sources */ = {isa = PBXBuildFile; fileRef = 3518298020D22C6D0009F82D /* GAPSimplePairingRandomizerR.swift */; };
		3518298220D22C6D0009F82D /* GAPSimplePairingRandomizerR.swift in Sources */ = {isa = PBXBuildFile; fileRef = 3518298020D22C6D0009F82D /* GAPSimplePairingRandomizerR.swift */; };
		3518298320D22C6D0009F82D /* GAPSimplePairingRandomizerR.swift in Sources */ = {isa = PBXBuildFile; fileRef = 3518298020D22C6D0009F82D /* GAPSimplePairingRandomizerR.swift */; };
		3518298420D22C6D0009F82D /* GAPSimplePairingRandomizerR.swift in Sources */ = {isa = PBXBuildFile; fileRef = 3518298020D22C6D0009F82D /* GAPSimplePairingRandomizerR.swift */; };
		3518298620D22CBE0009F82D /* GAPLESecureConnectionsConfirmation.swift in Sources */ = {isa = PBXBuildFile; fileRef = 3518298520D22CBE0009F82D /* GAPLESecureConnectionsConfirmation.swift */; };
		3518298720D22CBE0009F82D /* GAPLESecureConnectionsConfirmation.swift in Sources */ = {isa = PBXBuildFile; fileRef = 3518298520D22CBE0009F82D /* GAPLESecureConnectionsConfirmation.swift */; };
		3518298820D22CBE0009F82D /* GAPLESecureConnectionsConfirmation.swift in Sources */ = {isa = PBXBuildFile; fileRef = 3518298520D22CBE0009F82D /* GAPLESecureConnectionsConfirmation.swift */; };
		3518298920D22CBE0009F82D /* GAPLESecureConnectionsConfirmation.swift in Sources */ = {isa = PBXBuildFile; fileRef = 3518298520D22CBE0009F82D /* GAPLESecureConnectionsConfirmation.swift */; };
		3518298B20D22CC70009F82D /* GAPLESecureConnectionsRandom.swift in Sources */ = {isa = PBXBuildFile; fileRef = 3518298A20D22CC70009F82D /* GAPLESecureConnectionsRandom.swift */; };
		3518298C20D22CC70009F82D /* GAPLESecureConnectionsRandom.swift in Sources */ = {isa = PBXBuildFile; fileRef = 3518298A20D22CC70009F82D /* GAPLESecureConnectionsRandom.swift */; };
		3518298D20D22CC70009F82D /* GAPLESecureConnectionsRandom.swift in Sources */ = {isa = PBXBuildFile; fileRef = 3518298A20D22CC70009F82D /* GAPLESecureConnectionsRandom.swift */; };
		3518298E20D22CC70009F82D /* GAPLESecureConnectionsRandom.swift in Sources */ = {isa = PBXBuildFile; fileRef = 3518298A20D22CC70009F82D /* GAPLESecureConnectionsRandom.swift */; };
		3518299020D22CD10009F82D /* GAPSecurityManagerTKValue.swift in Sources */ = {isa = PBXBuildFile; fileRef = 3518298F20D22CD10009F82D /* GAPSecurityManagerTKValue.swift */; };
		3518299120D22CD10009F82D /* GAPSecurityManagerTKValue.swift in Sources */ = {isa = PBXBuildFile; fileRef = 3518298F20D22CD10009F82D /* GAPSecurityManagerTKValue.swift */; };
		3518299220D22CD10009F82D /* GAPSecurityManagerTKValue.swift in Sources */ = {isa = PBXBuildFile; fileRef = 3518298F20D22CD10009F82D /* GAPSecurityManagerTKValue.swift */; };
		3518299320D22CD10009F82D /* GAPSecurityManagerTKValue.swift in Sources */ = {isa = PBXBuildFile; fileRef = 3518298F20D22CD10009F82D /* GAPSecurityManagerTKValue.swift */; };
		3518299A20D22CE60009F82D /* GAPSecurityManagerOOBFlags.swift in Sources */ = {isa = PBXBuildFile; fileRef = 3518299920D22CE60009F82D /* GAPSecurityManagerOOBFlags.swift */; };
		3518299B20D22CE60009F82D /* GAPSecurityManagerOOBFlags.swift in Sources */ = {isa = PBXBuildFile; fileRef = 3518299920D22CE60009F82D /* GAPSecurityManagerOOBFlags.swift */; };
		3518299C20D22CE60009F82D /* GAPSecurityManagerOOBFlags.swift in Sources */ = {isa = PBXBuildFile; fileRef = 3518299920D22CE60009F82D /* GAPSecurityManagerOOBFlags.swift */; };
		3518299D20D22CE60009F82D /* GAPSecurityManagerOOBFlags.swift in Sources */ = {isa = PBXBuildFile; fileRef = 3518299920D22CE60009F82D /* GAPSecurityManagerOOBFlags.swift */; };
		3518299F20D22CF30009F82D /* GAPSlaveConnectionIntervalRange.swift in Sources */ = {isa = PBXBuildFile; fileRef = 3518299E20D22CF30009F82D /* GAPSlaveConnectionIntervalRange.swift */; };
		351829A020D22CF30009F82D /* GAPSlaveConnectionIntervalRange.swift in Sources */ = {isa = PBXBuildFile; fileRef = 3518299E20D22CF30009F82D /* GAPSlaveConnectionIntervalRange.swift */; };
		351829A120D22CF30009F82D /* GAPSlaveConnectionIntervalRange.swift in Sources */ = {isa = PBXBuildFile; fileRef = 3518299E20D22CF30009F82D /* GAPSlaveConnectionIntervalRange.swift */; };
		351829A220D22CF30009F82D /* GAPSlaveConnectionIntervalRange.swift in Sources */ = {isa = PBXBuildFile; fileRef = 3518299E20D22CF30009F82D /* GAPSlaveConnectionIntervalRange.swift */; };
		351829A420D22D030009F82D /* GAPListOf16BitServiceSolicitationUUIDs.swift in Sources */ = {isa = PBXBuildFile; fileRef = 351829A320D22D030009F82D /* GAPListOf16BitServiceSolicitationUUIDs.swift */; };
		351829A520D22D040009F82D /* GAPListOf16BitServiceSolicitationUUIDs.swift in Sources */ = {isa = PBXBuildFile; fileRef = 351829A320D22D030009F82D /* GAPListOf16BitServiceSolicitationUUIDs.swift */; };
		351829A620D22D040009F82D /* GAPListOf16BitServiceSolicitationUUIDs.swift in Sources */ = {isa = PBXBuildFile; fileRef = 351829A320D22D030009F82D /* GAPListOf16BitServiceSolicitationUUIDs.swift */; };
		351829A720D22D040009F82D /* GAPListOf16BitServiceSolicitationUUIDs.swift in Sources */ = {isa = PBXBuildFile; fileRef = 351829A320D22D030009F82D /* GAPListOf16BitServiceSolicitationUUIDs.swift */; };
		351829A920D22D6E0009F82D /* GAPListOf32BitServiceSolicitationUUIDs.swift in Sources */ = {isa = PBXBuildFile; fileRef = 351829A820D22D6E0009F82D /* GAPListOf32BitServiceSolicitationUUIDs.swift */; };
		351829AA20D22D6E0009F82D /* GAPListOf32BitServiceSolicitationUUIDs.swift in Sources */ = {isa = PBXBuildFile; fileRef = 351829A820D22D6E0009F82D /* GAPListOf32BitServiceSolicitationUUIDs.swift */; };
		351829AB20D22D6E0009F82D /* GAPListOf32BitServiceSolicitationUUIDs.swift in Sources */ = {isa = PBXBuildFile; fileRef = 351829A820D22D6E0009F82D /* GAPListOf32BitServiceSolicitationUUIDs.swift */; };
		351829AC20D22D6E0009F82D /* GAPListOf32BitServiceSolicitationUUIDs.swift in Sources */ = {isa = PBXBuildFile; fileRef = 351829A820D22D6E0009F82D /* GAPListOf32BitServiceSolicitationUUIDs.swift */; };
		351829AE20D22D7A0009F82D /* GAPListOf128BitServiceSolicitationUUIDs.swift in Sources */ = {isa = PBXBuildFile; fileRef = 351829AD20D22D7A0009F82D /* GAPListOf128BitServiceSolicitationUUIDs.swift */; };
		351829AF20D22D7A0009F82D /* GAPListOf128BitServiceSolicitationUUIDs.swift in Sources */ = {isa = PBXBuildFile; fileRef = 351829AD20D22D7A0009F82D /* GAPListOf128BitServiceSolicitationUUIDs.swift */; };
		351829B020D22D7A0009F82D /* GAPListOf128BitServiceSolicitationUUIDs.swift in Sources */ = {isa = PBXBuildFile; fileRef = 351829AD20D22D7A0009F82D /* GAPListOf128BitServiceSolicitationUUIDs.swift */; };
		351829B120D22D7A0009F82D /* GAPListOf128BitServiceSolicitationUUIDs.swift in Sources */ = {isa = PBXBuildFile; fileRef = 351829AD20D22D7A0009F82D /* GAPListOf128BitServiceSolicitationUUIDs.swift */; };
		351829B320D22D840009F82D /* GAPServiceData16BitUUID.swift in Sources */ = {isa = PBXBuildFile; fileRef = 351829B220D22D840009F82D /* GAPServiceData16BitUUID.swift */; };
		351829B420D22D840009F82D /* GAPServiceData16BitUUID.swift in Sources */ = {isa = PBXBuildFile; fileRef = 351829B220D22D840009F82D /* GAPServiceData16BitUUID.swift */; };
		351829B520D22D840009F82D /* GAPServiceData16BitUUID.swift in Sources */ = {isa = PBXBuildFile; fileRef = 351829B220D22D840009F82D /* GAPServiceData16BitUUID.swift */; };
		351829B620D22D840009F82D /* GAPServiceData16BitUUID.swift in Sources */ = {isa = PBXBuildFile; fileRef = 351829B220D22D840009F82D /* GAPServiceData16BitUUID.swift */; };
		351829B820D22D8F0009F82D /* GAPServiceData32BitUUID.swift in Sources */ = {isa = PBXBuildFile; fileRef = 351829B720D22D8F0009F82D /* GAPServiceData32BitUUID.swift */; };
		351829B920D22D8F0009F82D /* GAPServiceData32BitUUID.swift in Sources */ = {isa = PBXBuildFile; fileRef = 351829B720D22D8F0009F82D /* GAPServiceData32BitUUID.swift */; };
		351829BA20D22D8F0009F82D /* GAPServiceData32BitUUID.swift in Sources */ = {isa = PBXBuildFile; fileRef = 351829B720D22D8F0009F82D /* GAPServiceData32BitUUID.swift */; };
		351829BB20D22D8F0009F82D /* GAPServiceData32BitUUID.swift in Sources */ = {isa = PBXBuildFile; fileRef = 351829B720D22D8F0009F82D /* GAPServiceData32BitUUID.swift */; };
		351829BD20D22D960009F82D /* GAPServiceData128BitUUID.swift in Sources */ = {isa = PBXBuildFile; fileRef = 351829BC20D22D960009F82D /* GAPServiceData128BitUUID.swift */; };
		351829BE20D22D960009F82D /* GAPServiceData128BitUUID.swift in Sources */ = {isa = PBXBuildFile; fileRef = 351829BC20D22D960009F82D /* GAPServiceData128BitUUID.swift */; };
		351829BF20D22D960009F82D /* GAPServiceData128BitUUID.swift in Sources */ = {isa = PBXBuildFile; fileRef = 351829BC20D22D960009F82D /* GAPServiceData128BitUUID.swift */; };
		351829C020D22D960009F82D /* GAPServiceData128BitUUID.swift in Sources */ = {isa = PBXBuildFile; fileRef = 351829BC20D22D960009F82D /* GAPServiceData128BitUUID.swift */; };
		351829C220D22DAE0009F82D /* GAPAppearanceData.swift in Sources */ = {isa = PBXBuildFile; fileRef = 351829C120D22DAE0009F82D /* GAPAppearanceData.swift */; };
		351829C320D22DAE0009F82D /* GAPAppearanceData.swift in Sources */ = {isa = PBXBuildFile; fileRef = 351829C120D22DAE0009F82D /* GAPAppearanceData.swift */; };
		351829C420D22DAE0009F82D /* GAPAppearanceData.swift in Sources */ = {isa = PBXBuildFile; fileRef = 351829C120D22DAE0009F82D /* GAPAppearanceData.swift */; };
		351829C520D22DAE0009F82D /* GAPAppearanceData.swift in Sources */ = {isa = PBXBuildFile; fileRef = 351829C120D22DAE0009F82D /* GAPAppearanceData.swift */; };
		351829C720D22DB80009F82D /* GAPPublicTargetAddress.swift in Sources */ = {isa = PBXBuildFile; fileRef = 351829C620D22DB80009F82D /* GAPPublicTargetAddress.swift */; };
		351829C820D22DB80009F82D /* GAPPublicTargetAddress.swift in Sources */ = {isa = PBXBuildFile; fileRef = 351829C620D22DB80009F82D /* GAPPublicTargetAddress.swift */; };
		351829C920D22DB80009F82D /* GAPPublicTargetAddress.swift in Sources */ = {isa = PBXBuildFile; fileRef = 351829C620D22DB80009F82D /* GAPPublicTargetAddress.swift */; };
		351829CA20D22DB80009F82D /* GAPPublicTargetAddress.swift in Sources */ = {isa = PBXBuildFile; fileRef = 351829C620D22DB80009F82D /* GAPPublicTargetAddress.swift */; };
		351829CC20D22DC20009F82D /* GAPRandomTargetAddress.swift in Sources */ = {isa = PBXBuildFile; fileRef = 351829CB20D22DC20009F82D /* GAPRandomTargetAddress.swift */; };
		351829CD20D22DC20009F82D /* GAPRandomTargetAddress.swift in Sources */ = {isa = PBXBuildFile; fileRef = 351829CB20D22DC20009F82D /* GAPRandomTargetAddress.swift */; };
		351829CE20D22DC20009F82D /* GAPRandomTargetAddress.swift in Sources */ = {isa = PBXBuildFile; fileRef = 351829CB20D22DC20009F82D /* GAPRandomTargetAddress.swift */; };
		351829CF20D22DC20009F82D /* GAPRandomTargetAddress.swift in Sources */ = {isa = PBXBuildFile; fileRef = 351829CB20D22DC20009F82D /* GAPRandomTargetAddress.swift */; };
		351829D120D22DCA0009F82D /* GAPAdvertisingInterval.swift in Sources */ = {isa = PBXBuildFile; fileRef = 351829D020D22DCA0009F82D /* GAPAdvertisingInterval.swift */; };
		351829D220D22DCA0009F82D /* GAPAdvertisingInterval.swift in Sources */ = {isa = PBXBuildFile; fileRef = 351829D020D22DCA0009F82D /* GAPAdvertisingInterval.swift */; };
		351829D320D22DCA0009F82D /* GAPAdvertisingInterval.swift in Sources */ = {isa = PBXBuildFile; fileRef = 351829D020D22DCA0009F82D /* GAPAdvertisingInterval.swift */; };
		351829D420D22DCA0009F82D /* GAPAdvertisingInterval.swift in Sources */ = {isa = PBXBuildFile; fileRef = 351829D020D22DCA0009F82D /* GAPAdvertisingInterval.swift */; };
		351829D620D22DD40009F82D /* GAPLEDeviceAddress.swift in Sources */ = {isa = PBXBuildFile; fileRef = 351829D520D22DD40009F82D /* GAPLEDeviceAddress.swift */; };
		351829D720D22DD40009F82D /* GAPLEDeviceAddress.swift in Sources */ = {isa = PBXBuildFile; fileRef = 351829D520D22DD40009F82D /* GAPLEDeviceAddress.swift */; };
		351829D820D22DD40009F82D /* GAPLEDeviceAddress.swift in Sources */ = {isa = PBXBuildFile; fileRef = 351829D520D22DD40009F82D /* GAPLEDeviceAddress.swift */; };
		351829D920D22DD40009F82D /* GAPLEDeviceAddress.swift in Sources */ = {isa = PBXBuildFile; fileRef = 351829D520D22DD40009F82D /* GAPLEDeviceAddress.swift */; };
		351829DB20D22DDF0009F82D /* GAPLERole.swift in Sources */ = {isa = PBXBuildFile; fileRef = 351829DA20D22DDF0009F82D /* GAPLERole.swift */; };
		351829DC20D22DDF0009F82D /* GAPLERole.swift in Sources */ = {isa = PBXBuildFile; fileRef = 351829DA20D22DDF0009F82D /* GAPLERole.swift */; };
		351829DD20D22DDF0009F82D /* GAPLERole.swift in Sources */ = {isa = PBXBuildFile; fileRef = 351829DA20D22DDF0009F82D /* GAPLERole.swift */; };
		351829DE20D22DDF0009F82D /* GAPLERole.swift in Sources */ = {isa = PBXBuildFile; fileRef = 351829DA20D22DDF0009F82D /* GAPLERole.swift */; };
		351829E020D22DE90009F82D /* GAPURI.swift in Sources */ = {isa = PBXBuildFile; fileRef = 351829DF20D22DE90009F82D /* GAPURI.swift */; };
		351829E120D22DE90009F82D /* GAPURI.swift in Sources */ = {isa = PBXBuildFile; fileRef = 351829DF20D22DE90009F82D /* GAPURI.swift */; };
		351829E220D22DE90009F82D /* GAPURI.swift in Sources */ = {isa = PBXBuildFile; fileRef = 351829DF20D22DE90009F82D /* GAPURI.swift */; };
		351829E320D22DE90009F82D /* GAPURI.swift in Sources */ = {isa = PBXBuildFile; fileRef = 351829DF20D22DE90009F82D /* GAPURI.swift */; };
		351829E520D22DF20009F82D /* GAPLESupportedFeatures.swift in Sources */ = {isa = PBXBuildFile; fileRef = 351829E420D22DF20009F82D /* GAPLESupportedFeatures.swift */; };
		351829E620D22DF20009F82D /* GAPLESupportedFeatures.swift in Sources */ = {isa = PBXBuildFile; fileRef = 351829E420D22DF20009F82D /* GAPLESupportedFeatures.swift */; };
		351829E720D22DF20009F82D /* GAPLESupportedFeatures.swift in Sources */ = {isa = PBXBuildFile; fileRef = 351829E420D22DF20009F82D /* GAPLESupportedFeatures.swift */; };
		351829E820D22DF20009F82D /* GAPLESupportedFeatures.swift in Sources */ = {isa = PBXBuildFile; fileRef = 351829E420D22DF20009F82D /* GAPLESupportedFeatures.swift */; };
		351829EA20D22E000009F82D /* GAPChannelMapUpdateIndication.swift in Sources */ = {isa = PBXBuildFile; fileRef = 351829E920D22E000009F82D /* GAPChannelMapUpdateIndication.swift */; };
		351829EB20D22E000009F82D /* GAPChannelMapUpdateIndication.swift in Sources */ = {isa = PBXBuildFile; fileRef = 351829E920D22E000009F82D /* GAPChannelMapUpdateIndication.swift */; };
		351829EC20D22E000009F82D /* GAPChannelMapUpdateIndication.swift in Sources */ = {isa = PBXBuildFile; fileRef = 351829E920D22E000009F82D /* GAPChannelMapUpdateIndication.swift */; };
		351829ED20D22E000009F82D /* GAPChannelMapUpdateIndication.swift in Sources */ = {isa = PBXBuildFile; fileRef = 351829E920D22E000009F82D /* GAPChannelMapUpdateIndication.swift */; };
		351829EF20D22E100009F82D /* GAPIndoorPositioning.swift in Sources */ = {isa = PBXBuildFile; fileRef = 351829EE20D22E100009F82D /* GAPIndoorPositioning.swift */; };
		351829F020D22E100009F82D /* GAPIndoorPositioning.swift in Sources */ = {isa = PBXBuildFile; fileRef = 351829EE20D22E100009F82D /* GAPIndoorPositioning.swift */; };
		351829F120D22E100009F82D /* GAPIndoorPositioning.swift in Sources */ = {isa = PBXBuildFile; fileRef = 351829EE20D22E100009F82D /* GAPIndoorPositioning.swift */; };
		351829F220D22E100009F82D /* GAPIndoorPositioning.swift in Sources */ = {isa = PBXBuildFile; fileRef = 351829EE20D22E100009F82D /* GAPIndoorPositioning.swift */; };
		351829F420D22E240009F82D /* GAPTransportDiscoveryData.swift in Sources */ = {isa = PBXBuildFile; fileRef = 351829F320D22E240009F82D /* GAPTransportDiscoveryData.swift */; };
		351829F520D22E240009F82D /* GAPTransportDiscoveryData.swift in Sources */ = {isa = PBXBuildFile; fileRef = 351829F320D22E240009F82D /* GAPTransportDiscoveryData.swift */; };
		351829F620D22E240009F82D /* GAPTransportDiscoveryData.swift in Sources */ = {isa = PBXBuildFile; fileRef = 351829F320D22E240009F82D /* GAPTransportDiscoveryData.swift */; };
		351829F720D22E240009F82D /* GAPTransportDiscoveryData.swift in Sources */ = {isa = PBXBuildFile; fileRef = 351829F320D22E240009F82D /* GAPTransportDiscoveryData.swift */; };
		351829F920D22E320009F82D /* GAPMeshMessage.swift in Sources */ = {isa = PBXBuildFile; fileRef = 351829F820D22E320009F82D /* GAPMeshMessage.swift */; };
		351829FA20D22E320009F82D /* GAPMeshMessage.swift in Sources */ = {isa = PBXBuildFile; fileRef = 351829F820D22E320009F82D /* GAPMeshMessage.swift */; };
		351829FB20D22E320009F82D /* GAPMeshMessage.swift in Sources */ = {isa = PBXBuildFile; fileRef = 351829F820D22E320009F82D /* GAPMeshMessage.swift */; };
		351829FC20D22E320009F82D /* GAPMeshMessage.swift in Sources */ = {isa = PBXBuildFile; fileRef = 351829F820D22E320009F82D /* GAPMeshMessage.swift */; };
		351829FE20D22E500009F82D /* GAPMeshBeacon.swift in Sources */ = {isa = PBXBuildFile; fileRef = 351829FD20D22E500009F82D /* GAPMeshBeacon.swift */; };
		351829FF20D22E500009F82D /* GAPMeshBeacon.swift in Sources */ = {isa = PBXBuildFile; fileRef = 351829FD20D22E500009F82D /* GAPMeshBeacon.swift */; };
		35182A0020D22E500009F82D /* GAPMeshBeacon.swift in Sources */ = {isa = PBXBuildFile; fileRef = 351829FD20D22E500009F82D /* GAPMeshBeacon.swift */; };
		35182A0120D22E500009F82D /* GAPMeshBeacon.swift in Sources */ = {isa = PBXBuildFile; fileRef = 351829FD20D22E500009F82D /* GAPMeshBeacon.swift */; };
		35182A0320D22F7F0009F82D /* GAPManufacturerSpecificData.swift in Sources */ = {isa = PBXBuildFile; fileRef = 35182A0220D22F7F0009F82D /* GAPManufacturerSpecificData.swift */; };
		35182A0420D22F7F0009F82D /* GAPManufacturerSpecificData.swift in Sources */ = {isa = PBXBuildFile; fileRef = 35182A0220D22F7F0009F82D /* GAPManufacturerSpecificData.swift */; };
		35182A0520D22F7F0009F82D /* GAPManufacturerSpecificData.swift in Sources */ = {isa = PBXBuildFile; fileRef = 35182A0220D22F7F0009F82D /* GAPManufacturerSpecificData.swift */; };
		35182A0620D22F7F0009F82D /* GAPManufacturerSpecificData.swift in Sources */ = {isa = PBXBuildFile; fileRef = 35182A0220D22F7F0009F82D /* GAPManufacturerSpecificData.swift */; };
		35182A0820D22F9C0009F82D /* GAPPBADV.swift in Sources */ = {isa = PBXBuildFile; fileRef = 35182A0720D22F9C0009F82D /* GAPPBADV.swift */; };
		35182A0920D22F9C0009F82D /* GAPPBADV.swift in Sources */ = {isa = PBXBuildFile; fileRef = 35182A0720D22F9C0009F82D /* GAPPBADV.swift */; };
		35182A0A20D22F9C0009F82D /* GAPPBADV.swift in Sources */ = {isa = PBXBuildFile; fileRef = 35182A0720D22F9C0009F82D /* GAPPBADV.swift */; };
		35182A0B20D22F9C0009F82D /* GAPPBADV.swift in Sources */ = {isa = PBXBuildFile; fileRef = 35182A0720D22F9C0009F82D /* GAPPBADV.swift */; };
		35182A0D20D22FC20009F82D /* GAP3DInformation.swift in Sources */ = {isa = PBXBuildFile; fileRef = 35182A0C20D22FC20009F82D /* GAP3DInformation.swift */; };
		35182A0E20D22FC20009F82D /* GAP3DInformation.swift in Sources */ = {isa = PBXBuildFile; fileRef = 35182A0C20D22FC20009F82D /* GAP3DInformation.swift */; };
		35182A0F20D22FC20009F82D /* GAP3DInformation.swift in Sources */ = {isa = PBXBuildFile; fileRef = 35182A0C20D22FC20009F82D /* GAP3DInformation.swift */; };
		35182A1020D22FC20009F82D /* GAP3DInformation.swift in Sources */ = {isa = PBXBuildFile; fileRef = 35182A0C20D22FC20009F82D /* GAP3DInformation.swift */; };
		35182A1720D235230009F82D /* GATTCharacteristicExtendedProperties.swift in Sources */ = {isa = PBXBuildFile; fileRef = 35182A1620D235230009F82D /* GATTCharacteristicExtendedProperties.swift */; };
		35182A1820D235230009F82D /* GATTCharacteristicExtendedProperties.swift in Sources */ = {isa = PBXBuildFile; fileRef = 35182A1620D235230009F82D /* GATTCharacteristicExtendedProperties.swift */; };
		35182A1920D235230009F82D /* GATTCharacteristicExtendedProperties.swift in Sources */ = {isa = PBXBuildFile; fileRef = 35182A1620D235230009F82D /* GATTCharacteristicExtendedProperties.swift */; };
		35182A1A20D235230009F82D /* GATTCharacteristicExtendedProperties.swift in Sources */ = {isa = PBXBuildFile; fileRef = 35182A1620D235230009F82D /* GATTCharacteristicExtendedProperties.swift */; };
		35182A1C20D235480009F82D /* GATTServerCharacteristicConfiguration.swift in Sources */ = {isa = PBXBuildFile; fileRef = 35182A1B20D235480009F82D /* GATTServerCharacteristicConfiguration.swift */; };
		35182A1D20D235480009F82D /* GATTServerCharacteristicConfiguration.swift in Sources */ = {isa = PBXBuildFile; fileRef = 35182A1B20D235480009F82D /* GATTServerCharacteristicConfiguration.swift */; };
		35182A1E20D235480009F82D /* GATTServerCharacteristicConfiguration.swift in Sources */ = {isa = PBXBuildFile; fileRef = 35182A1B20D235480009F82D /* GATTServerCharacteristicConfiguration.swift */; };
		35182A1F20D235480009F82D /* GATTServerCharacteristicConfiguration.swift in Sources */ = {isa = PBXBuildFile; fileRef = 35182A1B20D235480009F82D /* GATTServerCharacteristicConfiguration.swift */; };
		35182A2120D235520009F82D /* GATTAggregateFormatDescriptor.swift in Sources */ = {isa = PBXBuildFile; fileRef = 35182A2020D235520009F82D /* GATTAggregateFormatDescriptor.swift */; };
		35182A2220D235520009F82D /* GATTAggregateFormatDescriptor.swift in Sources */ = {isa = PBXBuildFile; fileRef = 35182A2020D235520009F82D /* GATTAggregateFormatDescriptor.swift */; };
		35182A2320D235520009F82D /* GATTAggregateFormatDescriptor.swift in Sources */ = {isa = PBXBuildFile; fileRef = 35182A2020D235520009F82D /* GATTAggregateFormatDescriptor.swift */; };
		35182A2420D235520009F82D /* GATTAggregateFormatDescriptor.swift in Sources */ = {isa = PBXBuildFile; fileRef = 35182A2020D235520009F82D /* GATTAggregateFormatDescriptor.swift */; };
		35182A2620D235700009F82D /* GATTFormatDescriptor.swift in Sources */ = {isa = PBXBuildFile; fileRef = 35182A2520D235700009F82D /* GATTFormatDescriptor.swift */; };
		35182A2720D235700009F82D /* GATTFormatDescriptor.swift in Sources */ = {isa = PBXBuildFile; fileRef = 35182A2520D235700009F82D /* GATTFormatDescriptor.swift */; };
		35182A2820D235700009F82D /* GATTFormatDescriptor.swift in Sources */ = {isa = PBXBuildFile; fileRef = 35182A2520D235700009F82D /* GATTFormatDescriptor.swift */; };
		35182A2920D235700009F82D /* GATTFormatDescriptor.swift in Sources */ = {isa = PBXBuildFile; fileRef = 35182A2520D235700009F82D /* GATTFormatDescriptor.swift */; };
		35182A2B20D2357A0009F82D /* GATTUserDescription.swift in Sources */ = {isa = PBXBuildFile; fileRef = 35182A2A20D2357A0009F82D /* GATTUserDescription.swift */; };
		35182A2C20D2357A0009F82D /* GATTUserDescription.swift in Sources */ = {isa = PBXBuildFile; fileRef = 35182A2A20D2357A0009F82D /* GATTUserDescription.swift */; };
		35182A2D20D2357A0009F82D /* GATTUserDescription.swift in Sources */ = {isa = PBXBuildFile; fileRef = 35182A2A20D2357A0009F82D /* GATTUserDescription.swift */; };
		35182A2E20D2357A0009F82D /* GATTUserDescription.swift in Sources */ = {isa = PBXBuildFile; fileRef = 35182A2A20D2357A0009F82D /* GATTUserDescription.swift */; };
		35182A3020D235820009F82D /* GATTReportReference.swift in Sources */ = {isa = PBXBuildFile; fileRef = 35182A2F20D235820009F82D /* GATTReportReference.swift */; };
		35182A3120D235820009F82D /* GATTReportReference.swift in Sources */ = {isa = PBXBuildFile; fileRef = 35182A2F20D235820009F82D /* GATTReportReference.swift */; };
		35182A3220D235820009F82D /* GATTReportReference.swift in Sources */ = {isa = PBXBuildFile; fileRef = 35182A2F20D235820009F82D /* GATTReportReference.swift */; };
		35182A3320D235820009F82D /* GATTReportReference.swift in Sources */ = {isa = PBXBuildFile; fileRef = 35182A2F20D235820009F82D /* GATTReportReference.swift */; };
		35182A3520D2358F0009F82D /* GATTTimeTriggerSetting.swift in Sources */ = {isa = PBXBuildFile; fileRef = 35182A3420D2358F0009F82D /* GATTTimeTriggerSetting.swift */; };
		35182A3620D2358F0009F82D /* GATTTimeTriggerSetting.swift in Sources */ = {isa = PBXBuildFile; fileRef = 35182A3420D2358F0009F82D /* GATTTimeTriggerSetting.swift */; };
		35182A3720D2358F0009F82D /* GATTTimeTriggerSetting.swift in Sources */ = {isa = PBXBuildFile; fileRef = 35182A3420D2358F0009F82D /* GATTTimeTriggerSetting.swift */; };
		35182A3820D2358F0009F82D /* GATTTimeTriggerSetting.swift in Sources */ = {isa = PBXBuildFile; fileRef = 35182A3420D2358F0009F82D /* GATTTimeTriggerSetting.swift */; };
		35182A3A20D2359C0009F82D /* GATTExternalReportReference.swift in Sources */ = {isa = PBXBuildFile; fileRef = 35182A3920D2359C0009F82D /* GATTExternalReportReference.swift */; };
		35182A3B20D2359C0009F82D /* GATTExternalReportReference.swift in Sources */ = {isa = PBXBuildFile; fileRef = 35182A3920D2359C0009F82D /* GATTExternalReportReference.swift */; };
		35182A3C20D2359C0009F82D /* GATTExternalReportReference.swift in Sources */ = {isa = PBXBuildFile; fileRef = 35182A3920D2359C0009F82D /* GATTExternalReportReference.swift */; };
		35182A3D20D2359C0009F82D /* GATTExternalReportReference.swift in Sources */ = {isa = PBXBuildFile; fileRef = 35182A3920D2359C0009F82D /* GATTExternalReportReference.swift */; };
		35182A3F20D235A90009F82D /* GATTNumberOfDigitals.swift in Sources */ = {isa = PBXBuildFile; fileRef = 35182A3E20D235A90009F82D /* GATTNumberOfDigitals.swift */; };
		35182A4020D235A90009F82D /* GATTNumberOfDigitals.swift in Sources */ = {isa = PBXBuildFile; fileRef = 35182A3E20D235A90009F82D /* GATTNumberOfDigitals.swift */; };
		35182A4120D235A90009F82D /* GATTNumberOfDigitals.swift in Sources */ = {isa = PBXBuildFile; fileRef = 35182A3E20D235A90009F82D /* GATTNumberOfDigitals.swift */; };
		35182A4220D235A90009F82D /* GATTNumberOfDigitals.swift in Sources */ = {isa = PBXBuildFile; fileRef = 35182A3E20D235A90009F82D /* GATTNumberOfDigitals.swift */; };
		3531BBDA20CD013700EBB028 /* GAPData.swift in Sources */ = {isa = PBXBuildFile; fileRef = 3531BBD920CD013700EBB028 /* GAPData.swift */; };
		3531BF4C20CEEF8F00F31BC3 /* UnitIdentifierTests.swift in Sources */ = {isa = PBXBuildFile; fileRef = 3531BF4A20CEEF8400F31BC3 /* UnitIdentifierTests.swift */; };
<<<<<<< HEAD
		355BC1FA20D2C2EA001A07D3 /* HCILESetAdvertisingParameters.swift in Sources */ = {isa = PBXBuildFile; fileRef = 355BC1F920D2C2EA001A07D3 /* HCILESetAdvertisingParameters.swift */; };
		355BC1FB20D2C2EA001A07D3 /* HCILESetAdvertisingParameters.swift in Sources */ = {isa = PBXBuildFile; fileRef = 355BC1F920D2C2EA001A07D3 /* HCILESetAdvertisingParameters.swift */; };
		355BC1FC20D2C2EA001A07D3 /* HCILESetAdvertisingParameters.swift in Sources */ = {isa = PBXBuildFile; fileRef = 355BC1F920D2C2EA001A07D3 /* HCILESetAdvertisingParameters.swift */; };
		355BC1FD20D2C2EA001A07D3 /* HCILESetAdvertisingParameters.swift in Sources */ = {isa = PBXBuildFile; fileRef = 355BC1F920D2C2EA001A07D3 /* HCILESetAdvertisingParameters.swift */; };
		355BC1FF20D2C31F001A07D3 /* HCILESetAdvertisingData.swift in Sources */ = {isa = PBXBuildFile; fileRef = 355BC1FE20D2C31F001A07D3 /* HCILESetAdvertisingData.swift */; };
		355BC20020D2C31F001A07D3 /* HCILESetAdvertisingData.swift in Sources */ = {isa = PBXBuildFile; fileRef = 355BC1FE20D2C31F001A07D3 /* HCILESetAdvertisingData.swift */; };
		355BC20120D2C31F001A07D3 /* HCILESetAdvertisingData.swift in Sources */ = {isa = PBXBuildFile; fileRef = 355BC1FE20D2C31F001A07D3 /* HCILESetAdvertisingData.swift */; };
		355BC20220D2C31F001A07D3 /* HCILESetAdvertisingData.swift in Sources */ = {isa = PBXBuildFile; fileRef = 355BC1FE20D2C31F001A07D3 /* HCILESetAdvertisingData.swift */; };
		355BC20420D2C32A001A07D3 /* HCILESetScanResponseData.swift in Sources */ = {isa = PBXBuildFile; fileRef = 355BC20320D2C32A001A07D3 /* HCILESetScanResponseData.swift */; };
		355BC20520D2C32A001A07D3 /* HCILESetScanResponseData.swift in Sources */ = {isa = PBXBuildFile; fileRef = 355BC20320D2C32A001A07D3 /* HCILESetScanResponseData.swift */; };
		355BC20620D2C32A001A07D3 /* HCILESetScanResponseData.swift in Sources */ = {isa = PBXBuildFile; fileRef = 355BC20320D2C32A001A07D3 /* HCILESetScanResponseData.swift */; };
		355BC20720D2C32A001A07D3 /* HCILESetScanResponseData.swift in Sources */ = {isa = PBXBuildFile; fileRef = 355BC20320D2C32A001A07D3 /* HCILESetScanResponseData.swift */; };
		355BC20920D2C335001A07D3 /* HCILESetAdvertiseEnable.swift in Sources */ = {isa = PBXBuildFile; fileRef = 355BC20820D2C335001A07D3 /* HCILESetAdvertiseEnable.swift */; };
		355BC20A20D2C335001A07D3 /* HCILESetAdvertiseEnable.swift in Sources */ = {isa = PBXBuildFile; fileRef = 355BC20820D2C335001A07D3 /* HCILESetAdvertiseEnable.swift */; };
		355BC20B20D2C335001A07D3 /* HCILESetAdvertiseEnable.swift in Sources */ = {isa = PBXBuildFile; fileRef = 355BC20820D2C335001A07D3 /* HCILESetAdvertiseEnable.swift */; };
		355BC20C20D2C335001A07D3 /* HCILESetAdvertiseEnable.swift in Sources */ = {isa = PBXBuildFile; fileRef = 355BC20820D2C335001A07D3 /* HCILESetAdvertiseEnable.swift */; };
		355BC20E20D2C33E001A07D3 /* HCILESetScanParameters.swift in Sources */ = {isa = PBXBuildFile; fileRef = 355BC20D20D2C33E001A07D3 /* HCILESetScanParameters.swift */; };
		355BC20F20D2C33E001A07D3 /* HCILESetScanParameters.swift in Sources */ = {isa = PBXBuildFile; fileRef = 355BC20D20D2C33E001A07D3 /* HCILESetScanParameters.swift */; };
		355BC21020D2C33E001A07D3 /* HCILESetScanParameters.swift in Sources */ = {isa = PBXBuildFile; fileRef = 355BC20D20D2C33E001A07D3 /* HCILESetScanParameters.swift */; };
		355BC21120D2C33E001A07D3 /* HCILESetScanParameters.swift in Sources */ = {isa = PBXBuildFile; fileRef = 355BC20D20D2C33E001A07D3 /* HCILESetScanParameters.swift */; };
		355BC21320D2C348001A07D3 /* HCILESetScanEnable.swift in Sources */ = {isa = PBXBuildFile; fileRef = 355BC21220D2C348001A07D3 /* HCILESetScanEnable.swift */; };
		355BC21420D2C348001A07D3 /* HCILESetScanEnable.swift in Sources */ = {isa = PBXBuildFile; fileRef = 355BC21220D2C348001A07D3 /* HCILESetScanEnable.swift */; };
		355BC21520D2C348001A07D3 /* HCILESetScanEnable.swift in Sources */ = {isa = PBXBuildFile; fileRef = 355BC21220D2C348001A07D3 /* HCILESetScanEnable.swift */; };
		355BC21620D2C348001A07D3 /* HCILESetScanEnable.swift in Sources */ = {isa = PBXBuildFile; fileRef = 355BC21220D2C348001A07D3 /* HCILESetScanEnable.swift */; };
		355BC21820D2C351001A07D3 /* HCILECreateConnection.swift in Sources */ = {isa = PBXBuildFile; fileRef = 355BC21720D2C351001A07D3 /* HCILECreateConnection.swift */; };
		355BC21920D2C351001A07D3 /* HCILECreateConnection.swift in Sources */ = {isa = PBXBuildFile; fileRef = 355BC21720D2C351001A07D3 /* HCILECreateConnection.swift */; };
		355BC21A20D2C351001A07D3 /* HCILECreateConnection.swift in Sources */ = {isa = PBXBuildFile; fileRef = 355BC21720D2C351001A07D3 /* HCILECreateConnection.swift */; };
		355BC21B20D2C351001A07D3 /* HCILECreateConnection.swift in Sources */ = {isa = PBXBuildFile; fileRef = 355BC21720D2C351001A07D3 /* HCILECreateConnection.swift */; };
		355BC21D20D2C35D001A07D3 /* HCILEAddDeviceToWhiteList.swift in Sources */ = {isa = PBXBuildFile; fileRef = 355BC21C20D2C35D001A07D3 /* HCILEAddDeviceToWhiteList.swift */; };
		355BC21E20D2C35D001A07D3 /* HCILEAddDeviceToWhiteList.swift in Sources */ = {isa = PBXBuildFile; fileRef = 355BC21C20D2C35D001A07D3 /* HCILEAddDeviceToWhiteList.swift */; };
		355BC21F20D2C35D001A07D3 /* HCILEAddDeviceToWhiteList.swift in Sources */ = {isa = PBXBuildFile; fileRef = 355BC21C20D2C35D001A07D3 /* HCILEAddDeviceToWhiteList.swift */; };
		355BC22020D2C35D001A07D3 /* HCILEAddDeviceToWhiteList.swift in Sources */ = {isa = PBXBuildFile; fileRef = 355BC21C20D2C35D001A07D3 /* HCILEAddDeviceToWhiteList.swift */; };
		355BC22220D2C366001A07D3 /* HCILERemoveDeviceFromWhiteList.swift in Sources */ = {isa = PBXBuildFile; fileRef = 355BC22120D2C366001A07D3 /* HCILERemoveDeviceFromWhiteList.swift */; };
		355BC22320D2C366001A07D3 /* HCILERemoveDeviceFromWhiteList.swift in Sources */ = {isa = PBXBuildFile; fileRef = 355BC22120D2C366001A07D3 /* HCILERemoveDeviceFromWhiteList.swift */; };
		355BC22420D2C366001A07D3 /* HCILERemoveDeviceFromWhiteList.swift in Sources */ = {isa = PBXBuildFile; fileRef = 355BC22120D2C366001A07D3 /* HCILERemoveDeviceFromWhiteList.swift */; };
		355BC22520D2C366001A07D3 /* HCILERemoveDeviceFromWhiteList.swift in Sources */ = {isa = PBXBuildFile; fileRef = 355BC22120D2C366001A07D3 /* HCILERemoveDeviceFromWhiteList.swift */; };
		355BC22720D2C376001A07D3 /* HCILEUpdateConnection.swift in Sources */ = {isa = PBXBuildFile; fileRef = 355BC22620D2C376001A07D3 /* HCILEUpdateConnection.swift */; };
		355BC22820D2C376001A07D3 /* HCILEUpdateConnection.swift in Sources */ = {isa = PBXBuildFile; fileRef = 355BC22620D2C376001A07D3 /* HCILEUpdateConnection.swift */; };
		355BC22920D2C376001A07D3 /* HCILEUpdateConnection.swift in Sources */ = {isa = PBXBuildFile; fileRef = 355BC22620D2C376001A07D3 /* HCILEUpdateConnection.swift */; };
		355BC22A20D2C376001A07D3 /* HCILEUpdateConnection.swift in Sources */ = {isa = PBXBuildFile; fileRef = 355BC22620D2C376001A07D3 /* HCILEUpdateConnection.swift */; };
		355BC22C20D2C380001A07D3 /* HCILESetHostChannelClassification.swift in Sources */ = {isa = PBXBuildFile; fileRef = 355BC22B20D2C380001A07D3 /* HCILESetHostChannelClassification.swift */; };
		355BC22D20D2C380001A07D3 /* HCILESetHostChannelClassification.swift in Sources */ = {isa = PBXBuildFile; fileRef = 355BC22B20D2C380001A07D3 /* HCILESetHostChannelClassification.swift */; };
		355BC22E20D2C380001A07D3 /* HCILESetHostChannelClassification.swift in Sources */ = {isa = PBXBuildFile; fileRef = 355BC22B20D2C380001A07D3 /* HCILESetHostChannelClassification.swift */; };
		355BC22F20D2C380001A07D3 /* HCILESetHostChannelClassification.swift in Sources */ = {isa = PBXBuildFile; fileRef = 355BC22B20D2C380001A07D3 /* HCILESetHostChannelClassification.swift */; };
		355BC23120D2C389001A07D3 /* HCILEReadRemoteUsedFeatures.swift in Sources */ = {isa = PBXBuildFile; fileRef = 355BC23020D2C389001A07D3 /* HCILEReadRemoteUsedFeatures.swift */; };
		355BC23220D2C389001A07D3 /* HCILEReadRemoteUsedFeatures.swift in Sources */ = {isa = PBXBuildFile; fileRef = 355BC23020D2C389001A07D3 /* HCILEReadRemoteUsedFeatures.swift */; };
		355BC23320D2C389001A07D3 /* HCILEReadRemoteUsedFeatures.swift in Sources */ = {isa = PBXBuildFile; fileRef = 355BC23020D2C389001A07D3 /* HCILEReadRemoteUsedFeatures.swift */; };
		355BC23420D2C389001A07D3 /* HCILEReadRemoteUsedFeatures.swift in Sources */ = {isa = PBXBuildFile; fileRef = 355BC23020D2C389001A07D3 /* HCILEReadRemoteUsedFeatures.swift */; };
		355BC23620D2C392001A07D3 /* HCILEEncrypt.swift in Sources */ = {isa = PBXBuildFile; fileRef = 355BC23520D2C392001A07D3 /* HCILEEncrypt.swift */; };
		355BC23720D2C392001A07D3 /* HCILEEncrypt.swift in Sources */ = {isa = PBXBuildFile; fileRef = 355BC23520D2C392001A07D3 /* HCILEEncrypt.swift */; };
		355BC23820D2C392001A07D3 /* HCILEEncrypt.swift in Sources */ = {isa = PBXBuildFile; fileRef = 355BC23520D2C392001A07D3 /* HCILEEncrypt.swift */; };
		355BC23920D2C392001A07D3 /* HCILEEncrypt.swift in Sources */ = {isa = PBXBuildFile; fileRef = 355BC23520D2C392001A07D3 /* HCILEEncrypt.swift */; };
		355BC23B20D2C39B001A07D3 /* HCILEStartEncryption.swift in Sources */ = {isa = PBXBuildFile; fileRef = 355BC23A20D2C39B001A07D3 /* HCILEStartEncryption.swift */; };
		355BC23C20D2C39B001A07D3 /* HCILEStartEncryption.swift in Sources */ = {isa = PBXBuildFile; fileRef = 355BC23A20D2C39B001A07D3 /* HCILEStartEncryption.swift */; };
		355BC23D20D2C39B001A07D3 /* HCILEStartEncryption.swift in Sources */ = {isa = PBXBuildFile; fileRef = 355BC23A20D2C39B001A07D3 /* HCILEStartEncryption.swift */; };
		355BC23E20D2C39B001A07D3 /* HCILEStartEncryption.swift in Sources */ = {isa = PBXBuildFile; fileRef = 355BC23A20D2C39B001A07D3 /* HCILEStartEncryption.swift */; };
		355BC24020D2C3A5001A07D3 /* HCILELongTermKeyRequestReply.swift in Sources */ = {isa = PBXBuildFile; fileRef = 355BC23F20D2C3A5001A07D3 /* HCILELongTermKeyRequestReply.swift */; };
		355BC24120D2C3A5001A07D3 /* HCILELongTermKeyRequestReply.swift in Sources */ = {isa = PBXBuildFile; fileRef = 355BC23F20D2C3A5001A07D3 /* HCILELongTermKeyRequestReply.swift */; };
		355BC24220D2C3A5001A07D3 /* HCILELongTermKeyRequestReply.swift in Sources */ = {isa = PBXBuildFile; fileRef = 355BC23F20D2C3A5001A07D3 /* HCILELongTermKeyRequestReply.swift */; };
		355BC24320D2C3A5001A07D3 /* HCILELongTermKeyRequestReply.swift in Sources */ = {isa = PBXBuildFile; fileRef = 355BC23F20D2C3A5001A07D3 /* HCILELongTermKeyRequestReply.swift */; };
		355BC24520D2C3AE001A07D3 /* HCILELongTermKeyRequestNegativeReply.swift in Sources */ = {isa = PBXBuildFile; fileRef = 355BC24420D2C3AE001A07D3 /* HCILELongTermKeyRequestNegativeReply.swift */; };
		355BC24620D2C3AE001A07D3 /* HCILELongTermKeyRequestNegativeReply.swift in Sources */ = {isa = PBXBuildFile; fileRef = 355BC24420D2C3AE001A07D3 /* HCILELongTermKeyRequestNegativeReply.swift */; };
		355BC24720D2C3AE001A07D3 /* HCILELongTermKeyRequestNegativeReply.swift in Sources */ = {isa = PBXBuildFile; fileRef = 355BC24420D2C3AE001A07D3 /* HCILELongTermKeyRequestNegativeReply.swift */; };
		355BC24820D2C3AE001A07D3 /* HCILELongTermKeyRequestNegativeReply.swift in Sources */ = {isa = PBXBuildFile; fileRef = 355BC24420D2C3AE001A07D3 /* HCILELongTermKeyRequestNegativeReply.swift */; };
		355BC24A20D2C3B7001A07D3 /* HCILEReceiverTest.swift in Sources */ = {isa = PBXBuildFile; fileRef = 355BC24920D2C3B7001A07D3 /* HCILEReceiverTest.swift */; };
		355BC24B20D2C3B7001A07D3 /* HCILEReceiverTest.swift in Sources */ = {isa = PBXBuildFile; fileRef = 355BC24920D2C3B7001A07D3 /* HCILEReceiverTest.swift */; };
		355BC24C20D2C3B7001A07D3 /* HCILEReceiverTest.swift in Sources */ = {isa = PBXBuildFile; fileRef = 355BC24920D2C3B7001A07D3 /* HCILEReceiverTest.swift */; };
		355BC24D20D2C3B7001A07D3 /* HCILEReceiverTest.swift in Sources */ = {isa = PBXBuildFile; fileRef = 355BC24920D2C3B7001A07D3 /* HCILEReceiverTest.swift */; };
		355BC24F20D2C3C1001A07D3 /* HCILETransmitterTest.swift in Sources */ = {isa = PBXBuildFile; fileRef = 355BC24E20D2C3C1001A07D3 /* HCILETransmitterTest.swift */; };
		355BC25020D2C3C1001A07D3 /* HCILETransmitterTest.swift in Sources */ = {isa = PBXBuildFile; fileRef = 355BC24E20D2C3C1001A07D3 /* HCILETransmitterTest.swift */; };
		355BC25120D2C3C1001A07D3 /* HCILETransmitterTest.swift in Sources */ = {isa = PBXBuildFile; fileRef = 355BC24E20D2C3C1001A07D3 /* HCILETransmitterTest.swift */; };
		355BC25220D2C3C1001A07D3 /* HCILETransmitterTest.swift in Sources */ = {isa = PBXBuildFile; fileRef = 355BC24E20D2C3C1001A07D3 /* HCILETransmitterTest.swift */; };
		355BC25420D2C3CB001A07D3 /* HCILERemoteConnectionParameterRequestReply.swift in Sources */ = {isa = PBXBuildFile; fileRef = 355BC25320D2C3CB001A07D3 /* HCILERemoteConnectionParameterRequestReply.swift */; };
		355BC25520D2C3CB001A07D3 /* HCILERemoteConnectionParameterRequestReply.swift in Sources */ = {isa = PBXBuildFile; fileRef = 355BC25320D2C3CB001A07D3 /* HCILERemoteConnectionParameterRequestReply.swift */; };
		355BC25620D2C3CB001A07D3 /* HCILERemoteConnectionParameterRequestReply.swift in Sources */ = {isa = PBXBuildFile; fileRef = 355BC25320D2C3CB001A07D3 /* HCILERemoteConnectionParameterRequestReply.swift */; };
		355BC25720D2C3CB001A07D3 /* HCILERemoteConnectionParameterRequestReply.swift in Sources */ = {isa = PBXBuildFile; fileRef = 355BC25320D2C3CB001A07D3 /* HCILERemoteConnectionParameterRequestReply.swift */; };
		355BC25920D2D2E7001A07D3 /* HCILERemoteConnectionParameterRequestNegativeReply.swift in Sources */ = {isa = PBXBuildFile; fileRef = 355BC25820D2D2E7001A07D3 /* HCILERemoteConnectionParameterRequestNegativeReply.swift */; };
		355BC25A20D2D2E7001A07D3 /* HCILERemoteConnectionParameterRequestNegativeReply.swift in Sources */ = {isa = PBXBuildFile; fileRef = 355BC25820D2D2E7001A07D3 /* HCILERemoteConnectionParameterRequestNegativeReply.swift */; };
		355BC25B20D2D2E7001A07D3 /* HCILERemoteConnectionParameterRequestNegativeReply.swift in Sources */ = {isa = PBXBuildFile; fileRef = 355BC25820D2D2E7001A07D3 /* HCILERemoteConnectionParameterRequestNegativeReply.swift */; };
		355BC25C20D2D2E7001A07D3 /* HCILERemoteConnectionParameterRequestNegativeReply.swift in Sources */ = {isa = PBXBuildFile; fileRef = 355BC25820D2D2E7001A07D3 /* HCILERemoteConnectionParameterRequestNegativeReply.swift */; };
		355BC25E20D2D2F1001A07D3 /* HCILESetDataLength.swift in Sources */ = {isa = PBXBuildFile; fileRef = 355BC25D20D2D2F1001A07D3 /* HCILESetDataLength.swift */; };
		355BC25F20D2D2F1001A07D3 /* HCILESetDataLength.swift in Sources */ = {isa = PBXBuildFile; fileRef = 355BC25D20D2D2F1001A07D3 /* HCILESetDataLength.swift */; };
		355BC26020D2D2F1001A07D3 /* HCILESetDataLength.swift in Sources */ = {isa = PBXBuildFile; fileRef = 355BC25D20D2D2F1001A07D3 /* HCILESetDataLength.swift */; };
		355BC26120D2D2F1001A07D3 /* HCILESetDataLength.swift in Sources */ = {isa = PBXBuildFile; fileRef = 355BC25D20D2D2F1001A07D3 /* HCILESetDataLength.swift */; };
		355BC26320D2D2FA001A07D3 /* HCILEWriteSuggestedDefaultDataLength.swift in Sources */ = {isa = PBXBuildFile; fileRef = 355BC26220D2D2FA001A07D3 /* HCILEWriteSuggestedDefaultDataLength.swift */; };
		355BC26420D2D2FA001A07D3 /* HCILEWriteSuggestedDefaultDataLength.swift in Sources */ = {isa = PBXBuildFile; fileRef = 355BC26220D2D2FA001A07D3 /* HCILEWriteSuggestedDefaultDataLength.swift */; };
		355BC26520D2D2FA001A07D3 /* HCILEWriteSuggestedDefaultDataLength.swift in Sources */ = {isa = PBXBuildFile; fileRef = 355BC26220D2D2FA001A07D3 /* HCILEWriteSuggestedDefaultDataLength.swift */; };
		355BC26620D2D2FA001A07D3 /* HCILEWriteSuggestedDefaultDataLength.swift in Sources */ = {isa = PBXBuildFile; fileRef = 355BC26220D2D2FA001A07D3 /* HCILEWriteSuggestedDefaultDataLength.swift */; };
		355BC26820D2D302001A07D3 /* HCILEGenerateDHKey.swift in Sources */ = {isa = PBXBuildFile; fileRef = 355BC26720D2D302001A07D3 /* HCILEGenerateDHKey.swift */; };
		355BC26920D2D302001A07D3 /* HCILEGenerateDHKey.swift in Sources */ = {isa = PBXBuildFile; fileRef = 355BC26720D2D302001A07D3 /* HCILEGenerateDHKey.swift */; };
		355BC26A20D2D302001A07D3 /* HCILEGenerateDHKey.swift in Sources */ = {isa = PBXBuildFile; fileRef = 355BC26720D2D302001A07D3 /* HCILEGenerateDHKey.swift */; };
		355BC26B20D2D302001A07D3 /* HCILEGenerateDHKey.swift in Sources */ = {isa = PBXBuildFile; fileRef = 355BC26720D2D302001A07D3 /* HCILEGenerateDHKey.swift */; };
		355BC26D20D2D30D001A07D3 /* HCILEAddDeviceToResolvingList.swift in Sources */ = {isa = PBXBuildFile; fileRef = 355BC26C20D2D30D001A07D3 /* HCILEAddDeviceToResolvingList.swift */; };
		355BC26E20D2D30D001A07D3 /* HCILEAddDeviceToResolvingList.swift in Sources */ = {isa = PBXBuildFile; fileRef = 355BC26C20D2D30D001A07D3 /* HCILEAddDeviceToResolvingList.swift */; };
		355BC26F20D2D30D001A07D3 /* HCILEAddDeviceToResolvingList.swift in Sources */ = {isa = PBXBuildFile; fileRef = 355BC26C20D2D30D001A07D3 /* HCILEAddDeviceToResolvingList.swift */; };
		355BC27020D2D30D001A07D3 /* HCILEAddDeviceToResolvingList.swift in Sources */ = {isa = PBXBuildFile; fileRef = 355BC26C20D2D30D001A07D3 /* HCILEAddDeviceToResolvingList.swift */; };
		355BC27220D2D316001A07D3 /* HCILERemoveDeviceFromResolvingList.swift in Sources */ = {isa = PBXBuildFile; fileRef = 355BC27120D2D316001A07D3 /* HCILERemoveDeviceFromResolvingList.swift */; };
		355BC27320D2D316001A07D3 /* HCILERemoveDeviceFromResolvingList.swift in Sources */ = {isa = PBXBuildFile; fileRef = 355BC27120D2D316001A07D3 /* HCILERemoveDeviceFromResolvingList.swift */; };
		355BC27420D2D316001A07D3 /* HCILERemoveDeviceFromResolvingList.swift in Sources */ = {isa = PBXBuildFile; fileRef = 355BC27120D2D316001A07D3 /* HCILERemoveDeviceFromResolvingList.swift */; };
		355BC27520D2D316001A07D3 /* HCILERemoveDeviceFromResolvingList.swift in Sources */ = {isa = PBXBuildFile; fileRef = 355BC27120D2D316001A07D3 /* HCILERemoveDeviceFromResolvingList.swift */; };
		355BC27720D2D31F001A07D3 /* HCILEReadPeerResolvableAddressReturn.swift in Sources */ = {isa = PBXBuildFile; fileRef = 355BC27620D2D31F001A07D3 /* HCILEReadPeerResolvableAddressReturn.swift */; };
		355BC27820D2D31F001A07D3 /* HCILEReadPeerResolvableAddressReturn.swift in Sources */ = {isa = PBXBuildFile; fileRef = 355BC27620D2D31F001A07D3 /* HCILEReadPeerResolvableAddressReturn.swift */; };
		355BC27920D2D31F001A07D3 /* HCILEReadPeerResolvableAddressReturn.swift in Sources */ = {isa = PBXBuildFile; fileRef = 355BC27620D2D31F001A07D3 /* HCILEReadPeerResolvableAddressReturn.swift */; };
		355BC27A20D2D31F001A07D3 /* HCILEReadPeerResolvableAddressReturn.swift in Sources */ = {isa = PBXBuildFile; fileRef = 355BC27620D2D31F001A07D3 /* HCILEReadPeerResolvableAddressReturn.swift */; };
		355BC27C20D2D328001A07D3 /* HCILEReadLocalResolvableAddressReturn.swift in Sources */ = {isa = PBXBuildFile; fileRef = 355BC27B20D2D328001A07D3 /* HCILEReadLocalResolvableAddressReturn.swift */; };
		355BC27D20D2D328001A07D3 /* HCILEReadLocalResolvableAddressReturn.swift in Sources */ = {isa = PBXBuildFile; fileRef = 355BC27B20D2D328001A07D3 /* HCILEReadLocalResolvableAddressReturn.swift */; };
		355BC27E20D2D328001A07D3 /* HCILEReadLocalResolvableAddressReturn.swift in Sources */ = {isa = PBXBuildFile; fileRef = 355BC27B20D2D328001A07D3 /* HCILEReadLocalResolvableAddressReturn.swift */; };
		355BC27F20D2D328001A07D3 /* HCILEReadLocalResolvableAddressReturn.swift in Sources */ = {isa = PBXBuildFile; fileRef = 355BC27B20D2D328001A07D3 /* HCILEReadLocalResolvableAddressReturn.swift */; };
		355BC28120D2D333001A07D3 /* HCILESetAddressResolutionEnable.swift in Sources */ = {isa = PBXBuildFile; fileRef = 355BC28020D2D333001A07D3 /* HCILESetAddressResolutionEnable.swift */; };
		355BC28220D2D333001A07D3 /* HCILESetAddressResolutionEnable.swift in Sources */ = {isa = PBXBuildFile; fileRef = 355BC28020D2D333001A07D3 /* HCILESetAddressResolutionEnable.swift */; };
		355BC28320D2D333001A07D3 /* HCILESetAddressResolutionEnable.swift in Sources */ = {isa = PBXBuildFile; fileRef = 355BC28020D2D333001A07D3 /* HCILESetAddressResolutionEnable.swift */; };
		355BC28420D2D333001A07D3 /* HCILESetAddressResolutionEnable.swift in Sources */ = {isa = PBXBuildFile; fileRef = 355BC28020D2D333001A07D3 /* HCILESetAddressResolutionEnable.swift */; };
		355BC28620D2ED74001A07D3 /* HCILESetResolvablePrivateAddressTimeout.swift in Sources */ = {isa = PBXBuildFile; fileRef = 355BC28520D2ED74001A07D3 /* HCILESetResolvablePrivateAddressTimeout.swift */; };
		355BC28720D2ED74001A07D3 /* HCILESetResolvablePrivateAddressTimeout.swift in Sources */ = {isa = PBXBuildFile; fileRef = 355BC28520D2ED74001A07D3 /* HCILESetResolvablePrivateAddressTimeout.swift */; };
		355BC28820D2ED74001A07D3 /* HCILESetResolvablePrivateAddressTimeout.swift in Sources */ = {isa = PBXBuildFile; fileRef = 355BC28520D2ED74001A07D3 /* HCILESetResolvablePrivateAddressTimeout.swift */; };
		355BC28920D2ED74001A07D3 /* HCILESetResolvablePrivateAddressTimeout.swift in Sources */ = {isa = PBXBuildFile; fileRef = 355BC28520D2ED74001A07D3 /* HCILESetResolvablePrivateAddressTimeout.swift */; };
		355BC29020D2ED8C001A07D3 /* HCILESetDefaultPhy.swift in Sources */ = {isa = PBXBuildFile; fileRef = 355BC28F20D2ED8C001A07D3 /* HCILESetDefaultPhy.swift */; };
		355BC29120D2ED8C001A07D3 /* HCILESetDefaultPhy.swift in Sources */ = {isa = PBXBuildFile; fileRef = 355BC28F20D2ED8C001A07D3 /* HCILESetDefaultPhy.swift */; };
		355BC29220D2ED8C001A07D3 /* HCILESetDefaultPhy.swift in Sources */ = {isa = PBXBuildFile; fileRef = 355BC28F20D2ED8C001A07D3 /* HCILESetDefaultPhy.swift */; };
		355BC29320D2ED8C001A07D3 /* HCILESetDefaultPhy.swift in Sources */ = {isa = PBXBuildFile; fileRef = 355BC28F20D2ED8C001A07D3 /* HCILESetDefaultPhy.swift */; };
		355BC29520D2ED96001A07D3 /* HCILESetPhy.swift in Sources */ = {isa = PBXBuildFile; fileRef = 355BC29420D2ED96001A07D3 /* HCILESetPhy.swift */; };
		355BC29620D2ED96001A07D3 /* HCILESetPhy.swift in Sources */ = {isa = PBXBuildFile; fileRef = 355BC29420D2ED96001A07D3 /* HCILESetPhy.swift */; };
		355BC29720D2ED96001A07D3 /* HCILESetPhy.swift in Sources */ = {isa = PBXBuildFile; fileRef = 355BC29420D2ED96001A07D3 /* HCILESetPhy.swift */; };
		355BC29820D2ED96001A07D3 /* HCILESetPhy.swift in Sources */ = {isa = PBXBuildFile; fileRef = 355BC29420D2ED96001A07D3 /* HCILESetPhy.swift */; };
		355BC29A20D2EDA0001A07D3 /* HCILEEnhancedReceiverTest.swift in Sources */ = {isa = PBXBuildFile; fileRef = 355BC29920D2EDA0001A07D3 /* HCILEEnhancedReceiverTest.swift */; };
		355BC29B20D2EDA0001A07D3 /* HCILEEnhancedReceiverTest.swift in Sources */ = {isa = PBXBuildFile; fileRef = 355BC29920D2EDA0001A07D3 /* HCILEEnhancedReceiverTest.swift */; };
		355BC29C20D2EDA0001A07D3 /* HCILEEnhancedReceiverTest.swift in Sources */ = {isa = PBXBuildFile; fileRef = 355BC29920D2EDA0001A07D3 /* HCILEEnhancedReceiverTest.swift */; };
		355BC29D20D2EDA0001A07D3 /* HCILEEnhancedReceiverTest.swift in Sources */ = {isa = PBXBuildFile; fileRef = 355BC29920D2EDA0001A07D3 /* HCILEEnhancedReceiverTest.swift */; };
		355BC29F20D31064001A07D3 /* HCILEEnhancedTransmitterTest.swift in Sources */ = {isa = PBXBuildFile; fileRef = 355BC29E20D31064001A07D3 /* HCILEEnhancedTransmitterTest.swift */; };
		355BC2A020D31064001A07D3 /* HCILEEnhancedTransmitterTest.swift in Sources */ = {isa = PBXBuildFile; fileRef = 355BC29E20D31064001A07D3 /* HCILEEnhancedTransmitterTest.swift */; };
		355BC2A120D31064001A07D3 /* HCILEEnhancedTransmitterTest.swift in Sources */ = {isa = PBXBuildFile; fileRef = 355BC29E20D31064001A07D3 /* HCILEEnhancedTransmitterTest.swift */; };
		355BC2A220D31064001A07D3 /* HCILEEnhancedTransmitterTest.swift in Sources */ = {isa = PBXBuildFile; fileRef = 355BC29E20D31064001A07D3 /* HCILEEnhancedTransmitterTest.swift */; };
		355BC2A420D31070001A07D3 /* HCILESetAdvertisingSetRandomAddress.swift in Sources */ = {isa = PBXBuildFile; fileRef = 355BC2A320D31070001A07D3 /* HCILESetAdvertisingSetRandomAddress.swift */; };
		355BC2A520D31070001A07D3 /* HCILESetAdvertisingSetRandomAddress.swift in Sources */ = {isa = PBXBuildFile; fileRef = 355BC2A320D31070001A07D3 /* HCILESetAdvertisingSetRandomAddress.swift */; };
		355BC2A620D31070001A07D3 /* HCILESetAdvertisingSetRandomAddress.swift in Sources */ = {isa = PBXBuildFile; fileRef = 355BC2A320D31070001A07D3 /* HCILESetAdvertisingSetRandomAddress.swift */; };
		355BC2A720D31070001A07D3 /* HCILESetAdvertisingSetRandomAddress.swift in Sources */ = {isa = PBXBuildFile; fileRef = 355BC2A320D31070001A07D3 /* HCILESetAdvertisingSetRandomAddress.swift */; };
		355BC2A920D31080001A07D3 /* HCILESetExtendedAdvertisingParameters.swift in Sources */ = {isa = PBXBuildFile; fileRef = 355BC2A820D31080001A07D3 /* HCILESetExtendedAdvertisingParameters.swift */; };
		355BC2AA20D31080001A07D3 /* HCILESetExtendedAdvertisingParameters.swift in Sources */ = {isa = PBXBuildFile; fileRef = 355BC2A820D31080001A07D3 /* HCILESetExtendedAdvertisingParameters.swift */; };
		355BC2AB20D31080001A07D3 /* HCILESetExtendedAdvertisingParameters.swift in Sources */ = {isa = PBXBuildFile; fileRef = 355BC2A820D31080001A07D3 /* HCILESetExtendedAdvertisingParameters.swift */; };
		355BC2AC20D31080001A07D3 /* HCILESetExtendedAdvertisingParameters.swift in Sources */ = {isa = PBXBuildFile; fileRef = 355BC2A820D31080001A07D3 /* HCILESetExtendedAdvertisingParameters.swift */; };
		355BC2AE20D31093001A07D3 /* HCILESetExtendedAdvertisingData.swift in Sources */ = {isa = PBXBuildFile; fileRef = 355BC2AD20D31093001A07D3 /* HCILESetExtendedAdvertisingData.swift */; };
		355BC2AF20D31093001A07D3 /* HCILESetExtendedAdvertisingData.swift in Sources */ = {isa = PBXBuildFile; fileRef = 355BC2AD20D31093001A07D3 /* HCILESetExtendedAdvertisingData.swift */; };
		355BC2B020D31093001A07D3 /* HCILESetExtendedAdvertisingData.swift in Sources */ = {isa = PBXBuildFile; fileRef = 355BC2AD20D31093001A07D3 /* HCILESetExtendedAdvertisingData.swift */; };
		355BC2B120D31093001A07D3 /* HCILESetExtendedAdvertisingData.swift in Sources */ = {isa = PBXBuildFile; fileRef = 355BC2AD20D31093001A07D3 /* HCILESetExtendedAdvertisingData.swift */; };
		355BC2B320D310CF001A07D3 /* HCILESetExtendedScanResponseData.swift in Sources */ = {isa = PBXBuildFile; fileRef = 355BC2B220D310CF001A07D3 /* HCILESetExtendedScanResponseData.swift */; };
		355BC2B420D310CF001A07D3 /* HCILESetExtendedScanResponseData.swift in Sources */ = {isa = PBXBuildFile; fileRef = 355BC2B220D310CF001A07D3 /* HCILESetExtendedScanResponseData.swift */; };
		355BC2B520D310CF001A07D3 /* HCILESetExtendedScanResponseData.swift in Sources */ = {isa = PBXBuildFile; fileRef = 355BC2B220D310CF001A07D3 /* HCILESetExtendedScanResponseData.swift */; };
		355BC2B620D310CF001A07D3 /* HCILESetExtendedScanResponseData.swift in Sources */ = {isa = PBXBuildFile; fileRef = 355BC2B220D310CF001A07D3 /* HCILESetExtendedScanResponseData.swift */; };
		355BC2B820D315F5001A07D3 /* HCILERemoveAdvertisingSet.swift in Sources */ = {isa = PBXBuildFile; fileRef = 355BC2B720D315F5001A07D3 /* HCILERemoveAdvertisingSet.swift */; };
		355BC2B920D315F5001A07D3 /* HCILERemoveAdvertisingSet.swift in Sources */ = {isa = PBXBuildFile; fileRef = 355BC2B720D315F5001A07D3 /* HCILERemoveAdvertisingSet.swift */; };
		355BC2BA20D315F5001A07D3 /* HCILERemoveAdvertisingSet.swift in Sources */ = {isa = PBXBuildFile; fileRef = 355BC2B720D315F5001A07D3 /* HCILERemoveAdvertisingSet.swift */; };
		355BC2BB20D315F5001A07D3 /* HCILERemoveAdvertisingSet.swift in Sources */ = {isa = PBXBuildFile; fileRef = 355BC2B720D315F5001A07D3 /* HCILERemoveAdvertisingSet.swift */; };
		355BC2BD20D31600001A07D3 /* HCILESetPeriodicAdvertisingParameters.swift in Sources */ = {isa = PBXBuildFile; fileRef = 355BC2BC20D31600001A07D3 /* HCILESetPeriodicAdvertisingParameters.swift */; };
		355BC2BE20D31600001A07D3 /* HCILESetPeriodicAdvertisingParameters.swift in Sources */ = {isa = PBXBuildFile; fileRef = 355BC2BC20D31600001A07D3 /* HCILESetPeriodicAdvertisingParameters.swift */; };
		355BC2BF20D31600001A07D3 /* HCILESetPeriodicAdvertisingParameters.swift in Sources */ = {isa = PBXBuildFile; fileRef = 355BC2BC20D31600001A07D3 /* HCILESetPeriodicAdvertisingParameters.swift */; };
		355BC2C020D31600001A07D3 /* HCILESetPeriodicAdvertisingParameters.swift in Sources */ = {isa = PBXBuildFile; fileRef = 355BC2BC20D31600001A07D3 /* HCILESetPeriodicAdvertisingParameters.swift */; };
		355BC2C220D31610001A07D3 /* HCILESetPeriodicAdvertisingData.swift in Sources */ = {isa = PBXBuildFile; fileRef = 355BC2C120D31610001A07D3 /* HCILESetPeriodicAdvertisingData.swift */; };
		355BC2C320D31610001A07D3 /* HCILESetPeriodicAdvertisingData.swift in Sources */ = {isa = PBXBuildFile; fileRef = 355BC2C120D31610001A07D3 /* HCILESetPeriodicAdvertisingData.swift */; };
		355BC2C420D31610001A07D3 /* HCILESetPeriodicAdvertisingData.swift in Sources */ = {isa = PBXBuildFile; fileRef = 355BC2C120D31610001A07D3 /* HCILESetPeriodicAdvertisingData.swift */; };
		355BC2C520D31610001A07D3 /* HCILESetPeriodicAdvertisingData.swift in Sources */ = {isa = PBXBuildFile; fileRef = 355BC2C120D31610001A07D3 /* HCILESetPeriodicAdvertisingData.swift */; };
		355BC2C720D31621001A07D3 /* HCILESetPeriodicAdvertisingEnable.swift in Sources */ = {isa = PBXBuildFile; fileRef = 355BC2C620D31621001A07D3 /* HCILESetPeriodicAdvertisingEnable.swift */; };
		355BC2C820D31621001A07D3 /* HCILESetPeriodicAdvertisingEnable.swift in Sources */ = {isa = PBXBuildFile; fileRef = 355BC2C620D31621001A07D3 /* HCILESetPeriodicAdvertisingEnable.swift */; };
		355BC2C920D31621001A07D3 /* HCILESetPeriodicAdvertisingEnable.swift in Sources */ = {isa = PBXBuildFile; fileRef = 355BC2C620D31621001A07D3 /* HCILESetPeriodicAdvertisingEnable.swift */; };
		355BC2CA20D31621001A07D3 /* HCILESetPeriodicAdvertisingEnable.swift in Sources */ = {isa = PBXBuildFile; fileRef = 355BC2C620D31621001A07D3 /* HCILESetPeriodicAdvertisingEnable.swift */; };
		355BC2CC20D3162B001A07D3 /* HCILESetExtendedScanParameters.swift in Sources */ = {isa = PBXBuildFile; fileRef = 355BC2CB20D3162B001A07D3 /* HCILESetExtendedScanParameters.swift */; };
		355BC2CD20D3162B001A07D3 /* HCILESetExtendedScanParameters.swift in Sources */ = {isa = PBXBuildFile; fileRef = 355BC2CB20D3162B001A07D3 /* HCILESetExtendedScanParameters.swift */; };
		355BC2CE20D3162B001A07D3 /* HCILESetExtendedScanParameters.swift in Sources */ = {isa = PBXBuildFile; fileRef = 355BC2CB20D3162B001A07D3 /* HCILESetExtendedScanParameters.swift */; };
		355BC2CF20D3162B001A07D3 /* HCILESetExtendedScanParameters.swift in Sources */ = {isa = PBXBuildFile; fileRef = 355BC2CB20D3162B001A07D3 /* HCILESetExtendedScanParameters.swift */; };
		355BC2D120D3163B001A07D3 /* HCILESetExtendedScanEnable.swift in Sources */ = {isa = PBXBuildFile; fileRef = 355BC2D020D3163B001A07D3 /* HCILESetExtendedScanEnable.swift */; };
		355BC2D220D3163B001A07D3 /* HCILESetExtendedScanEnable.swift in Sources */ = {isa = PBXBuildFile; fileRef = 355BC2D020D3163B001A07D3 /* HCILESetExtendedScanEnable.swift */; };
		355BC2D320D3163B001A07D3 /* HCILESetExtendedScanEnable.swift in Sources */ = {isa = PBXBuildFile; fileRef = 355BC2D020D3163B001A07D3 /* HCILESetExtendedScanEnable.swift */; };
		355BC2D420D3163B001A07D3 /* HCILESetExtendedScanEnable.swift in Sources */ = {isa = PBXBuildFile; fileRef = 355BC2D020D3163B001A07D3 /* HCILESetExtendedScanEnable.swift */; };
		355BC2D620D33FA1001A07D3 /* HCILEReadPhy.swift in Sources */ = {isa = PBXBuildFile; fileRef = 355BC2D520D33FA1001A07D3 /* HCILEReadPhy.swift */; };
		355BC2D720D33FA1001A07D3 /* HCILEReadPhy.swift in Sources */ = {isa = PBXBuildFile; fileRef = 355BC2D520D33FA1001A07D3 /* HCILEReadPhy.swift */; };
		355BC2D820D33FA1001A07D3 /* HCILEReadPhy.swift in Sources */ = {isa = PBXBuildFile; fileRef = 355BC2D520D33FA1001A07D3 /* HCILEReadPhy.swift */; };
		355BC2D920D33FA1001A07D3 /* HCILEReadPhy.swift in Sources */ = {isa = PBXBuildFile; fileRef = 355BC2D520D33FA1001A07D3 /* HCILEReadPhy.swift */; };
		355BC2DB20D340E8001A07D3 /* HCILEExtendedCreateConnection.swift in Sources */ = {isa = PBXBuildFile; fileRef = 355BC2DA20D340E8001A07D3 /* HCILEExtendedCreateConnection.swift */; };
		355BC2DC20D340E8001A07D3 /* HCILEExtendedCreateConnection.swift in Sources */ = {isa = PBXBuildFile; fileRef = 355BC2DA20D340E8001A07D3 /* HCILEExtendedCreateConnection.swift */; };
		355BC2DD20D340E8001A07D3 /* HCILEExtendedCreateConnection.swift in Sources */ = {isa = PBXBuildFile; fileRef = 355BC2DA20D340E8001A07D3 /* HCILEExtendedCreateConnection.swift */; };
		355BC2DE20D340E8001A07D3 /* HCILEExtendedCreateConnection.swift in Sources */ = {isa = PBXBuildFile; fileRef = 355BC2DA20D340E8001A07D3 /* HCILEExtendedCreateConnection.swift */; };
		355BC2E020D34152001A07D3 /* HCILEPeriodicAdvertisingCreateSync.swift in Sources */ = {isa = PBXBuildFile; fileRef = 355BC2DF20D34152001A07D3 /* HCILEPeriodicAdvertisingCreateSync.swift */; };
		355BC2E120D34152001A07D3 /* HCILEPeriodicAdvertisingCreateSync.swift in Sources */ = {isa = PBXBuildFile; fileRef = 355BC2DF20D34152001A07D3 /* HCILEPeriodicAdvertisingCreateSync.swift */; };
		355BC2E220D34152001A07D3 /* HCILEPeriodicAdvertisingCreateSync.swift in Sources */ = {isa = PBXBuildFile; fileRef = 355BC2DF20D34152001A07D3 /* HCILEPeriodicAdvertisingCreateSync.swift */; };
		355BC2E320D34152001A07D3 /* HCILEPeriodicAdvertisingCreateSync.swift in Sources */ = {isa = PBXBuildFile; fileRef = 355BC2DF20D34152001A07D3 /* HCILEPeriodicAdvertisingCreateSync.swift */; };
		355BC2E520D34162001A07D3 /* HCILEPeriodicAdvertisingTerminateSync.swift in Sources */ = {isa = PBXBuildFile; fileRef = 355BC2E420D34162001A07D3 /* HCILEPeriodicAdvertisingTerminateSync.swift */; };
		355BC2E620D34162001A07D3 /* HCILEPeriodicAdvertisingTerminateSync.swift in Sources */ = {isa = PBXBuildFile; fileRef = 355BC2E420D34162001A07D3 /* HCILEPeriodicAdvertisingTerminateSync.swift */; };
		355BC2E720D34162001A07D3 /* HCILEPeriodicAdvertisingTerminateSync.swift in Sources */ = {isa = PBXBuildFile; fileRef = 355BC2E420D34162001A07D3 /* HCILEPeriodicAdvertisingTerminateSync.swift */; };
		355BC2E820D34162001A07D3 /* HCILEPeriodicAdvertisingTerminateSync.swift in Sources */ = {isa = PBXBuildFile; fileRef = 355BC2E420D34162001A07D3 /* HCILEPeriodicAdvertisingTerminateSync.swift */; };
		355BC2EA20D3416D001A07D3 /* HCILEAddDeviceToPeriodicAdvertiserList.swift in Sources */ = {isa = PBXBuildFile; fileRef = 355BC2E920D3416D001A07D3 /* HCILEAddDeviceToPeriodicAdvertiserList.swift */; };
		355BC2EB20D3416D001A07D3 /* HCILEAddDeviceToPeriodicAdvertiserList.swift in Sources */ = {isa = PBXBuildFile; fileRef = 355BC2E920D3416D001A07D3 /* HCILEAddDeviceToPeriodicAdvertiserList.swift */; };
		355BC2EC20D3416D001A07D3 /* HCILEAddDeviceToPeriodicAdvertiserList.swift in Sources */ = {isa = PBXBuildFile; fileRef = 355BC2E920D3416D001A07D3 /* HCILEAddDeviceToPeriodicAdvertiserList.swift */; };
		355BC2ED20D3416D001A07D3 /* HCILEAddDeviceToPeriodicAdvertiserList.swift in Sources */ = {isa = PBXBuildFile; fileRef = 355BC2E920D3416D001A07D3 /* HCILEAddDeviceToPeriodicAdvertiserList.swift */; };
		355BC2EF20D3417E001A07D3 /* HCILERemoveDeviceToPeriodicAdvertiserList.swift in Sources */ = {isa = PBXBuildFile; fileRef = 355BC2EE20D3417E001A07D3 /* HCILERemoveDeviceToPeriodicAdvertiserList.swift */; };
		355BC2F020D3417E001A07D3 /* HCILERemoveDeviceToPeriodicAdvertiserList.swift in Sources */ = {isa = PBXBuildFile; fileRef = 355BC2EE20D3417E001A07D3 /* HCILERemoveDeviceToPeriodicAdvertiserList.swift */; };
		355BC2F120D3417E001A07D3 /* HCILERemoveDeviceToPeriodicAdvertiserList.swift in Sources */ = {isa = PBXBuildFile; fileRef = 355BC2EE20D3417E001A07D3 /* HCILERemoveDeviceToPeriodicAdvertiserList.swift */; };
		355BC2F220D3417E001A07D3 /* HCILERemoveDeviceToPeriodicAdvertiserList.swift in Sources */ = {isa = PBXBuildFile; fileRef = 355BC2EE20D3417E001A07D3 /* HCILERemoveDeviceToPeriodicAdvertiserList.swift */; };
		355BC2F420D3418A001A07D3 /* HCILEWriteRfPathCompensation.swift in Sources */ = {isa = PBXBuildFile; fileRef = 355BC2F320D3418A001A07D3 /* HCILEWriteRfPathCompensation.swift */; };
		355BC2F520D3418A001A07D3 /* HCILEWriteRfPathCompensation.swift in Sources */ = {isa = PBXBuildFile; fileRef = 355BC2F320D3418A001A07D3 /* HCILEWriteRfPathCompensation.swift */; };
		355BC2F620D3418A001A07D3 /* HCILEWriteRfPathCompensation.swift in Sources */ = {isa = PBXBuildFile; fileRef = 355BC2F320D3418A001A07D3 /* HCILEWriteRfPathCompensation.swift */; };
		355BC2F720D3418A001A07D3 /* HCILEWriteRfPathCompensation.swift in Sources */ = {isa = PBXBuildFile; fileRef = 355BC2F320D3418A001A07D3 /* HCILEWriteRfPathCompensation.swift */; };
		355BC2F920D34196001A07D3 /* HCILESetPrivacyMode.swift in Sources */ = {isa = PBXBuildFile; fileRef = 355BC2F820D34196001A07D3 /* HCILESetPrivacyMode.swift */; };
		355BC2FA20D34196001A07D3 /* HCILESetPrivacyMode.swift in Sources */ = {isa = PBXBuildFile; fileRef = 355BC2F820D34196001A07D3 /* HCILESetPrivacyMode.swift */; };
		355BC2FB20D34196001A07D3 /* HCILESetPrivacyMode.swift in Sources */ = {isa = PBXBuildFile; fileRef = 355BC2F820D34196001A07D3 /* HCILESetPrivacyMode.swift */; };
		355BC2FC20D34196001A07D3 /* HCILESetPrivacyMode.swift in Sources */ = {isa = PBXBuildFile; fileRef = 355BC2F820D34196001A07D3 /* HCILESetPrivacyMode.swift */; };
		356EB8AF20D416460022A48D /* HCILEReadBufferSize.swift in Sources */ = {isa = PBXBuildFile; fileRef = 356EB8AE20D416460022A48D /* HCILEReadBufferSize.swift */; };
		356EB8B020D416460022A48D /* HCILEReadBufferSize.swift in Sources */ = {isa = PBXBuildFile; fileRef = 356EB8AE20D416460022A48D /* HCILEReadBufferSize.swift */; };
		356EB8B120D416460022A48D /* HCILEReadBufferSize.swift in Sources */ = {isa = PBXBuildFile; fileRef = 356EB8AE20D416460022A48D /* HCILEReadBufferSize.swift */; };
		356EB8B220D416460022A48D /* HCILEReadBufferSize.swift in Sources */ = {isa = PBXBuildFile; fileRef = 356EB8AE20D416460022A48D /* HCILEReadBufferSize.swift */; };
		356EB8B420D4184F0022A48D /* HCILEReadLocalSupportedFeatures.swift in Sources */ = {isa = PBXBuildFile; fileRef = 356EB8B320D4184F0022A48D /* HCILEReadLocalSupportedFeatures.swift */; };
		356EB8B520D4184F0022A48D /* HCILEReadLocalSupportedFeatures.swift in Sources */ = {isa = PBXBuildFile; fileRef = 356EB8B320D4184F0022A48D /* HCILEReadLocalSupportedFeatures.swift */; };
		356EB8B620D4184F0022A48D /* HCILEReadLocalSupportedFeatures.swift in Sources */ = {isa = PBXBuildFile; fileRef = 356EB8B320D4184F0022A48D /* HCILEReadLocalSupportedFeatures.swift */; };
		356EB8B720D4184F0022A48D /* HCILEReadLocalSupportedFeatures.swift in Sources */ = {isa = PBXBuildFile; fileRef = 356EB8B320D4184F0022A48D /* HCILEReadLocalSupportedFeatures.swift */; };
		356EB8B920D4185B0022A48D /* HCILEReadAdvertisingChannelTxPower.swift in Sources */ = {isa = PBXBuildFile; fileRef = 356EB8B820D4185B0022A48D /* HCILEReadAdvertisingChannelTxPower.swift */; };
		356EB8BA20D4185B0022A48D /* HCILEReadAdvertisingChannelTxPower.swift in Sources */ = {isa = PBXBuildFile; fileRef = 356EB8B820D4185B0022A48D /* HCILEReadAdvertisingChannelTxPower.swift */; };
		356EB8BB20D4185B0022A48D /* HCILEReadAdvertisingChannelTxPower.swift in Sources */ = {isa = PBXBuildFile; fileRef = 356EB8B820D4185B0022A48D /* HCILEReadAdvertisingChannelTxPower.swift */; };
		356EB8BC20D4185B0022A48D /* HCILEReadAdvertisingChannelTxPower.swift in Sources */ = {isa = PBXBuildFile; fileRef = 356EB8B820D4185B0022A48D /* HCILEReadAdvertisingChannelTxPower.swift */; };
		356EB8BE20D418670022A48D /* HCILEReadWhiteListSize.swift in Sources */ = {isa = PBXBuildFile; fileRef = 356EB8BD20D418670022A48D /* HCILEReadWhiteListSize.swift */; };
		356EB8BF20D418670022A48D /* HCILEReadWhiteListSize.swift in Sources */ = {isa = PBXBuildFile; fileRef = 356EB8BD20D418670022A48D /* HCILEReadWhiteListSize.swift */; };
		356EB8C020D418670022A48D /* HCILEReadWhiteListSize.swift in Sources */ = {isa = PBXBuildFile; fileRef = 356EB8BD20D418670022A48D /* HCILEReadWhiteListSize.swift */; };
		356EB8C120D418670022A48D /* HCILEReadWhiteListSize.swift in Sources */ = {isa = PBXBuildFile; fileRef = 356EB8BD20D418670022A48D /* HCILEReadWhiteListSize.swift */; };
		356EB8C320D418750022A48D /* HCILERandom.swift in Sources */ = {isa = PBXBuildFile; fileRef = 356EB8C220D418750022A48D /* HCILERandom.swift */; };
		356EB8C420D418750022A48D /* HCILERandom.swift in Sources */ = {isa = PBXBuildFile; fileRef = 356EB8C220D418750022A48D /* HCILERandom.swift */; };
		356EB8C520D418750022A48D /* HCILERandom.swift in Sources */ = {isa = PBXBuildFile; fileRef = 356EB8C220D418750022A48D /* HCILERandom.swift */; };
		356EB8C620D418750022A48D /* HCILERandom.swift in Sources */ = {isa = PBXBuildFile; fileRef = 356EB8C220D418750022A48D /* HCILERandom.swift */; };
		356EB8C820D427170022A48D /* HCILEReadSuggestedDefaultDataLength.swift in Sources */ = {isa = PBXBuildFile; fileRef = 356EB8C720D427170022A48D /* HCILEReadSuggestedDefaultDataLength.swift */; };
		356EB8C920D427170022A48D /* HCILEReadSuggestedDefaultDataLength.swift in Sources */ = {isa = PBXBuildFile; fileRef = 356EB8C720D427170022A48D /* HCILEReadSuggestedDefaultDataLength.swift */; };
		356EB8CA20D427170022A48D /* HCILEReadSuggestedDefaultDataLength.swift in Sources */ = {isa = PBXBuildFile; fileRef = 356EB8C720D427170022A48D /* HCILEReadSuggestedDefaultDataLength.swift */; };
		356EB8CB20D427170022A48D /* HCILEReadSuggestedDefaultDataLength.swift in Sources */ = {isa = PBXBuildFile; fileRef = 356EB8C720D427170022A48D /* HCILEReadSuggestedDefaultDataLength.swift */; };
		356EB8CD20D427620022A48D /* HCILETestEnd.swift in Sources */ = {isa = PBXBuildFile; fileRef = 356EB8CC20D427620022A48D /* HCILETestEnd.swift */; };
		356EB8CE20D427620022A48D /* HCILETestEnd.swift in Sources */ = {isa = PBXBuildFile; fileRef = 356EB8CC20D427620022A48D /* HCILETestEnd.swift */; };
		356EB8CF20D427620022A48D /* HCILETestEnd.swift in Sources */ = {isa = PBXBuildFile; fileRef = 356EB8CC20D427620022A48D /* HCILETestEnd.swift */; };
		356EB8D020D427620022A48D /* HCILETestEnd.swift in Sources */ = {isa = PBXBuildFile; fileRef = 356EB8CC20D427620022A48D /* HCILETestEnd.swift */; };
		356EB8D220D427730022A48D /* HCILEReadSupportedStates.swift in Sources */ = {isa = PBXBuildFile; fileRef = 356EB8D120D427730022A48D /* HCILEReadSupportedStates.swift */; };
		356EB8D320D427730022A48D /* HCILEReadSupportedStates.swift in Sources */ = {isa = PBXBuildFile; fileRef = 356EB8D120D427730022A48D /* HCILEReadSupportedStates.swift */; };
		356EB8D420D427730022A48D /* HCILEReadSupportedStates.swift in Sources */ = {isa = PBXBuildFile; fileRef = 356EB8D120D427730022A48D /* HCILEReadSupportedStates.swift */; };
		356EB8D520D427730022A48D /* HCILEReadSupportedStates.swift in Sources */ = {isa = PBXBuildFile; fileRef = 356EB8D120D427730022A48D /* HCILEReadSupportedStates.swift */; };
		356EB8D720D428980022A48D /* HCILEReadResolvingListSize.swift in Sources */ = {isa = PBXBuildFile; fileRef = 356EB8D620D428980022A48D /* HCILEReadResolvingListSize.swift */; };
		356EB8D820D428980022A48D /* HCILEReadResolvingListSize.swift in Sources */ = {isa = PBXBuildFile; fileRef = 356EB8D620D428980022A48D /* HCILEReadResolvingListSize.swift */; };
		356EB8D920D428980022A48D /* HCILEReadResolvingListSize.swift in Sources */ = {isa = PBXBuildFile; fileRef = 356EB8D620D428980022A48D /* HCILEReadResolvingListSize.swift */; };
		356EB8DA20D428980022A48D /* HCILEReadResolvingListSize.swift in Sources */ = {isa = PBXBuildFile; fileRef = 356EB8D620D428980022A48D /* HCILEReadResolvingListSize.swift */; };
		356EB8DC20D42AF70022A48D /* HCILEReadMaximumDataLength.swift in Sources */ = {isa = PBXBuildFile; fileRef = 356EB8DB20D42AF70022A48D /* HCILEReadMaximumDataLength.swift */; };
		356EB8DD20D42AF70022A48D /* HCILEReadMaximumDataLength.swift in Sources */ = {isa = PBXBuildFile; fileRef = 356EB8DB20D42AF70022A48D /* HCILEReadMaximumDataLength.swift */; };
		356EB8DE20D42AF70022A48D /* HCILEReadMaximumDataLength.swift in Sources */ = {isa = PBXBuildFile; fileRef = 356EB8DB20D42AF70022A48D /* HCILEReadMaximumDataLength.swift */; };
		356EB8DF20D42AF70022A48D /* HCILEReadMaximumDataLength.swift in Sources */ = {isa = PBXBuildFile; fileRef = 356EB8DB20D42AF70022A48D /* HCILEReadMaximumDataLength.swift */; };
		356EB8E120D42BFF0022A48D /* HCILEReadMaximumAdvertisingDataLength.swift in Sources */ = {isa = PBXBuildFile; fileRef = 356EB8E020D42BFF0022A48D /* HCILEReadMaximumAdvertisingDataLength.swift */; };
		356EB8E220D42BFF0022A48D /* HCILEReadMaximumAdvertisingDataLength.swift in Sources */ = {isa = PBXBuildFile; fileRef = 356EB8E020D42BFF0022A48D /* HCILEReadMaximumAdvertisingDataLength.swift */; };
		356EB8E320D42BFF0022A48D /* HCILEReadMaximumAdvertisingDataLength.swift in Sources */ = {isa = PBXBuildFile; fileRef = 356EB8E020D42BFF0022A48D /* HCILEReadMaximumAdvertisingDataLength.swift */; };
		356EB8E420D42BFF0022A48D /* HCILEReadMaximumAdvertisingDataLength.swift in Sources */ = {isa = PBXBuildFile; fileRef = 356EB8E020D42BFF0022A48D /* HCILEReadMaximumAdvertisingDataLength.swift */; };
		356EB8E620D42D7B0022A48D /* HCILEReadNumberOfSupportedAdvertisingSets.swift in Sources */ = {isa = PBXBuildFile; fileRef = 356EB8E520D42D7B0022A48D /* HCILEReadNumberOfSupportedAdvertisingSets.swift */; };
		356EB8E720D42D7B0022A48D /* HCILEReadNumberOfSupportedAdvertisingSets.swift in Sources */ = {isa = PBXBuildFile; fileRef = 356EB8E520D42D7B0022A48D /* HCILEReadNumberOfSupportedAdvertisingSets.swift */; };
		356EB8E820D42D7B0022A48D /* HCILEReadNumberOfSupportedAdvertisingSets.swift in Sources */ = {isa = PBXBuildFile; fileRef = 356EB8E520D42D7B0022A48D /* HCILEReadNumberOfSupportedAdvertisingSets.swift */; };
		356EB8E920D42D7B0022A48D /* HCILEReadNumberOfSupportedAdvertisingSets.swift in Sources */ = {isa = PBXBuildFile; fileRef = 356EB8E520D42D7B0022A48D /* HCILEReadNumberOfSupportedAdvertisingSets.swift */; };
		356EB8EB20D42E950022A48D /* HCILEReadPeriodicAdvertisingListSize.swift in Sources */ = {isa = PBXBuildFile; fileRef = 356EB8EA20D42E950022A48D /* HCILEReadPeriodicAdvertisingListSize.swift */; };
		356EB8EC20D42E950022A48D /* HCILEReadPeriodicAdvertisingListSize.swift in Sources */ = {isa = PBXBuildFile; fileRef = 356EB8EA20D42E950022A48D /* HCILEReadPeriodicAdvertisingListSize.swift */; };
		356EB8ED20D42E950022A48D /* HCILEReadPeriodicAdvertisingListSize.swift in Sources */ = {isa = PBXBuildFile; fileRef = 356EB8EA20D42E950022A48D /* HCILEReadPeriodicAdvertisingListSize.swift */; };
		356EB8EE20D42E950022A48D /* HCILEReadPeriodicAdvertisingListSize.swift in Sources */ = {isa = PBXBuildFile; fileRef = 356EB8EA20D42E950022A48D /* HCILEReadPeriodicAdvertisingListSize.swift */; };
		356EB8F020D42ED20022A48D /* HCILEReadTransmitPower.swift in Sources */ = {isa = PBXBuildFile; fileRef = 356EB8EF20D42ED20022A48D /* HCILEReadTransmitPower.swift */; };
		356EB8F120D42ED20022A48D /* HCILEReadTransmitPower.swift in Sources */ = {isa = PBXBuildFile; fileRef = 356EB8EF20D42ED20022A48D /* HCILEReadTransmitPower.swift */; };
		356EB8F220D42ED20022A48D /* HCILEReadTransmitPower.swift in Sources */ = {isa = PBXBuildFile; fileRef = 356EB8EF20D42ED20022A48D /* HCILEReadTransmitPower.swift */; };
		356EB8F320D42ED20022A48D /* HCILEReadTransmitPower.swift in Sources */ = {isa = PBXBuildFile; fileRef = 356EB8EF20D42ED20022A48D /* HCILEReadTransmitPower.swift */; };
		356EB8F520D42F180022A48D /* HCILEReadRfPathCompensation.swift in Sources */ = {isa = PBXBuildFile; fileRef = 356EB8F420D42F180022A48D /* HCILEReadRfPathCompensation.swift */; };
		356EB8F620D42F180022A48D /* HCILEReadRfPathCompensation.swift in Sources */ = {isa = PBXBuildFile; fileRef = 356EB8F420D42F180022A48D /* HCILEReadRfPathCompensation.swift */; };
		356EB8F720D42F180022A48D /* HCILEReadRfPathCompensation.swift in Sources */ = {isa = PBXBuildFile; fileRef = 356EB8F420D42F180022A48D /* HCILEReadRfPathCompensation.swift */; };
		356EB8F820D42F180022A48D /* HCILEReadRfPathCompensation.swift in Sources */ = {isa = PBXBuildFile; fileRef = 356EB8F420D42F180022A48D /* HCILEReadRfPathCompensation.swift */; };
		356EB8FA20D435390022A48D /* HCILEReadLocalP256PublicKeyComplete.swift in Sources */ = {isa = PBXBuildFile; fileRef = 356EB8F920D435390022A48D /* HCILEReadLocalP256PublicKeyComplete.swift */; };
		356EB8FB20D435390022A48D /* HCILEReadLocalP256PublicKeyComplete.swift in Sources */ = {isa = PBXBuildFile; fileRef = 356EB8F920D435390022A48D /* HCILEReadLocalP256PublicKeyComplete.swift */; };
		356EB8FC20D435390022A48D /* HCILEReadLocalP256PublicKeyComplete.swift in Sources */ = {isa = PBXBuildFile; fileRef = 356EB8F920D435390022A48D /* HCILEReadLocalP256PublicKeyComplete.swift */; };
		356EB8FD20D435390022A48D /* HCILEReadLocalP256PublicKeyComplete.swift in Sources */ = {isa = PBXBuildFile; fileRef = 356EB8F920D435390022A48D /* HCILEReadLocalP256PublicKeyComplete.swift */; };
		356EB8FF20D435440022A48D /* HCILEGenerateDHKeyComplete.swift in Sources */ = {isa = PBXBuildFile; fileRef = 356EB8FE20D435440022A48D /* HCILEGenerateDHKeyComplete.swift */; };
		356EB90020D435440022A48D /* HCILEGenerateDHKeyComplete.swift in Sources */ = {isa = PBXBuildFile; fileRef = 356EB8FE20D435440022A48D /* HCILEGenerateDHKeyComplete.swift */; };
		356EB90120D435440022A48D /* HCILEGenerateDHKeyComplete.swift in Sources */ = {isa = PBXBuildFile; fileRef = 356EB8FE20D435440022A48D /* HCILEGenerateDHKeyComplete.swift */; };
		356EB90220D435440022A48D /* HCILEGenerateDHKeyComplete.swift in Sources */ = {isa = PBXBuildFile; fileRef = 356EB8FE20D435440022A48D /* HCILEGenerateDHKeyComplete.swift */; };
		356EB90420D435500022A48D /* HCILEEnhancedConnectionComplete.swift in Sources */ = {isa = PBXBuildFile; fileRef = 356EB90320D435500022A48D /* HCILEEnhancedConnectionComplete.swift */; };
		356EB90520D435500022A48D /* HCILEEnhancedConnectionComplete.swift in Sources */ = {isa = PBXBuildFile; fileRef = 356EB90320D435500022A48D /* HCILEEnhancedConnectionComplete.swift */; };
		356EB90620D435500022A48D /* HCILEEnhancedConnectionComplete.swift in Sources */ = {isa = PBXBuildFile; fileRef = 356EB90320D435500022A48D /* HCILEEnhancedConnectionComplete.swift */; };
		356EB90720D435500022A48D /* HCILEEnhancedConnectionComplete.swift in Sources */ = {isa = PBXBuildFile; fileRef = 356EB90320D435500022A48D /* HCILEEnhancedConnectionComplete.swift */; };
		356EB90920D4355C0022A48D /* HCILEDirectedAdvertisingReport.swift in Sources */ = {isa = PBXBuildFile; fileRef = 356EB90820D4355C0022A48D /* HCILEDirectedAdvertisingReport.swift */; };
		356EB90A20D4355C0022A48D /* HCILEDirectedAdvertisingReport.swift in Sources */ = {isa = PBXBuildFile; fileRef = 356EB90820D4355C0022A48D /* HCILEDirectedAdvertisingReport.swift */; };
		356EB90B20D4355C0022A48D /* HCILEDirectedAdvertisingReport.swift in Sources */ = {isa = PBXBuildFile; fileRef = 356EB90820D4355C0022A48D /* HCILEDirectedAdvertisingReport.swift */; };
		356EB90C20D4355C0022A48D /* HCILEDirectedAdvertisingReport.swift in Sources */ = {isa = PBXBuildFile; fileRef = 356EB90820D4355C0022A48D /* HCILEDirectedAdvertisingReport.swift */; };
		356EB90E20D4356B0022A48D /* HCILEPhyUpdateComplete.swift in Sources */ = {isa = PBXBuildFile; fileRef = 356EB90D20D4356B0022A48D /* HCILEPhyUpdateComplete.swift */; };
		356EB90F20D4356B0022A48D /* HCILEPhyUpdateComplete.swift in Sources */ = {isa = PBXBuildFile; fileRef = 356EB90D20D4356B0022A48D /* HCILEPhyUpdateComplete.swift */; };
		356EB91020D4356B0022A48D /* HCILEPhyUpdateComplete.swift in Sources */ = {isa = PBXBuildFile; fileRef = 356EB90D20D4356B0022A48D /* HCILEPhyUpdateComplete.swift */; };
		356EB91120D4356B0022A48D /* HCILEPhyUpdateComplete.swift in Sources */ = {isa = PBXBuildFile; fileRef = 356EB90D20D4356B0022A48D /* HCILEPhyUpdateComplete.swift */; };
		356EB91320D442280022A48D /* HCILEExtendedAdvertisingReport.swift in Sources */ = {isa = PBXBuildFile; fileRef = 356EB91220D442270022A48D /* HCILEExtendedAdvertisingReport.swift */; };
		356EB91420D442280022A48D /* HCILEExtendedAdvertisingReport.swift in Sources */ = {isa = PBXBuildFile; fileRef = 356EB91220D442270022A48D /* HCILEExtendedAdvertisingReport.swift */; };
		356EB91520D442280022A48D /* HCILEExtendedAdvertisingReport.swift in Sources */ = {isa = PBXBuildFile; fileRef = 356EB91220D442270022A48D /* HCILEExtendedAdvertisingReport.swift */; };
		356EB91620D442280022A48D /* HCILEExtendedAdvertisingReport.swift in Sources */ = {isa = PBXBuildFile; fileRef = 356EB91220D442270022A48D /* HCILEExtendedAdvertisingReport.swift */; };
		356EB91820D442370022A48D /* HCILEPeriodicAdvertisingSyncEstablished.swift in Sources */ = {isa = PBXBuildFile; fileRef = 356EB91720D442360022A48D /* HCILEPeriodicAdvertisingSyncEstablished.swift */; };
		356EB91920D442370022A48D /* HCILEPeriodicAdvertisingSyncEstablished.swift in Sources */ = {isa = PBXBuildFile; fileRef = 356EB91720D442360022A48D /* HCILEPeriodicAdvertisingSyncEstablished.swift */; };
		356EB91A20D442370022A48D /* HCILEPeriodicAdvertisingSyncEstablished.swift in Sources */ = {isa = PBXBuildFile; fileRef = 356EB91720D442360022A48D /* HCILEPeriodicAdvertisingSyncEstablished.swift */; };
		356EB91B20D442370022A48D /* HCILEPeriodicAdvertisingSyncEstablished.swift in Sources */ = {isa = PBXBuildFile; fileRef = 356EB91720D442360022A48D /* HCILEPeriodicAdvertisingSyncEstablished.swift */; };
		356EB91D20D442420022A48D /* HCILEPeriodicAdvertisingReport.swift in Sources */ = {isa = PBXBuildFile; fileRef = 356EB91C20D442420022A48D /* HCILEPeriodicAdvertisingReport.swift */; };
		356EB91E20D442420022A48D /* HCILEPeriodicAdvertisingReport.swift in Sources */ = {isa = PBXBuildFile; fileRef = 356EB91C20D442420022A48D /* HCILEPeriodicAdvertisingReport.swift */; };
		356EB91F20D442420022A48D /* HCILEPeriodicAdvertisingReport.swift in Sources */ = {isa = PBXBuildFile; fileRef = 356EB91C20D442420022A48D /* HCILEPeriodicAdvertisingReport.swift */; };
		356EB92020D442420022A48D /* HCILEPeriodicAdvertisingReport.swift in Sources */ = {isa = PBXBuildFile; fileRef = 356EB91C20D442420022A48D /* HCILEPeriodicAdvertisingReport.swift */; };
		356EB92220D4424D0022A48D /* HCILEPeriodicAdvertisingSyncLost.swift in Sources */ = {isa = PBXBuildFile; fileRef = 356EB92120D4424D0022A48D /* HCILEPeriodicAdvertisingSyncLost.swift */; };
		356EB92320D4424D0022A48D /* HCILEPeriodicAdvertisingSyncLost.swift in Sources */ = {isa = PBXBuildFile; fileRef = 356EB92120D4424D0022A48D /* HCILEPeriodicAdvertisingSyncLost.swift */; };
		356EB92420D4424D0022A48D /* HCILEPeriodicAdvertisingSyncLost.swift in Sources */ = {isa = PBXBuildFile; fileRef = 356EB92120D4424D0022A48D /* HCILEPeriodicAdvertisingSyncLost.swift */; };
		356EB92520D4424D0022A48D /* HCILEPeriodicAdvertisingSyncLost.swift in Sources */ = {isa = PBXBuildFile; fileRef = 356EB92120D4424D0022A48D /* HCILEPeriodicAdvertisingSyncLost.swift */; };
		356EB92720D442570022A48D /* HCILEAdvertisingSetTerminated.swift in Sources */ = {isa = PBXBuildFile; fileRef = 356EB92620D442570022A48D /* HCILEAdvertisingSetTerminated.swift */; };
		356EB92820D442570022A48D /* HCILEAdvertisingSetTerminated.swift in Sources */ = {isa = PBXBuildFile; fileRef = 356EB92620D442570022A48D /* HCILEAdvertisingSetTerminated.swift */; };
		356EB92920D442570022A48D /* HCILEAdvertisingSetTerminated.swift in Sources */ = {isa = PBXBuildFile; fileRef = 356EB92620D442570022A48D /* HCILEAdvertisingSetTerminated.swift */; };
		356EB92A20D442570022A48D /* HCILEAdvertisingSetTerminated.swift in Sources */ = {isa = PBXBuildFile; fileRef = 356EB92620D442570022A48D /* HCILEAdvertisingSetTerminated.swift */; };
		356EB92C20D442630022A48D /* HCILEScanRequestReceived.swift in Sources */ = {isa = PBXBuildFile; fileRef = 356EB92B20D442630022A48D /* HCILEScanRequestReceived.swift */; };
		356EB92D20D442630022A48D /* HCILEScanRequestReceived.swift in Sources */ = {isa = PBXBuildFile; fileRef = 356EB92B20D442630022A48D /* HCILEScanRequestReceived.swift */; };
		356EB92E20D442630022A48D /* HCILEScanRequestReceived.swift in Sources */ = {isa = PBXBuildFile; fileRef = 356EB92B20D442630022A48D /* HCILEScanRequestReceived.swift */; };
		356EB92F20D442630022A48D /* HCILEScanRequestReceived.swift in Sources */ = {isa = PBXBuildFile; fileRef = 356EB92B20D442630022A48D /* HCILEScanRequestReceived.swift */; };
		356EB93120D4426E0022A48D /* HCILEChannelSelectionAlgorithm.swift in Sources */ = {isa = PBXBuildFile; fileRef = 356EB93020D4426D0022A48D /* HCILEChannelSelectionAlgorithm.swift */; };
		356EB93220D4426E0022A48D /* HCILEChannelSelectionAlgorithm.swift in Sources */ = {isa = PBXBuildFile; fileRef = 356EB93020D4426D0022A48D /* HCILEChannelSelectionAlgorithm.swift */; };
		356EB93320D4426E0022A48D /* HCILEChannelSelectionAlgorithm.swift in Sources */ = {isa = PBXBuildFile; fileRef = 356EB93020D4426D0022A48D /* HCILEChannelSelectionAlgorithm.swift */; };
		356EB93420D4426E0022A48D /* HCILEChannelSelectionAlgorithm.swift in Sources */ = {isa = PBXBuildFile; fileRef = 356EB93020D4426D0022A48D /* HCILEChannelSelectionAlgorithm.swift */; };
=======
		356EB93620D4500F0022A48D /* GATTAnaerobicHeartRateLowerLimit.swift in Sources */ = {isa = PBXBuildFile; fileRef = 356EB93520D4500F0022A48D /* GATTAnaerobicHeartRateLowerLimit.swift */; };
		356EB93720D4500F0022A48D /* GATTAnaerobicHeartRateLowerLimit.swift in Sources */ = {isa = PBXBuildFile; fileRef = 356EB93520D4500F0022A48D /* GATTAnaerobicHeartRateLowerLimit.swift */; };
		356EB93820D4500F0022A48D /* GATTAnaerobicHeartRateLowerLimit.swift in Sources */ = {isa = PBXBuildFile; fileRef = 356EB93520D4500F0022A48D /* GATTAnaerobicHeartRateLowerLimit.swift */; };
		356EB93920D4500F0022A48D /* GATTAnaerobicHeartRateLowerLimit.swift in Sources */ = {isa = PBXBuildFile; fileRef = 356EB93520D4500F0022A48D /* GATTAnaerobicHeartRateLowerLimit.swift */; };
		356EB93B20D450190022A48D /* GATTAnaerobicHeartRateUpperLimit.swift in Sources */ = {isa = PBXBuildFile; fileRef = 356EB93A20D450180022A48D /* GATTAnaerobicHeartRateUpperLimit.swift */; };
		356EB93C20D450190022A48D /* GATTAnaerobicHeartRateUpperLimit.swift in Sources */ = {isa = PBXBuildFile; fileRef = 356EB93A20D450180022A48D /* GATTAnaerobicHeartRateUpperLimit.swift */; };
		356EB93D20D450190022A48D /* GATTAnaerobicHeartRateUpperLimit.swift in Sources */ = {isa = PBXBuildFile; fileRef = 356EB93A20D450180022A48D /* GATTAnaerobicHeartRateUpperLimit.swift */; };
		356EB93E20D450190022A48D /* GATTAnaerobicHeartRateUpperLimit.swift in Sources */ = {isa = PBXBuildFile; fileRef = 356EB93A20D450180022A48D /* GATTAnaerobicHeartRateUpperLimit.swift */; };
		356EB94F20D45CBA0022A48D /* GATTAlertStatus.swift in Sources */ = {isa = PBXBuildFile; fileRef = 356EB94E20D45CBA0022A48D /* GATTAlertStatus.swift */; };
		356EB95020D45CBA0022A48D /* GATTAlertStatus.swift in Sources */ = {isa = PBXBuildFile; fileRef = 356EB94E20D45CBA0022A48D /* GATTAlertStatus.swift */; };
		356EB95120D45CBA0022A48D /* GATTAlertStatus.swift in Sources */ = {isa = PBXBuildFile; fileRef = 356EB94E20D45CBA0022A48D /* GATTAlertStatus.swift */; };
		356EB95220D45CBA0022A48D /* GATTAlertStatus.swift in Sources */ = {isa = PBXBuildFile; fileRef = 356EB94E20D45CBA0022A48D /* GATTAlertStatus.swift */; };
		356EB94A20D455340022A48D /* GATTBarometricPressureTrend.swift in Sources */ = {isa = PBXBuildFile; fileRef = 356EB94920D455340022A48D /* GATTBarometricPressureTrend.swift */; };
		356EB94B20D455340022A48D /* GATTBarometricPressureTrend.swift in Sources */ = {isa = PBXBuildFile; fileRef = 356EB94920D455340022A48D /* GATTBarometricPressureTrend.swift */; };
		356EB94C20D455340022A48D /* GATTBarometricPressureTrend.swift in Sources */ = {isa = PBXBuildFile; fileRef = 356EB94920D455340022A48D /* GATTBarometricPressureTrend.swift */; };
		356EB94D20D455340022A48D /* GATTBarometricPressureTrend.swift in Sources */ = {isa = PBXBuildFile; fileRef = 356EB94920D455340022A48D /* GATTBarometricPressureTrend.swift */; };
		356EB94520D453840022A48D /* GATTAnalogOutput.swift in Sources */ = {isa = PBXBuildFile; fileRef = 356EB94420D453840022A48D /* GATTAnalogOutput.swift */; };
		356EB94620D453840022A48D /* GATTAnalogOutput.swift in Sources */ = {isa = PBXBuildFile; fileRef = 356EB94420D453840022A48D /* GATTAnalogOutput.swift */; };
		356EB94720D453840022A48D /* GATTAnalogOutput.swift in Sources */ = {isa = PBXBuildFile; fileRef = 356EB94420D453840022A48D /* GATTAnalogOutput.swift */; };
		356EB94820D453840022A48D /* GATTAnalogOutput.swift in Sources */ = {isa = PBXBuildFile; fileRef = 356EB94420D453840022A48D /* GATTAnalogOutput.swift */; };
>>>>>>> 1175fb63
		356EB94020D452460022A48D /* GATTAltitude.swift in Sources */ = {isa = PBXBuildFile; fileRef = 356EB93F20D452460022A48D /* GATTAltitude.swift */; };
		356EB94120D452460022A48D /* GATTAltitude.swift in Sources */ = {isa = PBXBuildFile; fileRef = 356EB93F20D452460022A48D /* GATTAltitude.swift */; };
		356EB94220D452460022A48D /* GATTAltitude.swift in Sources */ = {isa = PBXBuildFile; fileRef = 356EB93F20D452460022A48D /* GATTAltitude.swift */; };
		356EB94320D452460022A48D /* GATTAltitude.swift in Sources */ = {isa = PBXBuildFile; fileRef = 356EB93F20D452460022A48D /* GATTAltitude.swift */; };
		356EB94520D453840022A48D /* GATTAnalogOutput.swift in Sources */ = {isa = PBXBuildFile; fileRef = 356EB94420D453840022A48D /* GATTAnalogOutput.swift */; };
		356EB94620D453840022A48D /* GATTAnalogOutput.swift in Sources */ = {isa = PBXBuildFile; fileRef = 356EB94420D453840022A48D /* GATTAnalogOutput.swift */; };
		356EB94720D453840022A48D /* GATTAnalogOutput.swift in Sources */ = {isa = PBXBuildFile; fileRef = 356EB94420D453840022A48D /* GATTAnalogOutput.swift */; };
		356EB94820D453840022A48D /* GATTAnalogOutput.swift in Sources */ = {isa = PBXBuildFile; fileRef = 356EB94420D453840022A48D /* GATTAnalogOutput.swift */; };
		3571E29020C894BA0017ACD2 /* Unit.swift in Sources */ = {isa = PBXBuildFile; fileRef = 3571E28F20C894BA0017ACD2 /* Unit.swift */; };
		3571E29120C894BA0017ACD2 /* Unit.swift in Sources */ = {isa = PBXBuildFile; fileRef = 3571E28F20C894BA0017ACD2 /* Unit.swift */; };
		3571E29220C894BA0017ACD2 /* Unit.swift in Sources */ = {isa = PBXBuildFile; fileRef = 3571E28F20C894BA0017ACD2 /* Unit.swift */; };
		3571E29320C894BA0017ACD2 /* Unit.swift in Sources */ = {isa = PBXBuildFile; fileRef = 3571E28F20C894BA0017ACD2 /* Unit.swift */; };
		3580287920C8308E0096227B /* UnitIdentifier.swift in Sources */ = {isa = PBXBuildFile; fileRef = 3580287820C8308E0096227B /* UnitIdentifier.swift */; };
		3580287A20C8308E0096227B /* UnitIdentifier.swift in Sources */ = {isa = PBXBuildFile; fileRef = 3580287820C8308E0096227B /* UnitIdentifier.swift */; };
		3580287B20C8308E0096227B /* UnitIdentifier.swift in Sources */ = {isa = PBXBuildFile; fileRef = 3580287820C8308E0096227B /* UnitIdentifier.swift */; };
		3580287C20C8308E0096227B /* UnitIdentifier.swift in Sources */ = {isa = PBXBuildFile; fileRef = 3580287820C8308E0096227B /* UnitIdentifier.swift */; };
		3580287E20C832870096227B /* UnitIdentifierExtension.swift in Sources */ = {isa = PBXBuildFile; fileRef = 3580287D20C832870096227B /* UnitIdentifierExtension.swift */; };
		3580287F20C832870096227B /* UnitIdentifierExtension.swift in Sources */ = {isa = PBXBuildFile; fileRef = 3580287D20C832870096227B /* UnitIdentifierExtension.swift */; };
		3580288020C832870096227B /* UnitIdentifierExtension.swift in Sources */ = {isa = PBXBuildFile; fileRef = 3580287D20C832870096227B /* UnitIdentifierExtension.swift */; };
		3580288120C832870096227B /* UnitIdentifierExtension.swift in Sources */ = {isa = PBXBuildFile; fileRef = 3580287D20C832870096227B /* UnitIdentifierExtension.swift */; };
		3588AC1C20CD05AC00F9FA8C /* GAPData.swift in Sources */ = {isa = PBXBuildFile; fileRef = 3531BBD920CD013700EBB028 /* GAPData.swift */; };
		3588AC1D20CD05AC00F9FA8C /* GAPData.swift in Sources */ = {isa = PBXBuildFile; fileRef = 3531BBD920CD013700EBB028 /* GAPData.swift */; };
		3588AC1E20CD05AD00F9FA8C /* GAPData.swift in Sources */ = {isa = PBXBuildFile; fileRef = 3531BBD920CD013700EBB028 /* GAPData.swift */; };
		35B7CADD20C5E72100F797AE /* GATTProfile.swift in Sources */ = {isa = PBXBuildFile; fileRef = 35B7CADC20C5E72100F797AE /* GATTProfile.swift */; };
		511A657B2075B61400538116 /* LowEnergyResolvingList.swift in Sources */ = {isa = PBXBuildFile; fileRef = 511A657A2075B61400538116 /* LowEnergyResolvingList.swift */; };
		512F4B47208A562E00576F34 /* UInt256.swift in Sources */ = {isa = PBXBuildFile; fileRef = 512F4B46208A562E00576F34 /* UInt256.swift */; };
		512F4B48208A564400576F34 /* UInt256.swift in Sources */ = {isa = PBXBuildFile; fileRef = 512F4B46208A562E00576F34 /* UInt256.swift */; };
		512F4B49208A564400576F34 /* UInt256.swift in Sources */ = {isa = PBXBuildFile; fileRef = 512F4B46208A562E00576F34 /* UInt256.swift */; };
		512F4B4A208A564400576F34 /* UInt256.swift in Sources */ = {isa = PBXBuildFile; fileRef = 512F4B46208A562E00576F34 /* UInt256.swift */; };
		512F4B4C208A567A00576F34 /* UInt512.swift in Sources */ = {isa = PBXBuildFile; fileRef = 512F4B4B208A567A00576F34 /* UInt512.swift */; };
		512F4B51208B341000576F34 /* UInt256Tests.swift in Sources */ = {isa = PBXBuildFile; fileRef = 512F4B4D208B338500576F34 /* UInt256Tests.swift */; };
		512F4B52208B341600576F34 /* UInt512Tests.swift in Sources */ = {isa = PBXBuildFile; fileRef = 512F4B4F208B339600576F34 /* UInt512Tests.swift */; };
		6E0245D820683DBD007FB15E /* HCIPacketHeader.swift in Sources */ = {isa = PBXBuildFile; fileRef = 6E0245D720683DBD007FB15E /* HCIPacketHeader.swift */; };
		6E0245D920683DBD007FB15E /* HCIPacketHeader.swift in Sources */ = {isa = PBXBuildFile; fileRef = 6E0245D720683DBD007FB15E /* HCIPacketHeader.swift */; };
		6E0245DA20683DBD007FB15E /* HCIPacketHeader.swift in Sources */ = {isa = PBXBuildFile; fileRef = 6E0245D720683DBD007FB15E /* HCIPacketHeader.swift */; };
		6E0245DB20683DBD007FB15E /* HCIPacketHeader.swift in Sources */ = {isa = PBXBuildFile; fileRef = 6E0245D720683DBD007FB15E /* HCIPacketHeader.swift */; };
		6E04273A208008A200AD3C75 /* BluetoothUUIDTests.swift in Sources */ = {isa = PBXBuildFile; fileRef = 6E65DF802075135E005BD2A0 /* BluetoothUUIDTests.swift */; };
		6E04273D20800B0700AD3C75 /* DefinedUUIDTests.swift in Sources */ = {isa = PBXBuildFile; fileRef = 6E1A0C4C208006370095C29E /* DefinedUUIDTests.swift */; };
		6E124BC7207E553E0060E2E9 /* RSSI.swift in Sources */ = {isa = PBXBuildFile; fileRef = 6E124BC6207E553E0060E2E9 /* RSSI.swift */; };
		6E124BC8207E553E0060E2E9 /* RSSI.swift in Sources */ = {isa = PBXBuildFile; fileRef = 6E124BC6207E553E0060E2E9 /* RSSI.swift */; };
		6E124BC9207E553E0060E2E9 /* RSSI.swift in Sources */ = {isa = PBXBuildFile; fileRef = 6E124BC6207E553E0060E2E9 /* RSSI.swift */; };
		6E124BCA207E553E0060E2E9 /* RSSI.swift in Sources */ = {isa = PBXBuildFile; fileRef = 6E124BC6207E553E0060E2E9 /* RSSI.swift */; };
		6E142480206CFFC500BF72BC /* HostController.swift in Sources */ = {isa = PBXBuildFile; fileRef = 6E14247F206CFFC500BF72BC /* HostController.swift */; };
		6E1F936720C213B60030367F /* ClassOfDevice.swift in Sources */ = {isa = PBXBuildFile; fileRef = 6E1F936620C213B60030367F /* ClassOfDevice.swift */; };
		6E1F936820C213B60030367F /* ClassOfDevice.swift in Sources */ = {isa = PBXBuildFile; fileRef = 6E1F936620C213B60030367F /* ClassOfDevice.swift */; };
		6E1F936920C213B60030367F /* ClassOfDevice.swift in Sources */ = {isa = PBXBuildFile; fileRef = 6E1F936620C213B60030367F /* ClassOfDevice.swift */; };
		6E1F936A20C213B60030367F /* ClassOfDevice.swift in Sources */ = {isa = PBXBuildFile; fileRef = 6E1F936620C213B60030367F /* ClassOfDevice.swift */; };
		6E1F936C20C2183E0030367F /* GAPAppearance.swift in Sources */ = {isa = PBXBuildFile; fileRef = 6E1F936B20C2183E0030367F /* GAPAppearance.swift */; };
		6E1F936D20C2183E0030367F /* GAPAppearance.swift in Sources */ = {isa = PBXBuildFile; fileRef = 6E1F936B20C2183E0030367F /* GAPAppearance.swift */; };
		6E1F936E20C2183E0030367F /* GAPAppearance.swift in Sources */ = {isa = PBXBuildFile; fileRef = 6E1F936B20C2183E0030367F /* GAPAppearance.swift */; };
		6E1F936F20C2183E0030367F /* GAPAppearance.swift in Sources */ = {isa = PBXBuildFile; fileRef = 6E1F936B20C2183E0030367F /* GAPAppearance.swift */; };
		6E1F937520C22D7E0030367F /* DarwinTests.swift in Sources */ = {isa = PBXBuildFile; fileRef = 6E1F937020C228B70030367F /* DarwinTests.swift */; };
		6E1F937720C241830030367F /* AdvertisingInterval.swift in Sources */ = {isa = PBXBuildFile; fileRef = 6E1F937620C241830030367F /* AdvertisingInterval.swift */; };
		6E1F937820C241830030367F /* AdvertisingInterval.swift in Sources */ = {isa = PBXBuildFile; fileRef = 6E1F937620C241830030367F /* AdvertisingInterval.swift */; };
		6E1F937920C241830030367F /* AdvertisingInterval.swift in Sources */ = {isa = PBXBuildFile; fileRef = 6E1F937620C241830030367F /* AdvertisingInterval.swift */; };
		6E1F937A20C241830030367F /* AdvertisingInterval.swift in Sources */ = {isa = PBXBuildFile; fileRef = 6E1F937620C241830030367F /* AdvertisingInterval.swift */; };
		6E2809891FCF499100B2D68E /* HCIVersion.swift in Sources */ = {isa = PBXBuildFile; fileRef = 6E2809881FCF499100B2D68E /* HCIVersion.swift */; };
		6E30AE2E20BEFEEC0072D101 /* Data.swift in Sources */ = {isa = PBXBuildFile; fileRef = 6E30AE2D20BEFEEC0072D101 /* Data.swift */; };
		6E30AE2F20BEFEEC0072D101 /* Data.swift in Sources */ = {isa = PBXBuildFile; fileRef = 6E30AE2D20BEFEEC0072D101 /* Data.swift */; };
		6E30AE3020BEFEEC0072D101 /* Data.swift in Sources */ = {isa = PBXBuildFile; fileRef = 6E30AE2D20BEFEEC0072D101 /* Data.swift */; };
		6E30AE3120BEFEEC0072D101 /* Data.swift in Sources */ = {isa = PBXBuildFile; fileRef = 6E30AE2D20BEFEEC0072D101 /* Data.swift */; };
		6E30AE3720BF1A530072D101 /* GATTDescriptorTests.swift in Sources */ = {isa = PBXBuildFile; fileRef = 6E30AE3220BF182A0072D101 /* GATTDescriptorTests.swift */; };
		6E3229101FCDC47F0035605D /* HCIError.swift in Sources */ = {isa = PBXBuildFile; fileRef = 6E32290F1FCDC47F0035605D /* HCIError.swift */; };
		6E3229111FCDCB780035605D /* HCIError.swift in Sources */ = {isa = PBXBuildFile; fileRef = 6E32290F1FCDC47F0035605D /* HCIError.swift */; };
		6E3229121FCDCB790035605D /* HCIError.swift in Sources */ = {isa = PBXBuildFile; fileRef = 6E32290F1FCDC47F0035605D /* HCIError.swift */; };
		6E3229141FCDD40C0035605D /* CompanyIdentifier.swift in Sources */ = {isa = PBXBuildFile; fileRef = 6E3229131FCDD40C0035605D /* CompanyIdentifier.swift */; };
		6E3229151FCDD6420035605D /* CompanyIdentifier.swift in Sources */ = {isa = PBXBuildFile; fileRef = 6E3229131FCDD40C0035605D /* CompanyIdentifier.swift */; };
		6E3229161FCDD6430035605D /* CompanyIdentifier.swift in Sources */ = {isa = PBXBuildFile; fileRef = 6E3229131FCDD40C0035605D /* CompanyIdentifier.swift */; };
		6E32291A1FCE45480035605D /* AdvertisingChannelHeader.swift in Sources */ = {isa = PBXBuildFile; fileRef = 6E3229191FCE45480035605D /* AdvertisingChannelHeader.swift */; };
		6E32291C1FCE4C4F0035605D /* LowEnergyAddressType.swift in Sources */ = {isa = PBXBuildFile; fileRef = 6E32291B1FCE4C4F0035605D /* LowEnergyAddressType.swift */; };
		6E35CB25207FFB030039619C /* DefinedUUIDExtension.swift in Sources */ = {isa = PBXBuildFile; fileRef = 6E35CB24207FFB030039619C /* DefinedUUIDExtension.swift */; };
		6E35CB26207FFB030039619C /* DefinedUUIDExtension.swift in Sources */ = {isa = PBXBuildFile; fileRef = 6E35CB24207FFB030039619C /* DefinedUUIDExtension.swift */; };
		6E35CB27207FFB030039619C /* DefinedUUIDExtension.swift in Sources */ = {isa = PBXBuildFile; fileRef = 6E35CB24207FFB030039619C /* DefinedUUIDExtension.swift */; };
		6E35CB28207FFB030039619C /* DefinedUUIDExtension.swift in Sources */ = {isa = PBXBuildFile; fileRef = 6E35CB24207FFB030039619C /* DefinedUUIDExtension.swift */; };
		6E38DFED20875A8000D8765A /* GATTDescriptor.swift in Sources */ = {isa = PBXBuildFile; fileRef = 6E443A2C2085D4E2005F4D5F /* GATTDescriptor.swift */; };
		6E38DFEE20875A8100D8765A /* GATTDescriptor.swift in Sources */ = {isa = PBXBuildFile; fileRef = 6E443A2C2085D4E2005F4D5F /* GATTDescriptor.swift */; };
		6E38DFEF20875A8200D8765A /* GATTDescriptor.swift in Sources */ = {isa = PBXBuildFile; fileRef = 6E443A2C2085D4E2005F4D5F /* GATTDescriptor.swift */; };
		6E3AD30920BF951600EAC58A /* CompanyIdentifierTests.swift in Sources */ = {isa = PBXBuildFile; fileRef = 6EB98F1E20BF80DC00FCE78E /* CompanyIdentifierTests.swift */; };
		6E443A072085CF12005F4D5F /* GATTDatabaseTests.swift in Sources */ = {isa = PBXBuildFile; fileRef = 6E443A062085CF12005F4D5F /* GATTDatabaseTests.swift */; };
		6E443A0A2085D108005F4D5F /* TestProfile.swift in Sources */ = {isa = PBXBuildFile; fileRef = 6E443A082085D0EA005F4D5F /* TestProfile.swift */; };
		6E443A2D2085D4E2005F4D5F /* GATTDescriptor.swift in Sources */ = {isa = PBXBuildFile; fileRef = 6E443A2C2085D4E2005F4D5F /* GATTDescriptor.swift */; };
		6E443A2F2085D606005F4D5F /* Bool.swift in Sources */ = {isa = PBXBuildFile; fileRef = 6E443A2E2085D606005F4D5F /* Bool.swift */; };
		6E49B23E20532D45002EA5DC /* HCIEvent.swift in Sources */ = {isa = PBXBuildFile; fileRef = 6EE84DEE1CAF891E00A40C4D /* HCIEvent.swift */; };
		6E49B23F20532D45002EA5DC /* HCI.swift in Sources */ = {isa = PBXBuildFile; fileRef = 6EE84E051CAF8AD500A40C4D /* HCI.swift */; };
		6E49B24120532D45002EA5DC /* LowEnergyCommand.swift in Sources */ = {isa = PBXBuildFile; fileRef = 6EE84DF61CAF891E00A40C4D /* LowEnergyCommand.swift */; };
		6E49B24220532D45002EA5DC /* HCICommand.swift in Sources */ = {isa = PBXBuildFile; fileRef = 6EE84DF31CAF891E00A40C4D /* HCICommand.swift */; };
		6E49B24320532D45002EA5DC /* AdvertisingChannelHeader.swift in Sources */ = {isa = PBXBuildFile; fileRef = 6E3229191FCE45480035605D /* AdvertisingChannelHeader.swift */; };
		6E49B24420532D45002EA5DC /* ATTProtocolDataUnit.swift in Sources */ = {isa = PBXBuildFile; fileRef = 6EE84DEC1CAF881B00A40C4D /* ATTProtocolDataUnit.swift */; };
		6E49B24520532D45002EA5DC /* ProtocolServiceMultiplexer.swift in Sources */ = {isa = PBXBuildFile; fileRef = 6EE84DE41CAF828800A40C4D /* ProtocolServiceMultiplexer.swift */; };
		6E49B24620532D45002EA5DC /* GATT.swift in Sources */ = {isa = PBXBuildFile; fileRef = 6EE84DE81CAF85AE00A40C4D /* GATT.swift */; };
		6E49B24720532D45002EA5DC /* LinkControlCommand.swift in Sources */ = {isa = PBXBuildFile; fileRef = 6EE84DF41CAF891E00A40C4D /* LinkControlCommand.swift */; };
		6E49B24820532D45002EA5DC /* Hexadecimal.swift in Sources */ = {isa = PBXBuildFile; fileRef = 6E704C8E1E95C45800484A22 /* Hexadecimal.swift */; };
		6E49B24920532D45002EA5DC /* LowEnergyEvent.swift in Sources */ = {isa = PBXBuildFile; fileRef = 6EE84DF11CAF891E00A40C4D /* LowEnergyEvent.swift */; };
		6E49B24A20532D45002EA5DC /* Range.swift in Sources */ = {isa = PBXBuildFile; fileRef = 6E704C831E95C41C00484A22 /* Range.swift */; };
		6E49B24B20532D45002EA5DC /* BitMaskOption.swift in Sources */ = {isa = PBXBuildFile; fileRef = 6E704C761E95C32D00484A22 /* BitMaskOption.swift */; };
		6E49B24C20532D45002EA5DC /* ByteValue.swift in Sources */ = {isa = PBXBuildFile; fileRef = 6E704C7A1E95C34D00484A22 /* ByteValue.swift */; };
		6E49B24D20532D45002EA5DC /* Address.swift in Sources */ = {isa = PBXBuildFile; fileRef = 6EE84DE21CAF80AE00A40C4D /* Address.swift */; };
		6E49B25020532D45002EA5DC /* DefinedUUID.swift in Sources */ = {isa = PBXBuildFile; fileRef = 6EB45EEF2001398100AE5A42 /* DefinedUUID.swift */; };
		6E49B25120532D45002EA5DC /* HCIVersion.swift in Sources */ = {isa = PBXBuildFile; fileRef = 6E2809881FCF499100B2D68E /* HCIVersion.swift */; };
		6E49B25220532D45002EA5DC /* UUID.swift in Sources */ = {isa = PBXBuildFile; fileRef = 6E704C971E95C6A500484A22 /* UUID.swift */; };
		6E49B25320532D45002EA5DC /* GATTAttributes.swift in Sources */ = {isa = PBXBuildFile; fileRef = 6EE84DE01CAF7EE800A40C4D /* GATTAttributes.swift */; };
		6E49B25420532D45002EA5DC /* HCIError.swift in Sources */ = {isa = PBXBuildFile; fileRef = 6E32290F1FCDC47F0035605D /* HCIError.swift */; };
		6E49B25520532D45002EA5DC /* UInt128.swift in Sources */ = {isa = PBXBuildFile; fileRef = 6EE910241FDE5841007AD3EA /* UInt128.swift */; };
		6E49B25620532D45002EA5DC /* ATT.swift in Sources */ = {isa = PBXBuildFile; fileRef = 6EE84DE51CAF828800A40C4D /* ATT.swift */; };
		6E49B25820532D45002EA5DC /* HCIGeneralEvent.swift in Sources */ = {isa = PBXBuildFile; fileRef = 6EE84DEF1CAF891E00A40C4D /* HCIGeneralEvent.swift */; };
		6E49B25920532D45002EA5DC /* LowEnergyAddressType.swift in Sources */ = {isa = PBXBuildFile; fileRef = 6E32291B1FCE4C4F0035605D /* LowEnergyAddressType.swift */; };
		6E49B25A20532D45002EA5DC /* CompanyIdentifier.swift in Sources */ = {isa = PBXBuildFile; fileRef = 6E3229131FCDD40C0035605D /* CompanyIdentifier.swift */; };
		6E49B25B20532D45002EA5DC /* BluetoothUUID.swift in Sources */ = {isa = PBXBuildFile; fileRef = 6EE84DD41CAF603000A40C4D /* BluetoothUUID.swift */; };
		6E49B25C20532D45002EA5DC /* Integer.swift in Sources */ = {isa = PBXBuildFile; fileRef = 6E704C821E95C41C00484A22 /* Integer.swift */; };
		6E49B26020532D45002EA5DC /* Bluetooth.h in Headers */ = {isa = PBXBuildFile; fileRef = 6EE84DBA1CAF5C7C00A40C4D /* Bluetooth.h */; settings = {ATTRIBUTES = (Public, ); }; };
		6E572AD61FCE763B00CDC763 /* LowEnergyAddressType.swift in Sources */ = {isa = PBXBuildFile; fileRef = 6E32291B1FCE4C4F0035605D /* LowEnergyAddressType.swift */; };
		6E572AD71FCE763C00CDC763 /* LowEnergyAddressType.swift in Sources */ = {isa = PBXBuildFile; fileRef = 6E32291B1FCE4C4F0035605D /* LowEnergyAddressType.swift */; };
		6E572AD81FCE763E00CDC763 /* AdvertisingChannelHeader.swift in Sources */ = {isa = PBXBuildFile; fileRef = 6E3229191FCE45480035605D /* AdvertisingChannelHeader.swift */; };
		6E572AD91FCE763F00CDC763 /* AdvertisingChannelHeader.swift in Sources */ = {isa = PBXBuildFile; fileRef = 6E3229191FCE45480035605D /* AdvertisingChannelHeader.swift */; };
		6E5940F52093C16200217406 /* Bool.swift in Sources */ = {isa = PBXBuildFile; fileRef = 6E443A2E2085D606005F4D5F /* Bool.swift */; };
		6E5940F62093C16300217406 /* Bool.swift in Sources */ = {isa = PBXBuildFile; fileRef = 6E443A2E2085D606005F4D5F /* Bool.swift */; };
		6E5940F72093C16300217406 /* Bool.swift in Sources */ = {isa = PBXBuildFile; fileRef = 6E443A2E2085D606005F4D5F /* Bool.swift */; };
		6E60A2BF2068928400E42351 /* BluetoothHostController.swift in Sources */ = {isa = PBXBuildFile; fileRef = 6E60A2BE2068928400E42351 /* BluetoothHostController.swift */; };
		6E60A2C02068928400E42351 /* BluetoothHostController.swift in Sources */ = {isa = PBXBuildFile; fileRef = 6E60A2BE2068928400E42351 /* BluetoothHostController.swift */; };
		6E60A2C12068928400E42351 /* BluetoothHostController.swift in Sources */ = {isa = PBXBuildFile; fileRef = 6E60A2BE2068928400E42351 /* BluetoothHostController.swift */; };
		6E60A2C22068928400E42351 /* BluetoothHostController.swift in Sources */ = {isa = PBXBuildFile; fileRef = 6E60A2BE2068928400E42351 /* BluetoothHostController.swift */; };
		6E60A2E22069564A00E42351 /* GATTDatabase.swift in Sources */ = {isa = PBXBuildFile; fileRef = 6E60A2E12069564A00E42351 /* GATTDatabase.swift */; };
		6E60A2E32069564A00E42351 /* GATTDatabase.swift in Sources */ = {isa = PBXBuildFile; fileRef = 6E60A2E12069564A00E42351 /* GATTDatabase.swift */; };
		6E60A2E42069564A00E42351 /* GATTDatabase.swift in Sources */ = {isa = PBXBuildFile; fileRef = 6E60A2E12069564A00E42351 /* GATTDatabase.swift */; };
		6E60A2E52069564A00E42351 /* GATTDatabase.swift in Sources */ = {isa = PBXBuildFile; fileRef = 6E60A2E12069564A00E42351 /* GATTDatabase.swift */; };
		6E60A2E72069582600E42351 /* LowEnergyAdvertising.swift in Sources */ = {isa = PBXBuildFile; fileRef = 6E60A2E62069582500E42351 /* LowEnergyAdvertising.swift */; };
		6E60A2E82069582600E42351 /* LowEnergyAdvertising.swift in Sources */ = {isa = PBXBuildFile; fileRef = 6E60A2E62069582500E42351 /* LowEnergyAdvertising.swift */; };
		6E60A2E92069582600E42351 /* LowEnergyAdvertising.swift in Sources */ = {isa = PBXBuildFile; fileRef = 6E60A2E62069582500E42351 /* LowEnergyAdvertising.swift */; };
		6E60A2EA2069582600E42351 /* LowEnergyAdvertising.swift in Sources */ = {isa = PBXBuildFile; fileRef = 6E60A2E62069582500E42351 /* LowEnergyAdvertising.swift */; };
		6E60A2EC20695AE100E42351 /* POSIXError.swift in Sources */ = {isa = PBXBuildFile; fileRef = 6E60A2EB20695AE000E42351 /* POSIXError.swift */; };
		6E60A2ED20695AE100E42351 /* POSIXError.swift in Sources */ = {isa = PBXBuildFile; fileRef = 6E60A2EB20695AE000E42351 /* POSIXError.swift */; };
		6E60A2EE20695AE100E42351 /* POSIXError.swift in Sources */ = {isa = PBXBuildFile; fileRef = 6E60A2EB20695AE000E42351 /* POSIXError.swift */; };
		6E60A2EF20695AE100E42351 /* POSIXError.swift in Sources */ = {isa = PBXBuildFile; fileRef = 6E60A2EB20695AE000E42351 /* POSIXError.swift */; };
		6E60A2F120695B2700E42351 /* LowEnergyScan.swift in Sources */ = {isa = PBXBuildFile; fileRef = 6E60A2F020695B2700E42351 /* LowEnergyScan.swift */; };
		6E60A2F220695B2700E42351 /* LowEnergyScan.swift in Sources */ = {isa = PBXBuildFile; fileRef = 6E60A2F020695B2700E42351 /* LowEnergyScan.swift */; };
		6E60A2F320695B2700E42351 /* LowEnergyScan.swift in Sources */ = {isa = PBXBuildFile; fileRef = 6E60A2F020695B2700E42351 /* LowEnergyScan.swift */; };
		6E60A2F420695B2700E42351 /* LowEnergyScan.swift in Sources */ = {isa = PBXBuildFile; fileRef = 6E60A2F020695B2700E42351 /* LowEnergyScan.swift */; };
		6E60A2F620695B6500E42351 /* LowEnergyConnection.swift in Sources */ = {isa = PBXBuildFile; fileRef = 6E60A2F520695B6500E42351 /* LowEnergyConnection.swift */; };
		6E60A2F720695B6500E42351 /* LowEnergyConnection.swift in Sources */ = {isa = PBXBuildFile; fileRef = 6E60A2F520695B6500E42351 /* LowEnergyConnection.swift */; };
		6E60A2F820695B6500E42351 /* LowEnergyConnection.swift in Sources */ = {isa = PBXBuildFile; fileRef = 6E60A2F520695B6500E42351 /* LowEnergyConnection.swift */; };
		6E60A2F920695B6500E42351 /* LowEnergyConnection.swift in Sources */ = {isa = PBXBuildFile; fileRef = 6E60A2F520695B6500E42351 /* LowEnergyConnection.swift */; };
		6E60A2FB20695BC300E42351 /* LowEnergyWhiteList.swift in Sources */ = {isa = PBXBuildFile; fileRef = 6E60A2FA20695BC300E42351 /* LowEnergyWhiteList.swift */; };
		6E60A2FC20695BC300E42351 /* LowEnergyWhiteList.swift in Sources */ = {isa = PBXBuildFile; fileRef = 6E60A2FA20695BC300E42351 /* LowEnergyWhiteList.swift */; };
		6E60A2FD20695BC300E42351 /* LowEnergyWhiteList.swift in Sources */ = {isa = PBXBuildFile; fileRef = 6E60A2FA20695BC300E42351 /* LowEnergyWhiteList.swift */; };
		6E60A2FE20695BC300E42351 /* LowEnergyWhiteList.swift in Sources */ = {isa = PBXBuildFile; fileRef = 6E60A2FA20695BC300E42351 /* LowEnergyWhiteList.swift */; };
		6E60A30120695CC600E42351 /* GATTClient.swift in Sources */ = {isa = PBXBuildFile; fileRef = 6E60A2FF20695CC500E42351 /* GATTClient.swift */; };
		6E60A30220695CC600E42351 /* GATTClient.swift in Sources */ = {isa = PBXBuildFile; fileRef = 6E60A2FF20695CC500E42351 /* GATTClient.swift */; };
		6E60A30320695CC600E42351 /* GATTClient.swift in Sources */ = {isa = PBXBuildFile; fileRef = 6E60A2FF20695CC500E42351 /* GATTClient.swift */; };
		6E60A30420695CC600E42351 /* GATTClient.swift in Sources */ = {isa = PBXBuildFile; fileRef = 6E60A2FF20695CC500E42351 /* GATTClient.swift */; };
		6E60A30520695CC600E42351 /* GATTServer.swift in Sources */ = {isa = PBXBuildFile; fileRef = 6E60A30020695CC600E42351 /* GATTServer.swift */; };
		6E60A30620695CC600E42351 /* GATTServer.swift in Sources */ = {isa = PBXBuildFile; fileRef = 6E60A30020695CC600E42351 /* GATTServer.swift */; };
		6E60A30720695CC600E42351 /* GATTServer.swift in Sources */ = {isa = PBXBuildFile; fileRef = 6E60A30020695CC600E42351 /* GATTServer.swift */; };
		6E60A30820695CC600E42351 /* GATTServer.swift in Sources */ = {isa = PBXBuildFile; fileRef = 6E60A30020695CC600E42351 /* GATTServer.swift */; };
		6E60A30A20695FFB00E42351 /* ATTConnection.swift in Sources */ = {isa = PBXBuildFile; fileRef = 6E60A30920695FFA00E42351 /* ATTConnection.swift */; };
		6E60A30B20695FFB00E42351 /* ATTConnection.swift in Sources */ = {isa = PBXBuildFile; fileRef = 6E60A30920695FFA00E42351 /* ATTConnection.swift */; };
		6E60A30C20695FFB00E42351 /* ATTConnection.swift in Sources */ = {isa = PBXBuildFile; fileRef = 6E60A30920695FFA00E42351 /* ATTConnection.swift */; };
		6E60A30D20695FFB00E42351 /* ATTConnection.swift in Sources */ = {isa = PBXBuildFile; fileRef = 6E60A30920695FFA00E42351 /* ATTConnection.swift */; };
		6E60A30F2069603700E42351 /* L2CAPSocket.swift in Sources */ = {isa = PBXBuildFile; fileRef = 6E60A30E2069603700E42351 /* L2CAPSocket.swift */; };
		6E60A3102069603700E42351 /* L2CAPSocket.swift in Sources */ = {isa = PBXBuildFile; fileRef = 6E60A30E2069603700E42351 /* L2CAPSocket.swift */; };
		6E60A3112069603700E42351 /* L2CAPSocket.swift in Sources */ = {isa = PBXBuildFile; fileRef = 6E60A30E2069603700E42351 /* L2CAPSocket.swift */; };
		6E60A3122069603700E42351 /* L2CAPSocket.swift in Sources */ = {isa = PBXBuildFile; fileRef = 6E60A30E2069603700E42351 /* L2CAPSocket.swift */; };
		6E60A3142069646200E42351 /* SecurityLevel.swift in Sources */ = {isa = PBXBuildFile; fileRef = 6E60A3132069646100E42351 /* SecurityLevel.swift */; };
		6E60A3152069646200E42351 /* SecurityLevel.swift in Sources */ = {isa = PBXBuildFile; fileRef = 6E60A3132069646100E42351 /* SecurityLevel.swift */; };
		6E60A3162069646200E42351 /* SecurityLevel.swift in Sources */ = {isa = PBXBuildFile; fileRef = 6E60A3132069646100E42351 /* SecurityLevel.swift */; };
		6E60A3172069646200E42351 /* SecurityLevel.swift in Sources */ = {isa = PBXBuildFile; fileRef = 6E60A3132069646100E42351 /* SecurityLevel.swift */; };
		6E60A320206979CF00E42351 /* iBeacon.swift in Sources */ = {isa = PBXBuildFile; fileRef = 6E60A31F206979CF00E42351 /* iBeacon.swift */; };
		6E60A321206979CF00E42351 /* iBeacon.swift in Sources */ = {isa = PBXBuildFile; fileRef = 6E60A31F206979CF00E42351 /* iBeacon.swift */; };
		6E60A322206979CF00E42351 /* iBeacon.swift in Sources */ = {isa = PBXBuildFile; fileRef = 6E60A31F206979CF00E42351 /* iBeacon.swift */; };
		6E60A323206979CF00E42351 /* iBeacon.swift in Sources */ = {isa = PBXBuildFile; fileRef = 6E60A31F206979CF00E42351 /* iBeacon.swift */; };
		6E65DF83207552E4005BD2A0 /* UInt128Tests.swift in Sources */ = {isa = PBXBuildFile; fileRef = 6E65DF82207552E4005BD2A0 /* UInt128Tests.swift */; };
		6E65DF85207552EE005BD2A0 /* AddressTests.swift in Sources */ = {isa = PBXBuildFile; fileRef = 6E65DF84207552EE005BD2A0 /* AddressTests.swift */; };
		6E65DF8C20755CCD005BD2A0 /* ByteSwap.swift in Sources */ = {isa = PBXBuildFile; fileRef = 6E65DF8B20755CCD005BD2A0 /* ByteSwap.swift */; };
		6E65DF8D20755CCD005BD2A0 /* ByteSwap.swift in Sources */ = {isa = PBXBuildFile; fileRef = 6E65DF8B20755CCD005BD2A0 /* ByteSwap.swift */; };
		6E65DF8E20755CCD005BD2A0 /* ByteSwap.swift in Sources */ = {isa = PBXBuildFile; fileRef = 6E65DF8B20755CCD005BD2A0 /* ByteSwap.swift */; };
		6E65DF8F20755CCD005BD2A0 /* ByteSwap.swift in Sources */ = {isa = PBXBuildFile; fileRef = 6E65DF8B20755CCD005BD2A0 /* ByteSwap.swift */; };
		6E65DF912075CD9F005BD2A0 /* UUIDTests.swift in Sources */ = {isa = PBXBuildFile; fileRef = 6E65DF902075CD9F005BD2A0 /* UUIDTests.swift */; };
		6E65DF932075D29C005BD2A0 /* iBeaconTests.swift in Sources */ = {isa = PBXBuildFile; fileRef = 6E65DF922075D29C005BD2A0 /* iBeaconTests.swift */; };
		6E65DF952075D568005BD2A0 /* XCTest.swift in Sources */ = {isa = PBXBuildFile; fileRef = 6E65DF942075D568005BD2A0 /* XCTest.swift */; };
		6E6AAD7020D2161B00DDE1CA /* GATTBatteryLevel.swift in Sources */ = {isa = PBXBuildFile; fileRef = 6E6AAD6F20D2161B00DDE1CA /* GATTBatteryLevel.swift */; };
		6E6AAD7120D2161B00DDE1CA /* GATTBatteryLevel.swift in Sources */ = {isa = PBXBuildFile; fileRef = 6E6AAD6F20D2161B00DDE1CA /* GATTBatteryLevel.swift */; };
		6E6AAD7220D2161B00DDE1CA /* GATTBatteryLevel.swift in Sources */ = {isa = PBXBuildFile; fileRef = 6E6AAD6F20D2161B00DDE1CA /* GATTBatteryLevel.swift */; };
		6E6AAD7320D2161B00DDE1CA /* GATTBatteryLevel.swift in Sources */ = {isa = PBXBuildFile; fileRef = 6E6AAD6F20D2161B00DDE1CA /* GATTBatteryLevel.swift */; };
		6E6AAD7520D2164600DDE1CA /* GATTDateTime.swift in Sources */ = {isa = PBXBuildFile; fileRef = 6E6AAD7420D2164600DDE1CA /* GATTDateTime.swift */; };
		6E6AAD7620D2164600DDE1CA /* GATTDateTime.swift in Sources */ = {isa = PBXBuildFile; fileRef = 6E6AAD7420D2164600DDE1CA /* GATTDateTime.swift */; };
		6E6AAD7720D2164600DDE1CA /* GATTDateTime.swift in Sources */ = {isa = PBXBuildFile; fileRef = 6E6AAD7420D2164600DDE1CA /* GATTDateTime.swift */; };
		6E6AAD7820D2164600DDE1CA /* GATTDateTime.swift in Sources */ = {isa = PBXBuildFile; fileRef = 6E6AAD7420D2164600DDE1CA /* GATTDateTime.swift */; };
		6E6AAD7C20D2174600DDE1CA /* GATTAlertNotificationService.swift in Sources */ = {isa = PBXBuildFile; fileRef = 6E6AAD7B20D2174600DDE1CA /* GATTAlertNotificationService.swift */; };
		6E6AAD7D20D2174600DDE1CA /* GATTAlertNotificationService.swift in Sources */ = {isa = PBXBuildFile; fileRef = 6E6AAD7B20D2174600DDE1CA /* GATTAlertNotificationService.swift */; };
		6E6AAD7E20D2174600DDE1CA /* GATTAlertNotificationService.swift in Sources */ = {isa = PBXBuildFile; fileRef = 6E6AAD7B20D2174600DDE1CA /* GATTAlertNotificationService.swift */; };
		6E6AAD7F20D2174600DDE1CA /* GATTAlertNotificationService.swift in Sources */ = {isa = PBXBuildFile; fileRef = 6E6AAD7B20D2174600DDE1CA /* GATTAlertNotificationService.swift */; };
		6E6AAD8120D2178000DDE1CA /* GATTBatteryService.swift in Sources */ = {isa = PBXBuildFile; fileRef = 6E6AAD8020D2178000DDE1CA /* GATTBatteryService.swift */; };
		6E6AAD8220D2178000DDE1CA /* GATTBatteryService.swift in Sources */ = {isa = PBXBuildFile; fileRef = 6E6AAD8020D2178000DDE1CA /* GATTBatteryService.swift */; };
		6E6AAD8320D2178000DDE1CA /* GATTBatteryService.swift in Sources */ = {isa = PBXBuildFile; fileRef = 6E6AAD8020D2178000DDE1CA /* GATTBatteryService.swift */; };
		6E6AAD8420D2178000DDE1CA /* GATTBatteryService.swift in Sources */ = {isa = PBXBuildFile; fileRef = 6E6AAD8020D2178000DDE1CA /* GATTBatteryService.swift */; };
		6E6AAD8620D2179F00DDE1CA /* GATTBloodPressureService.swift in Sources */ = {isa = PBXBuildFile; fileRef = 6E6AAD8520D2179F00DDE1CA /* GATTBloodPressureService.swift */; };
		6E6AAD8720D2179F00DDE1CA /* GATTBloodPressureService.swift in Sources */ = {isa = PBXBuildFile; fileRef = 6E6AAD8520D2179F00DDE1CA /* GATTBloodPressureService.swift */; };
		6E6AAD8820D2179F00DDE1CA /* GATTBloodPressureService.swift in Sources */ = {isa = PBXBuildFile; fileRef = 6E6AAD8520D2179F00DDE1CA /* GATTBloodPressureService.swift */; };
		6E6AAD8920D2179F00DDE1CA /* GATTBloodPressureService.swift in Sources */ = {isa = PBXBuildFile; fileRef = 6E6AAD8520D2179F00DDE1CA /* GATTBloodPressureService.swift */; };
		6E6AAD8B20D2186C00DDE1CA /* GATTClientCharacteristicConfiguration.swift in Sources */ = {isa = PBXBuildFile; fileRef = 6E6AAD8A20D2186C00DDE1CA /* GATTClientCharacteristicConfiguration.swift */; };
		6E6AAD8C20D2186C00DDE1CA /* GATTClientCharacteristicConfiguration.swift in Sources */ = {isa = PBXBuildFile; fileRef = 6E6AAD8A20D2186C00DDE1CA /* GATTClientCharacteristicConfiguration.swift */; };
		6E6AAD8D20D2186C00DDE1CA /* GATTClientCharacteristicConfiguration.swift in Sources */ = {isa = PBXBuildFile; fileRef = 6E6AAD8A20D2186C00DDE1CA /* GATTClientCharacteristicConfiguration.swift */; };
		6E6AAD8E20D2186C00DDE1CA /* GATTClientCharacteristicConfiguration.swift in Sources */ = {isa = PBXBuildFile; fileRef = 6E6AAD8A20D2186C00DDE1CA /* GATTClientCharacteristicConfiguration.swift */; };
		6E6AAD9120D2199600DDE1CA /* GAPFlags.swift in Sources */ = {isa = PBXBuildFile; fileRef = 6E6AAD9020D2199600DDE1CA /* GAPFlags.swift */; };
		6E6AAD9220D2199600DDE1CA /* GAPFlags.swift in Sources */ = {isa = PBXBuildFile; fileRef = 6E6AAD9020D2199600DDE1CA /* GAPFlags.swift */; };
		6E6AAD9320D2199600DDE1CA /* GAPFlags.swift in Sources */ = {isa = PBXBuildFile; fileRef = 6E6AAD9020D2199600DDE1CA /* GAPFlags.swift */; };
		6E6AAD9420D2199600DDE1CA /* GAPFlags.swift in Sources */ = {isa = PBXBuildFile; fileRef = 6E6AAD9020D2199600DDE1CA /* GAPFlags.swift */; };
		6E6AAD9620D219DA00DDE1CA /* GAPIncompleteListOf16BitServiceClassUUIDs.swift in Sources */ = {isa = PBXBuildFile; fileRef = 6E6AAD9520D219DA00DDE1CA /* GAPIncompleteListOf16BitServiceClassUUIDs.swift */; };
		6E6AAD9720D219DA00DDE1CA /* GAPIncompleteListOf16BitServiceClassUUIDs.swift in Sources */ = {isa = PBXBuildFile; fileRef = 6E6AAD9520D219DA00DDE1CA /* GAPIncompleteListOf16BitServiceClassUUIDs.swift */; };
		6E6AAD9820D219DA00DDE1CA /* GAPIncompleteListOf16BitServiceClassUUIDs.swift in Sources */ = {isa = PBXBuildFile; fileRef = 6E6AAD9520D219DA00DDE1CA /* GAPIncompleteListOf16BitServiceClassUUIDs.swift */; };
		6E6AAD9920D219DA00DDE1CA /* GAPIncompleteListOf16BitServiceClassUUIDs.swift in Sources */ = {isa = PBXBuildFile; fileRef = 6E6AAD9520D219DA00DDE1CA /* GAPIncompleteListOf16BitServiceClassUUIDs.swift */; };
		6E6AAD9B20D21A1900DDE1CA /* GAPCompleteListOf16BitServiceClassUUIDs.swift in Sources */ = {isa = PBXBuildFile; fileRef = 6E6AAD9A20D21A1900DDE1CA /* GAPCompleteListOf16BitServiceClassUUIDs.swift */; };
		6E6AAD9C20D21A1900DDE1CA /* GAPCompleteListOf16BitServiceClassUUIDs.swift in Sources */ = {isa = PBXBuildFile; fileRef = 6E6AAD9A20D21A1900DDE1CA /* GAPCompleteListOf16BitServiceClassUUIDs.swift */; };
		6E6AAD9D20D21A1900DDE1CA /* GAPCompleteListOf16BitServiceClassUUIDs.swift in Sources */ = {isa = PBXBuildFile; fileRef = 6E6AAD9A20D21A1900DDE1CA /* GAPCompleteListOf16BitServiceClassUUIDs.swift */; };
		6E6AAD9E20D21A1900DDE1CA /* GAPCompleteListOf16BitServiceClassUUIDs.swift in Sources */ = {isa = PBXBuildFile; fileRef = 6E6AAD9A20D21A1900DDE1CA /* GAPCompleteListOf16BitServiceClassUUIDs.swift */; };
		6E6AADA120D21C2700DDE1CA /* ATTErrorResponse.swift in Sources */ = {isa = PBXBuildFile; fileRef = 6E6AADA020D21C2700DDE1CA /* ATTErrorResponse.swift */; };
		6E6AADA220D21C2700DDE1CA /* ATTErrorResponse.swift in Sources */ = {isa = PBXBuildFile; fileRef = 6E6AADA020D21C2700DDE1CA /* ATTErrorResponse.swift */; };
		6E6AADA320D21C2700DDE1CA /* ATTErrorResponse.swift in Sources */ = {isa = PBXBuildFile; fileRef = 6E6AADA020D21C2700DDE1CA /* ATTErrorResponse.swift */; };
		6E6AADA420D21C2700DDE1CA /* ATTErrorResponse.swift in Sources */ = {isa = PBXBuildFile; fileRef = 6E6AADA020D21C2700DDE1CA /* ATTErrorResponse.swift */; };
		6E6AADA620D21CF900DDE1CA /* ATTMaximumTransmissionUnitRequest.swift in Sources */ = {isa = PBXBuildFile; fileRef = 6E6AADA520D21CF900DDE1CA /* ATTMaximumTransmissionUnitRequest.swift */; };
		6E6AADA720D21CF900DDE1CA /* ATTMaximumTransmissionUnitRequest.swift in Sources */ = {isa = PBXBuildFile; fileRef = 6E6AADA520D21CF900DDE1CA /* ATTMaximumTransmissionUnitRequest.swift */; };
		6E6AADA820D21CF900DDE1CA /* ATTMaximumTransmissionUnitRequest.swift in Sources */ = {isa = PBXBuildFile; fileRef = 6E6AADA520D21CF900DDE1CA /* ATTMaximumTransmissionUnitRequest.swift */; };
		6E6AADA920D21CF900DDE1CA /* ATTMaximumTransmissionUnitRequest.swift in Sources */ = {isa = PBXBuildFile; fileRef = 6E6AADA520D21CF900DDE1CA /* ATTMaximumTransmissionUnitRequest.swift */; };
		6E6AADAB20D21DD100DDE1CA /* ATTMaximumTransmissionUnitResponse.swift in Sources */ = {isa = PBXBuildFile; fileRef = 6E6AADAA20D21DD100DDE1CA /* ATTMaximumTransmissionUnitResponse.swift */; };
		6E6AADAC20D21DD100DDE1CA /* ATTMaximumTransmissionUnitResponse.swift in Sources */ = {isa = PBXBuildFile; fileRef = 6E6AADAA20D21DD100DDE1CA /* ATTMaximumTransmissionUnitResponse.swift */; };
		6E6AADAD20D21DD100DDE1CA /* ATTMaximumTransmissionUnitResponse.swift in Sources */ = {isa = PBXBuildFile; fileRef = 6E6AADAA20D21DD100DDE1CA /* ATTMaximumTransmissionUnitResponse.swift */; };
		6E6AADAE20D21DD100DDE1CA /* ATTMaximumTransmissionUnitResponse.swift in Sources */ = {isa = PBXBuildFile; fileRef = 6E6AADAA20D21DD100DDE1CA /* ATTMaximumTransmissionUnitResponse.swift */; };
		6E6AADB020D21FD800DDE1CA /* HCILESetEventMask.swift in Sources */ = {isa = PBXBuildFile; fileRef = 6E6AADAF20D21FD800DDE1CA /* HCILESetEventMask.swift */; };
		6E6AADB120D21FD800DDE1CA /* HCILESetEventMask.swift in Sources */ = {isa = PBXBuildFile; fileRef = 6E6AADAF20D21FD800DDE1CA /* HCILESetEventMask.swift */; };
		6E6AADB220D21FD800DDE1CA /* HCILESetEventMask.swift in Sources */ = {isa = PBXBuildFile; fileRef = 6E6AADAF20D21FD800DDE1CA /* HCILESetEventMask.swift */; };
		6E6AADB320D21FD800DDE1CA /* HCILESetEventMask.swift in Sources */ = {isa = PBXBuildFile; fileRef = 6E6AADAF20D21FD800DDE1CA /* HCILESetEventMask.swift */; };
		6E6AADB520D223AC00DDE1CA /* HCILESetRandomAddress.swift in Sources */ = {isa = PBXBuildFile; fileRef = 6E6AADB420D223AC00DDE1CA /* HCILESetRandomAddress.swift */; };
		6E6AADB620D223AC00DDE1CA /* HCILESetRandomAddress.swift in Sources */ = {isa = PBXBuildFile; fileRef = 6E6AADB420D223AC00DDE1CA /* HCILESetRandomAddress.swift */; };
		6E6AADB720D223AC00DDE1CA /* HCILESetRandomAddress.swift in Sources */ = {isa = PBXBuildFile; fileRef = 6E6AADB420D223AC00DDE1CA /* HCILESetRandomAddress.swift */; };
		6E6AADB820D223AC00DDE1CA /* HCILESetRandomAddress.swift in Sources */ = {isa = PBXBuildFile; fileRef = 6E6AADB420D223AC00DDE1CA /* HCILESetRandomAddress.swift */; };
		6E6AADBA20D2249F00DDE1CA /* HCILEReadChannelMap.swift in Sources */ = {isa = PBXBuildFile; fileRef = 6E6AADB920D2249F00DDE1CA /* HCILEReadChannelMap.swift */; };
		6E6AADBB20D2249F00DDE1CA /* HCILEReadChannelMap.swift in Sources */ = {isa = PBXBuildFile; fileRef = 6E6AADB920D2249F00DDE1CA /* HCILEReadChannelMap.swift */; };
		6E6AADBC20D2249F00DDE1CA /* HCILEReadChannelMap.swift in Sources */ = {isa = PBXBuildFile; fileRef = 6E6AADB920D2249F00DDE1CA /* HCILEReadChannelMap.swift */; };
		6E6AADBD20D2249F00DDE1CA /* HCILEReadChannelMap.swift in Sources */ = {isa = PBXBuildFile; fileRef = 6E6AADB920D2249F00DDE1CA /* HCILEReadChannelMap.swift */; };
		6E6AADC520D229B300DDE1CA /* VendorCommand.swift in Sources */ = {isa = PBXBuildFile; fileRef = 6E6AADC420D229B200DDE1CA /* VendorCommand.swift */; };
		6E6AADC620D229B300DDE1CA /* VendorCommand.swift in Sources */ = {isa = PBXBuildFile; fileRef = 6E6AADC420D229B200DDE1CA /* VendorCommand.swift */; };
		6E6AADC720D229B300DDE1CA /* VendorCommand.swift in Sources */ = {isa = PBXBuildFile; fileRef = 6E6AADC420D229B200DDE1CA /* VendorCommand.swift */; };
		6E6AADC820D229B300DDE1CA /* VendorCommand.swift in Sources */ = {isa = PBXBuildFile; fileRef = 6E6AADC420D229B200DDE1CA /* VendorCommand.swift */; };
		6E6AADCC20D22A9D00DDE1CA /* ATTFindInformationRequest.swift in Sources */ = {isa = PBXBuildFile; fileRef = 6E6AADCB20D22A9D00DDE1CA /* ATTFindInformationRequest.swift */; };
		6E6AADCD20D22A9D00DDE1CA /* ATTFindInformationRequest.swift in Sources */ = {isa = PBXBuildFile; fileRef = 6E6AADCB20D22A9D00DDE1CA /* ATTFindInformationRequest.swift */; };
		6E6AADCE20D22A9D00DDE1CA /* ATTFindInformationRequest.swift in Sources */ = {isa = PBXBuildFile; fileRef = 6E6AADCB20D22A9D00DDE1CA /* ATTFindInformationRequest.swift */; };
		6E6AADCF20D22A9D00DDE1CA /* ATTFindInformationRequest.swift in Sources */ = {isa = PBXBuildFile; fileRef = 6E6AADCB20D22A9D00DDE1CA /* ATTFindInformationRequest.swift */; };
		6E6AADD120D22ABE00DDE1CA /* ATTFindInformationResponse.swift in Sources */ = {isa = PBXBuildFile; fileRef = 6E6AADD020D22ABE00DDE1CA /* ATTFindInformationResponse.swift */; };
		6E6AADD220D22ABE00DDE1CA /* ATTFindInformationResponse.swift in Sources */ = {isa = PBXBuildFile; fileRef = 6E6AADD020D22ABE00DDE1CA /* ATTFindInformationResponse.swift */; };
		6E6AADD320D22ABE00DDE1CA /* ATTFindInformationResponse.swift in Sources */ = {isa = PBXBuildFile; fileRef = 6E6AADD020D22ABE00DDE1CA /* ATTFindInformationResponse.swift */; };
		6E6AADD420D22ABE00DDE1CA /* ATTFindInformationResponse.swift in Sources */ = {isa = PBXBuildFile; fileRef = 6E6AADD020D22ABE00DDE1CA /* ATTFindInformationResponse.swift */; };
		6E6AADD620D22B5800DDE1CA /* ATTFindByTypeRequest.swift in Sources */ = {isa = PBXBuildFile; fileRef = 6E6AADD520D22B5800DDE1CA /* ATTFindByTypeRequest.swift */; };
		6E6AADD720D22B5800DDE1CA /* ATTFindByTypeRequest.swift in Sources */ = {isa = PBXBuildFile; fileRef = 6E6AADD520D22B5800DDE1CA /* ATTFindByTypeRequest.swift */; };
		6E6AADD820D22B5800DDE1CA /* ATTFindByTypeRequest.swift in Sources */ = {isa = PBXBuildFile; fileRef = 6E6AADD520D22B5800DDE1CA /* ATTFindByTypeRequest.swift */; };
		6E6AADD920D22B5800DDE1CA /* ATTFindByTypeRequest.swift in Sources */ = {isa = PBXBuildFile; fileRef = 6E6AADD520D22B5800DDE1CA /* ATTFindByTypeRequest.swift */; };
		6E6AADDB20D22B9400DDE1CA /* ATTFindByTypeResponse.swift in Sources */ = {isa = PBXBuildFile; fileRef = 6E6AADDA20D22B9400DDE1CA /* ATTFindByTypeResponse.swift */; };
		6E6AADDC20D22B9400DDE1CA /* ATTFindByTypeResponse.swift in Sources */ = {isa = PBXBuildFile; fileRef = 6E6AADDA20D22B9400DDE1CA /* ATTFindByTypeResponse.swift */; };
		6E6AADDD20D22B9400DDE1CA /* ATTFindByTypeResponse.swift in Sources */ = {isa = PBXBuildFile; fileRef = 6E6AADDA20D22B9400DDE1CA /* ATTFindByTypeResponse.swift */; };
		6E6AADDE20D22B9400DDE1CA /* ATTFindByTypeResponse.swift in Sources */ = {isa = PBXBuildFile; fileRef = 6E6AADDA20D22B9400DDE1CA /* ATTFindByTypeResponse.swift */; };
		6E6AADE020D22C0200DDE1CA /* ATTReadByTypeRequest.swift in Sources */ = {isa = PBXBuildFile; fileRef = 6E6AADDF20D22C0200DDE1CA /* ATTReadByTypeRequest.swift */; };
		6E6AADE120D22C0200DDE1CA /* ATTReadByTypeRequest.swift in Sources */ = {isa = PBXBuildFile; fileRef = 6E6AADDF20D22C0200DDE1CA /* ATTReadByTypeRequest.swift */; };
		6E6AADE220D22C0200DDE1CA /* ATTReadByTypeRequest.swift in Sources */ = {isa = PBXBuildFile; fileRef = 6E6AADDF20D22C0200DDE1CA /* ATTReadByTypeRequest.swift */; };
		6E6AADE320D22C0200DDE1CA /* ATTReadByTypeRequest.swift in Sources */ = {isa = PBXBuildFile; fileRef = 6E6AADDF20D22C0200DDE1CA /* ATTReadByTypeRequest.swift */; };
		6E6AADE520D22CAB00DDE1CA /* ATTReadByTypeResponse.swift in Sources */ = {isa = PBXBuildFile; fileRef = 6E6AADE420D22CAB00DDE1CA /* ATTReadByTypeResponse.swift */; };
		6E6AADE620D22CAB00DDE1CA /* ATTReadByTypeResponse.swift in Sources */ = {isa = PBXBuildFile; fileRef = 6E6AADE420D22CAB00DDE1CA /* ATTReadByTypeResponse.swift */; };
		6E6AADE720D22CAB00DDE1CA /* ATTReadByTypeResponse.swift in Sources */ = {isa = PBXBuildFile; fileRef = 6E6AADE420D22CAB00DDE1CA /* ATTReadByTypeResponse.swift */; };
		6E6AADE820D22CAB00DDE1CA /* ATTReadByTypeResponse.swift in Sources */ = {isa = PBXBuildFile; fileRef = 6E6AADE420D22CAB00DDE1CA /* ATTReadByTypeResponse.swift */; };
		6E6AADEA20D244CC00DDE1CA /* GATTCharacteristicFormatType.swift in Sources */ = {isa = PBXBuildFile; fileRef = 6E6AADE920D244CC00DDE1CA /* GATTCharacteristicFormatType.swift */; };
		6E6AADEB20D244CC00DDE1CA /* GATTCharacteristicFormatType.swift in Sources */ = {isa = PBXBuildFile; fileRef = 6E6AADE920D244CC00DDE1CA /* GATTCharacteristicFormatType.swift */; };
		6E6AADEC20D244CC00DDE1CA /* GATTCharacteristicFormatType.swift in Sources */ = {isa = PBXBuildFile; fileRef = 6E6AADE920D244CC00DDE1CA /* GATTCharacteristicFormatType.swift */; };
		6E6AADED20D244CC00DDE1CA /* GATTCharacteristicFormatType.swift in Sources */ = {isa = PBXBuildFile; fileRef = 6E6AADE920D244CC00DDE1CA /* GATTCharacteristicFormatType.swift */; };
		6E6AADEF20D2571800DDE1CA /* ATTReadRequest.swift in Sources */ = {isa = PBXBuildFile; fileRef = 6E6AADEE20D2571800DDE1CA /* ATTReadRequest.swift */; };
		6E6AADF020D2571800DDE1CA /* ATTReadRequest.swift in Sources */ = {isa = PBXBuildFile; fileRef = 6E6AADEE20D2571800DDE1CA /* ATTReadRequest.swift */; };
		6E6AADF120D2571800DDE1CA /* ATTReadRequest.swift in Sources */ = {isa = PBXBuildFile; fileRef = 6E6AADEE20D2571800DDE1CA /* ATTReadRequest.swift */; };
		6E6AADF220D2571800DDE1CA /* ATTReadRequest.swift in Sources */ = {isa = PBXBuildFile; fileRef = 6E6AADEE20D2571800DDE1CA /* ATTReadRequest.swift */; };
		6E6AADF420D2573900DDE1CA /* ATTReadResponse.swift in Sources */ = {isa = PBXBuildFile; fileRef = 6E6AADF320D2573900DDE1CA /* ATTReadResponse.swift */; };
		6E6AADF520D2573900DDE1CA /* ATTReadResponse.swift in Sources */ = {isa = PBXBuildFile; fileRef = 6E6AADF320D2573900DDE1CA /* ATTReadResponse.swift */; };
		6E6AADF620D2573900DDE1CA /* ATTReadResponse.swift in Sources */ = {isa = PBXBuildFile; fileRef = 6E6AADF320D2573900DDE1CA /* ATTReadResponse.swift */; };
		6E6AADF720D2573900DDE1CA /* ATTReadResponse.swift in Sources */ = {isa = PBXBuildFile; fileRef = 6E6AADF320D2573900DDE1CA /* ATTReadResponse.swift */; };
		6E6AADF920D2575900DDE1CA /* ATTReadBlobRequest.swift in Sources */ = {isa = PBXBuildFile; fileRef = 6E6AADF820D2575900DDE1CA /* ATTReadBlobRequest.swift */; };
		6E6AADFA20D2575900DDE1CA /* ATTReadBlobRequest.swift in Sources */ = {isa = PBXBuildFile; fileRef = 6E6AADF820D2575900DDE1CA /* ATTReadBlobRequest.swift */; };
		6E6AADFB20D2575900DDE1CA /* ATTReadBlobRequest.swift in Sources */ = {isa = PBXBuildFile; fileRef = 6E6AADF820D2575900DDE1CA /* ATTReadBlobRequest.swift */; };
		6E6AADFC20D2575900DDE1CA /* ATTReadBlobRequest.swift in Sources */ = {isa = PBXBuildFile; fileRef = 6E6AADF820D2575900DDE1CA /* ATTReadBlobRequest.swift */; };
		6E6AADFE20D2577B00DDE1CA /* ATTReadBlobResponse.swift in Sources */ = {isa = PBXBuildFile; fileRef = 6E6AADFD20D2577B00DDE1CA /* ATTReadBlobResponse.swift */; };
		6E6AADFF20D2577B00DDE1CA /* ATTReadBlobResponse.swift in Sources */ = {isa = PBXBuildFile; fileRef = 6E6AADFD20D2577B00DDE1CA /* ATTReadBlobResponse.swift */; };
		6E6AAE0020D2577B00DDE1CA /* ATTReadBlobResponse.swift in Sources */ = {isa = PBXBuildFile; fileRef = 6E6AADFD20D2577B00DDE1CA /* ATTReadBlobResponse.swift */; };
		6E6AAE0120D2577B00DDE1CA /* ATTReadBlobResponse.swift in Sources */ = {isa = PBXBuildFile; fileRef = 6E6AADFD20D2577B00DDE1CA /* ATTReadBlobResponse.swift */; };
		6E6AAE0320D2579800DDE1CA /* ATTReadMultipleRequest.swift in Sources */ = {isa = PBXBuildFile; fileRef = 6E6AAE0220D2579800DDE1CA /* ATTReadMultipleRequest.swift */; };
		6E6AAE0420D2579800DDE1CA /* ATTReadMultipleRequest.swift in Sources */ = {isa = PBXBuildFile; fileRef = 6E6AAE0220D2579800DDE1CA /* ATTReadMultipleRequest.swift */; };
		6E6AAE0520D2579800DDE1CA /* ATTReadMultipleRequest.swift in Sources */ = {isa = PBXBuildFile; fileRef = 6E6AAE0220D2579800DDE1CA /* ATTReadMultipleRequest.swift */; };
		6E6AAE0620D2579800DDE1CA /* ATTReadMultipleRequest.swift in Sources */ = {isa = PBXBuildFile; fileRef = 6E6AAE0220D2579800DDE1CA /* ATTReadMultipleRequest.swift */; };
		6E6AAE0820D2582D00DDE1CA /* ATTReadMultipleResponse.swift in Sources */ = {isa = PBXBuildFile; fileRef = 6E6AAE0720D2582D00DDE1CA /* ATTReadMultipleResponse.swift */; };
		6E6AAE0920D2582D00DDE1CA /* ATTReadMultipleResponse.swift in Sources */ = {isa = PBXBuildFile; fileRef = 6E6AAE0720D2582D00DDE1CA /* ATTReadMultipleResponse.swift */; };
		6E6AAE0A20D2582D00DDE1CA /* ATTReadMultipleResponse.swift in Sources */ = {isa = PBXBuildFile; fileRef = 6E6AAE0720D2582D00DDE1CA /* ATTReadMultipleResponse.swift */; };
		6E6AAE0B20D2582D00DDE1CA /* ATTReadMultipleResponse.swift in Sources */ = {isa = PBXBuildFile; fileRef = 6E6AAE0720D2582D00DDE1CA /* ATTReadMultipleResponse.swift */; };
		6E6AAE0D20D2584700DDE1CA /* ATTReadByGroupTypeRequest.swift in Sources */ = {isa = PBXBuildFile; fileRef = 6E6AAE0C20D2584700DDE1CA /* ATTReadByGroupTypeRequest.swift */; };
		6E6AAE0E20D2584700DDE1CA /* ATTReadByGroupTypeRequest.swift in Sources */ = {isa = PBXBuildFile; fileRef = 6E6AAE0C20D2584700DDE1CA /* ATTReadByGroupTypeRequest.swift */; };
		6E6AAE0F20D2584700DDE1CA /* ATTReadByGroupTypeRequest.swift in Sources */ = {isa = PBXBuildFile; fileRef = 6E6AAE0C20D2584700DDE1CA /* ATTReadByGroupTypeRequest.swift */; };
		6E6AAE1020D2584700DDE1CA /* ATTReadByGroupTypeRequest.swift in Sources */ = {isa = PBXBuildFile; fileRef = 6E6AAE0C20D2584700DDE1CA /* ATTReadByGroupTypeRequest.swift */; };
		6E6AAE1220D2589C00DDE1CA /* ATTReadByGroupTypeResponse.swift in Sources */ = {isa = PBXBuildFile; fileRef = 6E6AAE1120D2589C00DDE1CA /* ATTReadByGroupTypeResponse.swift */; };
		6E6AAE1320D2589C00DDE1CA /* ATTReadByGroupTypeResponse.swift in Sources */ = {isa = PBXBuildFile; fileRef = 6E6AAE1120D2589C00DDE1CA /* ATTReadByGroupTypeResponse.swift */; };
		6E6AAE1420D2589C00DDE1CA /* ATTReadByGroupTypeResponse.swift in Sources */ = {isa = PBXBuildFile; fileRef = 6E6AAE1120D2589C00DDE1CA /* ATTReadByGroupTypeResponse.swift */; };
		6E6AAE1520D2589C00DDE1CA /* ATTReadByGroupTypeResponse.swift in Sources */ = {isa = PBXBuildFile; fileRef = 6E6AAE1120D2589C00DDE1CA /* ATTReadByGroupTypeResponse.swift */; };
		6E6AAE1720D258BA00DDE1CA /* ATTWriteRequest.swift in Sources */ = {isa = PBXBuildFile; fileRef = 6E6AAE1620D258BA00DDE1CA /* ATTWriteRequest.swift */; };
		6E6AAE1820D258BA00DDE1CA /* ATTWriteRequest.swift in Sources */ = {isa = PBXBuildFile; fileRef = 6E6AAE1620D258BA00DDE1CA /* ATTWriteRequest.swift */; };
		6E6AAE1920D258BA00DDE1CA /* ATTWriteRequest.swift in Sources */ = {isa = PBXBuildFile; fileRef = 6E6AAE1620D258BA00DDE1CA /* ATTWriteRequest.swift */; };
		6E6AAE1A20D258BA00DDE1CA /* ATTWriteRequest.swift in Sources */ = {isa = PBXBuildFile; fileRef = 6E6AAE1620D258BA00DDE1CA /* ATTWriteRequest.swift */; };
		6E6AAE1C20D258CD00DDE1CA /* ATTWriteResponse.swift in Sources */ = {isa = PBXBuildFile; fileRef = 6E6AAE1B20D258CD00DDE1CA /* ATTWriteResponse.swift */; };
		6E6AAE1D20D258CD00DDE1CA /* ATTWriteResponse.swift in Sources */ = {isa = PBXBuildFile; fileRef = 6E6AAE1B20D258CD00DDE1CA /* ATTWriteResponse.swift */; };
		6E6AAE1E20D258CD00DDE1CA /* ATTWriteResponse.swift in Sources */ = {isa = PBXBuildFile; fileRef = 6E6AAE1B20D258CD00DDE1CA /* ATTWriteResponse.swift */; };
		6E6AAE1F20D258CD00DDE1CA /* ATTWriteResponse.swift in Sources */ = {isa = PBXBuildFile; fileRef = 6E6AAE1B20D258CD00DDE1CA /* ATTWriteResponse.swift */; };
		6E6AAE2120D258E200DDE1CA /* ATTWriteCommand.swift in Sources */ = {isa = PBXBuildFile; fileRef = 6E6AAE2020D258E200DDE1CA /* ATTWriteCommand.swift */; };
		6E6AAE2220D258E200DDE1CA /* ATTWriteCommand.swift in Sources */ = {isa = PBXBuildFile; fileRef = 6E6AAE2020D258E200DDE1CA /* ATTWriteCommand.swift */; };
		6E6AAE2320D258E200DDE1CA /* ATTWriteCommand.swift in Sources */ = {isa = PBXBuildFile; fileRef = 6E6AAE2020D258E200DDE1CA /* ATTWriteCommand.swift */; };
		6E6AAE2420D258E200DDE1CA /* ATTWriteCommand.swift in Sources */ = {isa = PBXBuildFile; fileRef = 6E6AAE2020D258E200DDE1CA /* ATTWriteCommand.swift */; };
		6E6AAE2620D2594C00DDE1CA /* ATTSignedWriteCommand.swift in Sources */ = {isa = PBXBuildFile; fileRef = 6E6AAE2520D2594C00DDE1CA /* ATTSignedWriteCommand.swift */; };
		6E6AAE2720D2595300DDE1CA /* ATTSignedWriteCommand.swift in Sources */ = {isa = PBXBuildFile; fileRef = 6E6AAE2520D2594C00DDE1CA /* ATTSignedWriteCommand.swift */; };
		6E6AAE2820D2595400DDE1CA /* ATTSignedWriteCommand.swift in Sources */ = {isa = PBXBuildFile; fileRef = 6E6AAE2520D2594C00DDE1CA /* ATTSignedWriteCommand.swift */; };
		6E6AAE2920D2595400DDE1CA /* ATTSignedWriteCommand.swift in Sources */ = {isa = PBXBuildFile; fileRef = 6E6AAE2520D2594C00DDE1CA /* ATTSignedWriteCommand.swift */; };
		6E6AAE2B20D25A1600DDE1CA /* ATTPrepareWriteRequest.swift in Sources */ = {isa = PBXBuildFile; fileRef = 6E6AAE2A20D25A1600DDE1CA /* ATTPrepareWriteRequest.swift */; };
		6E6AAE2C20D25A1600DDE1CA /* ATTPrepareWriteRequest.swift in Sources */ = {isa = PBXBuildFile; fileRef = 6E6AAE2A20D25A1600DDE1CA /* ATTPrepareWriteRequest.swift */; };
		6E6AAE2D20D25A1600DDE1CA /* ATTPrepareWriteRequest.swift in Sources */ = {isa = PBXBuildFile; fileRef = 6E6AAE2A20D25A1600DDE1CA /* ATTPrepareWriteRequest.swift */; };
		6E6AAE2E20D25A1600DDE1CA /* ATTPrepareWriteRequest.swift in Sources */ = {isa = PBXBuildFile; fileRef = 6E6AAE2A20D25A1600DDE1CA /* ATTPrepareWriteRequest.swift */; };
		6E6AAE3020D25A3800DDE1CA /* ATTPrepareWriteResponse.swift in Sources */ = {isa = PBXBuildFile; fileRef = 6E6AAE2F20D25A3800DDE1CA /* ATTPrepareWriteResponse.swift */; };
		6E6AAE3120D25A3800DDE1CA /* ATTPrepareWriteResponse.swift in Sources */ = {isa = PBXBuildFile; fileRef = 6E6AAE2F20D25A3800DDE1CA /* ATTPrepareWriteResponse.swift */; };
		6E6AAE3220D25A3800DDE1CA /* ATTPrepareWriteResponse.swift in Sources */ = {isa = PBXBuildFile; fileRef = 6E6AAE2F20D25A3800DDE1CA /* ATTPrepareWriteResponse.swift */; };
		6E6AAE3320D25A3800DDE1CA /* ATTPrepareWriteResponse.swift in Sources */ = {isa = PBXBuildFile; fileRef = 6E6AAE2F20D25A3800DDE1CA /* ATTPrepareWriteResponse.swift */; };
		6E6AAE3520D25A5200DDE1CA /* ATTExecuteWriteRequest.swift in Sources */ = {isa = PBXBuildFile; fileRef = 6E6AAE3420D25A5200DDE1CA /* ATTExecuteWriteRequest.swift */; };
		6E6AAE3620D25A5200DDE1CA /* ATTExecuteWriteRequest.swift in Sources */ = {isa = PBXBuildFile; fileRef = 6E6AAE3420D25A5200DDE1CA /* ATTExecuteWriteRequest.swift */; };
		6E6AAE3720D25A5200DDE1CA /* ATTExecuteWriteRequest.swift in Sources */ = {isa = PBXBuildFile; fileRef = 6E6AAE3420D25A5200DDE1CA /* ATTExecuteWriteRequest.swift */; };
		6E6AAE3820D25A5200DDE1CA /* ATTExecuteWriteRequest.swift in Sources */ = {isa = PBXBuildFile; fileRef = 6E6AAE3420D25A5200DDE1CA /* ATTExecuteWriteRequest.swift */; };
		6E6AAE3A20D25A6D00DDE1CA /* ATTExecuteWriteResponse.swift in Sources */ = {isa = PBXBuildFile; fileRef = 6E6AAE3920D25A6D00DDE1CA /* ATTExecuteWriteResponse.swift */; };
		6E6AAE3B20D25A6D00DDE1CA /* ATTExecuteWriteResponse.swift in Sources */ = {isa = PBXBuildFile; fileRef = 6E6AAE3920D25A6D00DDE1CA /* ATTExecuteWriteResponse.swift */; };
		6E6AAE3C20D25A6D00DDE1CA /* ATTExecuteWriteResponse.swift in Sources */ = {isa = PBXBuildFile; fileRef = 6E6AAE3920D25A6D00DDE1CA /* ATTExecuteWriteResponse.swift */; };
		6E6AAE3D20D25A6D00DDE1CA /* ATTExecuteWriteResponse.swift in Sources */ = {isa = PBXBuildFile; fileRef = 6E6AAE3920D25A6D00DDE1CA /* ATTExecuteWriteResponse.swift */; };
		6E6AAE3F20D25A8300DDE1CA /* ATTHandleValueNotification.swift in Sources */ = {isa = PBXBuildFile; fileRef = 6E6AAE3E20D25A8300DDE1CA /* ATTHandleValueNotification.swift */; };
		6E6AAE4020D25A8300DDE1CA /* ATTHandleValueNotification.swift in Sources */ = {isa = PBXBuildFile; fileRef = 6E6AAE3E20D25A8300DDE1CA /* ATTHandleValueNotification.swift */; };
		6E6AAE4120D25A8300DDE1CA /* ATTHandleValueNotification.swift in Sources */ = {isa = PBXBuildFile; fileRef = 6E6AAE3E20D25A8300DDE1CA /* ATTHandleValueNotification.swift */; };
		6E6AAE4220D25A8300DDE1CA /* ATTHandleValueNotification.swift in Sources */ = {isa = PBXBuildFile; fileRef = 6E6AAE3E20D25A8300DDE1CA /* ATTHandleValueNotification.swift */; };
		6E6AAE4420D25A9700DDE1CA /* ATTHandleValueIndication.swift in Sources */ = {isa = PBXBuildFile; fileRef = 6E6AAE4320D25A9700DDE1CA /* ATTHandleValueIndication.swift */; };
		6E6AAE4520D25A9700DDE1CA /* ATTHandleValueIndication.swift in Sources */ = {isa = PBXBuildFile; fileRef = 6E6AAE4320D25A9700DDE1CA /* ATTHandleValueIndication.swift */; };
		6E6AAE4620D25A9700DDE1CA /* ATTHandleValueIndication.swift in Sources */ = {isa = PBXBuildFile; fileRef = 6E6AAE4320D25A9700DDE1CA /* ATTHandleValueIndication.swift */; };
		6E6AAE4720D25A9700DDE1CA /* ATTHandleValueIndication.swift in Sources */ = {isa = PBXBuildFile; fileRef = 6E6AAE4320D25A9700DDE1CA /* ATTHandleValueIndication.swift */; };
		6E6AAE4920D25AB300DDE1CA /* ATTHandleValueConfirmation.swift in Sources */ = {isa = PBXBuildFile; fileRef = 6E6AAE4820D25AB300DDE1CA /* ATTHandleValueConfirmation.swift */; };
		6E6AAE4A20D25AB300DDE1CA /* ATTHandleValueConfirmation.swift in Sources */ = {isa = PBXBuildFile; fileRef = 6E6AAE4820D25AB300DDE1CA /* ATTHandleValueConfirmation.swift */; };
		6E6AAE4B20D25AB300DDE1CA /* ATTHandleValueConfirmation.swift in Sources */ = {isa = PBXBuildFile; fileRef = 6E6AAE4820D25AB300DDE1CA /* ATTHandleValueConfirmation.swift */; };
		6E6AAE4C20D25AB300DDE1CA /* ATTHandleValueConfirmation.swift in Sources */ = {isa = PBXBuildFile; fileRef = 6E6AAE4820D25AB300DDE1CA /* ATTHandleValueConfirmation.swift */; };
		6E6AD98D1FCE8E4F007F0250 /* BluetoothTests.swift in Sources */ = {isa = PBXBuildFile; fileRef = 6E6AD98B1FCE8E4F007F0250 /* BluetoothTests.swift */; };
		6E704C771E95C32D00484A22 /* BitMaskOption.swift in Sources */ = {isa = PBXBuildFile; fileRef = 6E704C761E95C32D00484A22 /* BitMaskOption.swift */; };
		6E704C781E95C32D00484A22 /* BitMaskOption.swift in Sources */ = {isa = PBXBuildFile; fileRef = 6E704C761E95C32D00484A22 /* BitMaskOption.swift */; };
		6E704C791E95C32D00484A22 /* BitMaskOption.swift in Sources */ = {isa = PBXBuildFile; fileRef = 6E704C761E95C32D00484A22 /* BitMaskOption.swift */; };
		6E704C7B1E95C34D00484A22 /* ByteValue.swift in Sources */ = {isa = PBXBuildFile; fileRef = 6E704C7A1E95C34D00484A22 /* ByteValue.swift */; };
		6E704C7C1E95C34D00484A22 /* ByteValue.swift in Sources */ = {isa = PBXBuildFile; fileRef = 6E704C7A1E95C34D00484A22 /* ByteValue.swift */; };
		6E704C7D1E95C34D00484A22 /* ByteValue.swift in Sources */ = {isa = PBXBuildFile; fileRef = 6E704C7A1E95C34D00484A22 /* ByteValue.swift */; };
		6E704C841E95C41C00484A22 /* Integer.swift in Sources */ = {isa = PBXBuildFile; fileRef = 6E704C821E95C41C00484A22 /* Integer.swift */; };
		6E704C851E95C41C00484A22 /* Integer.swift in Sources */ = {isa = PBXBuildFile; fileRef = 6E704C821E95C41C00484A22 /* Integer.swift */; };
		6E704C861E95C41C00484A22 /* Integer.swift in Sources */ = {isa = PBXBuildFile; fileRef = 6E704C821E95C41C00484A22 /* Integer.swift */; };
		6E704C871E95C41C00484A22 /* Range.swift in Sources */ = {isa = PBXBuildFile; fileRef = 6E704C831E95C41C00484A22 /* Range.swift */; };
		6E704C881E95C41C00484A22 /* Range.swift in Sources */ = {isa = PBXBuildFile; fileRef = 6E704C831E95C41C00484A22 /* Range.swift */; };
		6E704C891E95C41C00484A22 /* Range.swift in Sources */ = {isa = PBXBuildFile; fileRef = 6E704C831E95C41C00484A22 /* Range.swift */; };
		6E704C8F1E95C45800484A22 /* Hexadecimal.swift in Sources */ = {isa = PBXBuildFile; fileRef = 6E704C8E1E95C45800484A22 /* Hexadecimal.swift */; };
		6E704C901E95C45800484A22 /* Hexadecimal.swift in Sources */ = {isa = PBXBuildFile; fileRef = 6E704C8E1E95C45800484A22 /* Hexadecimal.swift */; };
		6E704C911E95C45800484A22 /* Hexadecimal.swift in Sources */ = {isa = PBXBuildFile; fileRef = 6E704C8E1E95C45800484A22 /* Hexadecimal.swift */; };
		6E704C981E95C6A500484A22 /* UUID.swift in Sources */ = {isa = PBXBuildFile; fileRef = 6E704C971E95C6A500484A22 /* UUID.swift */; };
		6E704C991E95C6A500484A22 /* UUID.swift in Sources */ = {isa = PBXBuildFile; fileRef = 6E704C971E95C6A500484A22 /* UUID.swift */; };
		6E704C9A1E95C6A500484A22 /* UUID.swift in Sources */ = {isa = PBXBuildFile; fileRef = 6E704C971E95C6A500484A22 /* UUID.swift */; };
		6E71F33220CB60D500D08901 /* GATTProfile.swift in Sources */ = {isa = PBXBuildFile; fileRef = 35B7CADC20C5E72100F797AE /* GATTProfile.swift */; };
		6E71F33320CB60D500D08901 /* GATTProfile.swift in Sources */ = {isa = PBXBuildFile; fileRef = 35B7CADC20C5E72100F797AE /* GATTProfile.swift */; };
		6E71F33420CB60D600D08901 /* GATTProfile.swift in Sources */ = {isa = PBXBuildFile; fileRef = 35B7CADC20C5E72100F797AE /* GATTProfile.swift */; };
		6E738B56206D920C00CEB343 /* LowEnergyFeature.swift in Sources */ = {isa = PBXBuildFile; fileRef = 6E738B55206D920C00CEB343 /* LowEnergyFeature.swift */; };
		6E738B57206D920C00CEB343 /* LowEnergyFeature.swift in Sources */ = {isa = PBXBuildFile; fileRef = 6E738B55206D920C00CEB343 /* LowEnergyFeature.swift */; };
		6E738B58206D920C00CEB343 /* LowEnergyFeature.swift in Sources */ = {isa = PBXBuildFile; fileRef = 6E738B55206D920C00CEB343 /* LowEnergyFeature.swift */; };
		6E738B59206D920C00CEB343 /* LowEnergyFeature.swift in Sources */ = {isa = PBXBuildFile; fileRef = 6E738B55206D920C00CEB343 /* LowEnergyFeature.swift */; };
		6E740C3B20657ED3006589F6 /* LinkPolicyCommand.swift in Sources */ = {isa = PBXBuildFile; fileRef = 6E740C3A20657ED3006589F6 /* LinkPolicyCommand.swift */; };
		6E740C3D20657EEB006589F6 /* HostControllerBasebandCommand.swift in Sources */ = {isa = PBXBuildFile; fileRef = 6E740C3C20657EEB006589F6 /* HostControllerBasebandCommand.swift */; };
		6E740C3E20657EEB006589F6 /* HostControllerBasebandCommand.swift in Sources */ = {isa = PBXBuildFile; fileRef = 6E740C3C20657EEB006589F6 /* HostControllerBasebandCommand.swift */; };
		6E740C3F20657EEB006589F6 /* HostControllerBasebandCommand.swift in Sources */ = {isa = PBXBuildFile; fileRef = 6E740C3C20657EEB006589F6 /* HostControllerBasebandCommand.swift */; };
		6E740C4020657EEB006589F6 /* HostControllerBasebandCommand.swift in Sources */ = {isa = PBXBuildFile; fileRef = 6E740C3C20657EEB006589F6 /* HostControllerBasebandCommand.swift */; };
		6E740C4120657EEF006589F6 /* LinkPolicyCommand.swift in Sources */ = {isa = PBXBuildFile; fileRef = 6E740C3A20657ED3006589F6 /* LinkPolicyCommand.swift */; };
		6E740C4220657EEF006589F6 /* LinkPolicyCommand.swift in Sources */ = {isa = PBXBuildFile; fileRef = 6E740C3A20657ED3006589F6 /* LinkPolicyCommand.swift */; };
		6E740C4320657EF0006589F6 /* LinkPolicyCommand.swift in Sources */ = {isa = PBXBuildFile; fileRef = 6E740C3A20657ED3006589F6 /* LinkPolicyCommand.swift */; };
		6E740C4520657F25006589F6 /* InformationalCommand.swift in Sources */ = {isa = PBXBuildFile; fileRef = 6E740C4420657F25006589F6 /* InformationalCommand.swift */; };
		6E740C4620657F25006589F6 /* InformationalCommand.swift in Sources */ = {isa = PBXBuildFile; fileRef = 6E740C4420657F25006589F6 /* InformationalCommand.swift */; };
		6E740C4720657F25006589F6 /* InformationalCommand.swift in Sources */ = {isa = PBXBuildFile; fileRef = 6E740C4420657F25006589F6 /* InformationalCommand.swift */; };
		6E740C4820657F25006589F6 /* InformationalCommand.swift in Sources */ = {isa = PBXBuildFile; fileRef = 6E740C4420657F25006589F6 /* InformationalCommand.swift */; };
		6E740C4A20657F35006589F6 /* StatusParametersCommand.swift in Sources */ = {isa = PBXBuildFile; fileRef = 6E740C4920657F35006589F6 /* StatusParametersCommand.swift */; };
		6E740C4B20657F35006589F6 /* StatusParametersCommand.swift in Sources */ = {isa = PBXBuildFile; fileRef = 6E740C4920657F35006589F6 /* StatusParametersCommand.swift */; };
		6E740C4C20657F35006589F6 /* StatusParametersCommand.swift in Sources */ = {isa = PBXBuildFile; fileRef = 6E740C4920657F35006589F6 /* StatusParametersCommand.swift */; };
		6E740C4D20657F35006589F6 /* StatusParametersCommand.swift in Sources */ = {isa = PBXBuildFile; fileRef = 6E740C4920657F35006589F6 /* StatusParametersCommand.swift */; };
		6E740C4F20657F46006589F6 /* TestingCommand.swift in Sources */ = {isa = PBXBuildFile; fileRef = 6E740C4E20657F46006589F6 /* TestingCommand.swift */; };
		6E740C5020657F46006589F6 /* TestingCommand.swift in Sources */ = {isa = PBXBuildFile; fileRef = 6E740C4E20657F46006589F6 /* TestingCommand.swift */; };
		6E740C5120657F46006589F6 /* TestingCommand.swift in Sources */ = {isa = PBXBuildFile; fileRef = 6E740C4E20657F46006589F6 /* TestingCommand.swift */; };
		6E740C5220657F46006589F6 /* TestingCommand.swift in Sources */ = {isa = PBXBuildFile; fileRef = 6E740C4E20657F46006589F6 /* TestingCommand.swift */; };
		6E740C6720659CE8006589F6 /* HCITests.swift in Sources */ = {isa = PBXBuildFile; fileRef = 6E740C5D206586D3006589F6 /* HCITests.swift */; };
		6E740C6820659CEF006589F6 /* AttributeProtocolTests.swift in Sources */ = {isa = PBXBuildFile; fileRef = 6E740C5E206586D3006589F6 /* AttributeProtocolTests.swift */; };
		6E781AFC20CE40A300786867 /* GATTCharacteristic.swift in Sources */ = {isa = PBXBuildFile; fileRef = 6E97026420CE234C008AA9C6 /* GATTCharacteristic.swift */; };
		6E781AFD20CE40A300786867 /* GATTCharacteristic.swift in Sources */ = {isa = PBXBuildFile; fileRef = 6E97026420CE234C008AA9C6 /* GATTCharacteristic.swift */; };
		6E781AFE20CE40A400786867 /* GATTCharacteristic.swift in Sources */ = {isa = PBXBuildFile; fileRef = 6E97026420CE234C008AA9C6 /* GATTCharacteristic.swift */; };
		6E781AFF20CE40A600786867 /* GATTService.swift in Sources */ = {isa = PBXBuildFile; fileRef = 6E97026620CE236D008AA9C6 /* GATTService.swift */; };
		6E781B0020CE40A700786867 /* GATTService.swift in Sources */ = {isa = PBXBuildFile; fileRef = 6E97026620CE236D008AA9C6 /* GATTService.swift */; };
		6E781B0120CE40A700786867 /* GATTService.swift in Sources */ = {isa = PBXBuildFile; fileRef = 6E97026620CE236D008AA9C6 /* GATTService.swift */; };
		6E781B0220CE4DF800786867 /* GATTCharacteristicTests.swift in Sources */ = {isa = PBXBuildFile; fileRef = 6E97026820CE25BD008AA9C6 /* GATTCharacteristicTests.swift */; };
		6E781B0A20CE534300786867 /* SFloat.swift in Sources */ = {isa = PBXBuildFile; fileRef = 6E781B0920CE534300786867 /* SFloat.swift */; };
		6E781B0B20CE534300786867 /* SFloat.swift in Sources */ = {isa = PBXBuildFile; fileRef = 6E781B0920CE534300786867 /* SFloat.swift */; };
		6E781B0C20CE534300786867 /* SFloat.swift in Sources */ = {isa = PBXBuildFile; fileRef = 6E781B0920CE534300786867 /* SFloat.swift */; };
		6E781B0D20CE534300786867 /* SFloat.swift in Sources */ = {isa = PBXBuildFile; fileRef = 6E781B0920CE534300786867 /* SFloat.swift */; };
		6E7F4A4120928E2B00E877F1 /* GAPTests.swift in Sources */ = {isa = PBXBuildFile; fileRef = 6E7F4A4020928E2B00E877F1 /* GAPTests.swift */; };
		6E9578C12092698400BAA133 /* LowEnergyAdvertisingData.swift in Sources */ = {isa = PBXBuildFile; fileRef = 6E9578C02092698400BAA133 /* LowEnergyAdvertisingData.swift */; };
		6E9578C22092698400BAA133 /* LowEnergyAdvertisingData.swift in Sources */ = {isa = PBXBuildFile; fileRef = 6E9578C02092698400BAA133 /* LowEnergyAdvertisingData.swift */; };
		6E9578C32092698400BAA133 /* LowEnergyAdvertisingData.swift in Sources */ = {isa = PBXBuildFile; fileRef = 6E9578C02092698400BAA133 /* LowEnergyAdvertisingData.swift */; };
		6E9578C42092698400BAA133 /* LowEnergyAdvertisingData.swift in Sources */ = {isa = PBXBuildFile; fileRef = 6E9578C02092698400BAA133 /* LowEnergyAdvertisingData.swift */; };
		6E97026520CE234C008AA9C6 /* GATTCharacteristic.swift in Sources */ = {isa = PBXBuildFile; fileRef = 6E97026420CE234C008AA9C6 /* GATTCharacteristic.swift */; };
		6E97026720CE236D008AA9C6 /* GATTService.swift in Sources */ = {isa = PBXBuildFile; fileRef = 6E97026620CE236D008AA9C6 /* GATTService.swift */; };
		6E98ACBD207F89F600DBFE85 /* ATTError.swift in Sources */ = {isa = PBXBuildFile; fileRef = 6E98ACBC207F89F600DBFE85 /* ATTError.swift */; };
		6E98ACBE207F89F600DBFE85 /* ATTError.swift in Sources */ = {isa = PBXBuildFile; fileRef = 6E98ACBC207F89F600DBFE85 /* ATTError.swift */; };
		6E98ACBF207F89F600DBFE85 /* ATTError.swift in Sources */ = {isa = PBXBuildFile; fileRef = 6E98ACBC207F89F600DBFE85 /* ATTError.swift */; };
		6E98ACC0207F89F600DBFE85 /* ATTError.swift in Sources */ = {isa = PBXBuildFile; fileRef = 6E98ACBC207F89F600DBFE85 /* ATTError.swift */; };
		6E9E4E83206DB68600D489E9 /* LowEnergyChannelMap.swift in Sources */ = {isa = PBXBuildFile; fileRef = 6E9E4E82206DB68600D489E9 /* LowEnergyChannelMap.swift */; };
		6E9E4E84206DB68600D489E9 /* LowEnergyChannelMap.swift in Sources */ = {isa = PBXBuildFile; fileRef = 6E9E4E82206DB68600D489E9 /* LowEnergyChannelMap.swift */; };
		6E9E4E85206DB68600D489E9 /* LowEnergyChannelMap.swift in Sources */ = {isa = PBXBuildFile; fileRef = 6E9E4E82206DB68600D489E9 /* LowEnergyChannelMap.swift */; };
		6E9E4E86206DB68600D489E9 /* LowEnergyChannelMap.swift in Sources */ = {isa = PBXBuildFile; fileRef = 6E9E4E82206DB68600D489E9 /* LowEnergyChannelMap.swift */; };
		6EAD976F20BF796200673DB7 /* DefinedCompanies.swift in Sources */ = {isa = PBXBuildFile; fileRef = 6EAD976E20BF796200673DB7 /* DefinedCompanies.swift */; };
		6EAD977020BF796200673DB7 /* DefinedCompanies.swift in Sources */ = {isa = PBXBuildFile; fileRef = 6EAD976E20BF796200673DB7 /* DefinedCompanies.swift */; };
		6EAD977120BF796200673DB7 /* DefinedCompanies.swift in Sources */ = {isa = PBXBuildFile; fileRef = 6EAD976E20BF796200673DB7 /* DefinedCompanies.swift */; };
		6EAD977220BF796200673DB7 /* DefinedCompanies.swift in Sources */ = {isa = PBXBuildFile; fileRef = 6EAD976E20BF796200673DB7 /* DefinedCompanies.swift */; };
		6EB2EA041CD5A8A7000CF975 /* HCIEvent.swift in Sources */ = {isa = PBXBuildFile; fileRef = 6EE84DEE1CAF891E00A40C4D /* HCIEvent.swift */; };
		6EB2EA051CD5A8A7000CF975 /* HCI.swift in Sources */ = {isa = PBXBuildFile; fileRef = 6EE84E051CAF8AD500A40C4D /* HCI.swift */; };
		6EB2EA071CD5A8A7000CF975 /* LowEnergyCommand.swift in Sources */ = {isa = PBXBuildFile; fileRef = 6EE84DF61CAF891E00A40C4D /* LowEnergyCommand.swift */; };
		6EB2EA081CD5A8A7000CF975 /* HCICommand.swift in Sources */ = {isa = PBXBuildFile; fileRef = 6EE84DF31CAF891E00A40C4D /* HCICommand.swift */; };
		6EB2EA091CD5A8A7000CF975 /* ATTProtocolDataUnit.swift in Sources */ = {isa = PBXBuildFile; fileRef = 6EE84DEC1CAF881B00A40C4D /* ATTProtocolDataUnit.swift */; };
		6EB2EA0A1CD5A8A7000CF975 /* ProtocolServiceMultiplexer.swift in Sources */ = {isa = PBXBuildFile; fileRef = 6EE84DE41CAF828800A40C4D /* ProtocolServiceMultiplexer.swift */; };
		6EB2EA0B1CD5A8A7000CF975 /* GATT.swift in Sources */ = {isa = PBXBuildFile; fileRef = 6EE84DE81CAF85AE00A40C4D /* GATT.swift */; };
		6EB2EA0C1CD5A8A7000CF975 /* LinkControlCommand.swift in Sources */ = {isa = PBXBuildFile; fileRef = 6EE84DF41CAF891E00A40C4D /* LinkControlCommand.swift */; };
		6EB2EA0D1CD5A8A7000CF975 /* LowEnergyEvent.swift in Sources */ = {isa = PBXBuildFile; fileRef = 6EE84DF11CAF891E00A40C4D /* LowEnergyEvent.swift */; };
		6EB2EA0E1CD5A8A7000CF975 /* Address.swift in Sources */ = {isa = PBXBuildFile; fileRef = 6EE84DE21CAF80AE00A40C4D /* Address.swift */; };
		6EB2EA101CD5A8A7000CF975 /* GATTAttributes.swift in Sources */ = {isa = PBXBuildFile; fileRef = 6EE84DE01CAF7EE800A40C4D /* GATTAttributes.swift */; };
		6EB2EA111CD5A8A7000CF975 /* ATT.swift in Sources */ = {isa = PBXBuildFile; fileRef = 6EE84DE51CAF828800A40C4D /* ATT.swift */; };
		6EB2EA131CD5A8A7000CF975 /* HCIGeneralEvent.swift in Sources */ = {isa = PBXBuildFile; fileRef = 6EE84DEF1CAF891E00A40C4D /* HCIGeneralEvent.swift */; };
		6EB2EA141CD5A8A7000CF975 /* BluetoothUUID.swift in Sources */ = {isa = PBXBuildFile; fileRef = 6EE84DD41CAF603000A40C4D /* BluetoothUUID.swift */; };
		6EB2EA181CD5A8A7000CF975 /* Bluetooth.h in Headers */ = {isa = PBXBuildFile; fileRef = 6EE84DBA1CAF5C7C00A40C4D /* Bluetooth.h */; settings = {ATTRIBUTES = (Public, ); }; };
		6EB45EF02001398100AE5A42 /* DefinedUUID.swift in Sources */ = {isa = PBXBuildFile; fileRef = 6EB45EEF2001398100AE5A42 /* DefinedUUID.swift */; };
		6EB45EF12001398100AE5A42 /* DefinedUUID.swift in Sources */ = {isa = PBXBuildFile; fileRef = 6EB45EEF2001398100AE5A42 /* DefinedUUID.swift */; };
		6EB45EF22001398100AE5A42 /* DefinedUUID.swift in Sources */ = {isa = PBXBuildFile; fileRef = 6EB45EEF2001398100AE5A42 /* DefinedUUID.swift */; };
		6EB98F1A20BF803E00FCE78E /* CompanyIdentifierExtension.swift in Sources */ = {isa = PBXBuildFile; fileRef = 6EB98F1920BF803E00FCE78E /* CompanyIdentifierExtension.swift */; };
		6EB98F1B20BF803E00FCE78E /* CompanyIdentifierExtension.swift in Sources */ = {isa = PBXBuildFile; fileRef = 6EB98F1920BF803E00FCE78E /* CompanyIdentifierExtension.swift */; };
		6EB98F1C20BF803E00FCE78E /* CompanyIdentifierExtension.swift in Sources */ = {isa = PBXBuildFile; fileRef = 6EB98F1920BF803E00FCE78E /* CompanyIdentifierExtension.swift */; };
		6EB98F1D20BF803E00FCE78E /* CompanyIdentifierExtension.swift in Sources */ = {isa = PBXBuildFile; fileRef = 6EB98F1920BF803E00FCE78E /* CompanyIdentifierExtension.swift */; };
		6EBD96B9207A600B0037D253 /* ATTMaximumTransmissionUnit.swift in Sources */ = {isa = PBXBuildFile; fileRef = 6EBD96B8207A600B0037D253 /* ATTMaximumTransmissionUnit.swift */; };
		6EBD96BA207A600B0037D253 /* ATTMaximumTransmissionUnit.swift in Sources */ = {isa = PBXBuildFile; fileRef = 6EBD96B8207A600B0037D253 /* ATTMaximumTransmissionUnit.swift */; };
		6EBD96BB207A600B0037D253 /* ATTMaximumTransmissionUnit.swift in Sources */ = {isa = PBXBuildFile; fileRef = 6EBD96B8207A600B0037D253 /* ATTMaximumTransmissionUnit.swift */; };
		6EBD96BC207A600B0037D253 /* ATTMaximumTransmissionUnit.swift in Sources */ = {isa = PBXBuildFile; fileRef = 6EBD96B8207A600B0037D253 /* ATTMaximumTransmissionUnit.swift */; };
		6EBD96C2207ABEE00037D253 /* GATTTests.swift in Sources */ = {isa = PBXBuildFile; fileRef = 6EBD96BD207ABED60037D253 /* GATTTests.swift */; };
		6ECBCF0B206E683C00312117 /* L2CAPSocket.swift in Sources */ = {isa = PBXBuildFile; fileRef = 6ECBCF0A206E683C00312117 /* L2CAPSocket.swift */; };
		6ECBCF18206FBD0F00312117 /* HCICommandTimeout.swift in Sources */ = {isa = PBXBuildFile; fileRef = 6ECBCF17206FBD0F00312117 /* HCICommandTimeout.swift */; };
		6ECBCF19206FBD0F00312117 /* HCICommandTimeout.swift in Sources */ = {isa = PBXBuildFile; fileRef = 6ECBCF17206FBD0F00312117 /* HCICommandTimeout.swift */; };
		6ECBCF1A206FBD0F00312117 /* HCICommandTimeout.swift in Sources */ = {isa = PBXBuildFile; fileRef = 6ECBCF17206FBD0F00312117 /* HCICommandTimeout.swift */; };
		6ECBCF1B206FBD0F00312117 /* HCICommandTimeout.swift in Sources */ = {isa = PBXBuildFile; fileRef = 6ECBCF17206FBD0F00312117 /* HCICommandTimeout.swift */; };
		6ECBCF21206FC3A200312117 /* Array.swift in Sources */ = {isa = PBXBuildFile; fileRef = 6ECBCF20206FC3A200312117 /* Array.swift */; };
		6ECBCF22206FC3A200312117 /* Array.swift in Sources */ = {isa = PBXBuildFile; fileRef = 6ECBCF20206FC3A200312117 /* Array.swift */; };
		6ECBCF23206FC3A200312117 /* Array.swift in Sources */ = {isa = PBXBuildFile; fileRef = 6ECBCF20206FC3A200312117 /* Array.swift */; };
		6ECBCF24206FC3A200312117 /* Array.swift in Sources */ = {isa = PBXBuildFile; fileRef = 6ECBCF20206FC3A200312117 /* Array.swift */; };
		6EE84DBB1CAF5C7C00A40C4D /* Bluetooth.h in Headers */ = {isa = PBXBuildFile; fileRef = 6EE84DBA1CAF5C7C00A40C4D /* Bluetooth.h */; settings = {ATTRIBUTES = (Public, ); }; };
		6EE84DC21CAF5C7C00A40C4D /* Bluetooth.framework in Frameworks */ = {isa = PBXBuildFile; fileRef = 6EE84DB71CAF5C7C00A40C4D /* Bluetooth.framework */; };
		6EE84DD51CAF603000A40C4D /* BluetoothUUID.swift in Sources */ = {isa = PBXBuildFile; fileRef = 6EE84DD41CAF603000A40C4D /* BluetoothUUID.swift */; };
		6EE84DE11CAF7EE800A40C4D /* GATTAttributes.swift in Sources */ = {isa = PBXBuildFile; fileRef = 6EE84DE01CAF7EE800A40C4D /* GATTAttributes.swift */; };
		6EE84DE31CAF80AE00A40C4D /* Address.swift in Sources */ = {isa = PBXBuildFile; fileRef = 6EE84DE21CAF80AE00A40C4D /* Address.swift */; };
		6EE84DE61CAF828800A40C4D /* ProtocolServiceMultiplexer.swift in Sources */ = {isa = PBXBuildFile; fileRef = 6EE84DE41CAF828800A40C4D /* ProtocolServiceMultiplexer.swift */; };
		6EE84DE71CAF828800A40C4D /* ATT.swift in Sources */ = {isa = PBXBuildFile; fileRef = 6EE84DE51CAF828800A40C4D /* ATT.swift */; };
		6EE84DE91CAF85AE00A40C4D /* GATT.swift in Sources */ = {isa = PBXBuildFile; fileRef = 6EE84DE81CAF85AE00A40C4D /* GATT.swift */; };
		6EE84DED1CAF881B00A40C4D /* ATTProtocolDataUnit.swift in Sources */ = {isa = PBXBuildFile; fileRef = 6EE84DEC1CAF881B00A40C4D /* ATTProtocolDataUnit.swift */; };
		6EE84DF81CAF891E00A40C4D /* HCIEvent.swift in Sources */ = {isa = PBXBuildFile; fileRef = 6EE84DEE1CAF891E00A40C4D /* HCIEvent.swift */; };
		6EE84DF91CAF891E00A40C4D /* HCIGeneralEvent.swift in Sources */ = {isa = PBXBuildFile; fileRef = 6EE84DEF1CAF891E00A40C4D /* HCIGeneralEvent.swift */; };
		6EE84DFB1CAF891E00A40C4D /* LowEnergyEvent.swift in Sources */ = {isa = PBXBuildFile; fileRef = 6EE84DF11CAF891E00A40C4D /* LowEnergyEvent.swift */; };
		6EE84DFD1CAF891E00A40C4D /* HCICommand.swift in Sources */ = {isa = PBXBuildFile; fileRef = 6EE84DF31CAF891E00A40C4D /* HCICommand.swift */; };
		6EE84DFE1CAF891E00A40C4D /* LinkControlCommand.swift in Sources */ = {isa = PBXBuildFile; fileRef = 6EE84DF41CAF891E00A40C4D /* LinkControlCommand.swift */; };
		6EE84E001CAF891E00A40C4D /* LowEnergyCommand.swift in Sources */ = {isa = PBXBuildFile; fileRef = 6EE84DF61CAF891E00A40C4D /* LowEnergyCommand.swift */; };
		6EE84E061CAF8AD500A40C4D /* HCI.swift in Sources */ = {isa = PBXBuildFile; fileRef = 6EE84E051CAF8AD500A40C4D /* HCI.swift */; };
		6EE910251FDE5841007AD3EA /* UInt128.swift in Sources */ = {isa = PBXBuildFile; fileRef = 6EE910241FDE5841007AD3EA /* UInt128.swift */; };
		6EE910261FDE5841007AD3EA /* UInt128.swift in Sources */ = {isa = PBXBuildFile; fileRef = 6EE910241FDE5841007AD3EA /* UInt128.swift */; };
		6EE910271FDE5841007AD3EA /* UInt128.swift in Sources */ = {isa = PBXBuildFile; fileRef = 6EE910241FDE5841007AD3EA /* UInt128.swift */; };
		6EE910281FDE585B007AD3EA /* HCIVersion.swift in Sources */ = {isa = PBXBuildFile; fileRef = 6E2809881FCF499100B2D68E /* HCIVersion.swift */; };
		6EE910291FDE585C007AD3EA /* HCIVersion.swift in Sources */ = {isa = PBXBuildFile; fileRef = 6E2809881FCF499100B2D68E /* HCIVersion.swift */; };
		6EEADB24208E5DC000CFD908 /* UInt512.swift in Sources */ = {isa = PBXBuildFile; fileRef = 512F4B4B208A567A00576F34 /* UInt512.swift */; };
		6EEADB25208E5DC100CFD908 /* UInt512.swift in Sources */ = {isa = PBXBuildFile; fileRef = 512F4B4B208A567A00576F34 /* UInt512.swift */; };
		6EEADB26208E5DC100CFD908 /* UInt512.swift in Sources */ = {isa = PBXBuildFile; fileRef = 512F4B4B208A567A00576F34 /* UInt512.swift */; };
		6EED642A207413F30077CECE /* LowEnergyState.swift in Sources */ = {isa = PBXBuildFile; fileRef = 6EED6429207413F30077CECE /* LowEnergyState.swift */; };
		6EED642B207413F30077CECE /* LowEnergyState.swift in Sources */ = {isa = PBXBuildFile; fileRef = 6EED6429207413F30077CECE /* LowEnergyState.swift */; };
		6EED642C207413F30077CECE /* LowEnergyState.swift in Sources */ = {isa = PBXBuildFile; fileRef = 6EED6429207413F30077CECE /* LowEnergyState.swift */; };
		6EED642D207413F30077CECE /* LowEnergyState.swift in Sources */ = {isa = PBXBuildFile; fileRef = 6EED6429207413F30077CECE /* LowEnergyState.swift */; };
		6EF45FA41CC6D04D001F7A39 /* HCIEvent.swift in Sources */ = {isa = PBXBuildFile; fileRef = 6EE84DEE1CAF891E00A40C4D /* HCIEvent.swift */; };
		6EF45FA51CC6D04D001F7A39 /* HCI.swift in Sources */ = {isa = PBXBuildFile; fileRef = 6EE84E051CAF8AD500A40C4D /* HCI.swift */; };
		6EF45FA71CC6D04D001F7A39 /* LowEnergyCommand.swift in Sources */ = {isa = PBXBuildFile; fileRef = 6EE84DF61CAF891E00A40C4D /* LowEnergyCommand.swift */; };
		6EF45FA81CC6D04D001F7A39 /* HCICommand.swift in Sources */ = {isa = PBXBuildFile; fileRef = 6EE84DF31CAF891E00A40C4D /* HCICommand.swift */; };
		6EF45FA91CC6D04D001F7A39 /* ATTProtocolDataUnit.swift in Sources */ = {isa = PBXBuildFile; fileRef = 6EE84DEC1CAF881B00A40C4D /* ATTProtocolDataUnit.swift */; };
		6EF45FAA1CC6D04D001F7A39 /* ProtocolServiceMultiplexer.swift in Sources */ = {isa = PBXBuildFile; fileRef = 6EE84DE41CAF828800A40C4D /* ProtocolServiceMultiplexer.swift */; };
		6EF45FAB1CC6D04D001F7A39 /* GATT.swift in Sources */ = {isa = PBXBuildFile; fileRef = 6EE84DE81CAF85AE00A40C4D /* GATT.swift */; };
		6EF45FAC1CC6D04D001F7A39 /* LinkControlCommand.swift in Sources */ = {isa = PBXBuildFile; fileRef = 6EE84DF41CAF891E00A40C4D /* LinkControlCommand.swift */; };
		6EF45FAD1CC6D04D001F7A39 /* LowEnergyEvent.swift in Sources */ = {isa = PBXBuildFile; fileRef = 6EE84DF11CAF891E00A40C4D /* LowEnergyEvent.swift */; };
		6EF45FAE1CC6D04D001F7A39 /* Address.swift in Sources */ = {isa = PBXBuildFile; fileRef = 6EE84DE21CAF80AE00A40C4D /* Address.swift */; };
		6EF45FB01CC6D04D001F7A39 /* GATTAttributes.swift in Sources */ = {isa = PBXBuildFile; fileRef = 6EE84DE01CAF7EE800A40C4D /* GATTAttributes.swift */; };
		6EF45FB11CC6D04D001F7A39 /* ATT.swift in Sources */ = {isa = PBXBuildFile; fileRef = 6EE84DE51CAF828800A40C4D /* ATT.swift */; };
		6EF45FB31CC6D04D001F7A39 /* HCIGeneralEvent.swift in Sources */ = {isa = PBXBuildFile; fileRef = 6EE84DEF1CAF891E00A40C4D /* HCIGeneralEvent.swift */; };
		6EF45FB41CC6D04D001F7A39 /* BluetoothUUID.swift in Sources */ = {isa = PBXBuildFile; fileRef = 6EE84DD41CAF603000A40C4D /* BluetoothUUID.swift */; };
		6EF45FB81CC6D04D001F7A39 /* Bluetooth.h in Headers */ = {isa = PBXBuildFile; fileRef = 6EE84DBA1CAF5C7C00A40C4D /* Bluetooth.h */; settings = {ATTRIBUTES = (Public, ); }; };
		6EFB3D2B20D2D41D00364CA0 /* LowEnergyWhiteListDevice.swift in Sources */ = {isa = PBXBuildFile; fileRef = 6EFB3D2A20D2D41D00364CA0 /* LowEnergyWhiteListDevice.swift */; };
		6EFB3D2C20D2D41D00364CA0 /* LowEnergyWhiteListDevice.swift in Sources */ = {isa = PBXBuildFile; fileRef = 6EFB3D2A20D2D41D00364CA0 /* LowEnergyWhiteListDevice.swift */; };
		6EFB3D2D20D2D41D00364CA0 /* LowEnergyWhiteListDevice.swift in Sources */ = {isa = PBXBuildFile; fileRef = 6EFB3D2A20D2D41D00364CA0 /* LowEnergyWhiteListDevice.swift */; };
		6EFB3D2E20D2D41D00364CA0 /* LowEnergyWhiteListDevice.swift in Sources */ = {isa = PBXBuildFile; fileRef = 6EFB3D2A20D2D41D00364CA0 /* LowEnergyWhiteListDevice.swift */; };
		6EFB3D3020D2D43D00364CA0 /* LowEnergyScanTimeInterval.swift in Sources */ = {isa = PBXBuildFile; fileRef = 6EFB3D2F20D2D43D00364CA0 /* LowEnergyScanTimeInterval.swift */; };
		6EFB3D3120D2D43D00364CA0 /* LowEnergyScanTimeInterval.swift in Sources */ = {isa = PBXBuildFile; fileRef = 6EFB3D2F20D2D43D00364CA0 /* LowEnergyScanTimeInterval.swift */; };
		6EFB3D3220D2D43D00364CA0 /* LowEnergyScanTimeInterval.swift in Sources */ = {isa = PBXBuildFile; fileRef = 6EFB3D2F20D2D43D00364CA0 /* LowEnergyScanTimeInterval.swift */; };
		6EFB3D3320D2D43D00364CA0 /* LowEnergyScanTimeInterval.swift in Sources */ = {isa = PBXBuildFile; fileRef = 6EFB3D2F20D2D43D00364CA0 /* LowEnergyScanTimeInterval.swift */; };
		6EFB3D3520D2D46E00364CA0 /* LowEnergyTxChannel.swift in Sources */ = {isa = PBXBuildFile; fileRef = 6EFB3D3420D2D46E00364CA0 /* LowEnergyTxChannel.swift */; };
		6EFB3D3620D2D46E00364CA0 /* LowEnergyTxChannel.swift in Sources */ = {isa = PBXBuildFile; fileRef = 6EFB3D3420D2D46E00364CA0 /* LowEnergyTxChannel.swift */; };
		6EFB3D3720D2D46E00364CA0 /* LowEnergyTxChannel.swift in Sources */ = {isa = PBXBuildFile; fileRef = 6EFB3D3420D2D46E00364CA0 /* LowEnergyTxChannel.swift */; };
		6EFB3D3820D2D46E00364CA0 /* LowEnergyTxChannel.swift in Sources */ = {isa = PBXBuildFile; fileRef = 6EFB3D3420D2D46E00364CA0 /* LowEnergyTxChannel.swift */; };
		6EFB3D3A20D2D4BC00364CA0 /* LowEnergyRxChannel.swift in Sources */ = {isa = PBXBuildFile; fileRef = 6EFB3D3920D2D4BC00364CA0 /* LowEnergyRxChannel.swift */; };
		6EFB3D3B20D2D4BC00364CA0 /* LowEnergyRxChannel.swift in Sources */ = {isa = PBXBuildFile; fileRef = 6EFB3D3920D2D4BC00364CA0 /* LowEnergyRxChannel.swift */; };
		6EFB3D3C20D2D4BC00364CA0 /* LowEnergyRxChannel.swift in Sources */ = {isa = PBXBuildFile; fileRef = 6EFB3D3920D2D4BC00364CA0 /* LowEnergyRxChannel.swift */; };
		6EFB3D3D20D2D4BC00364CA0 /* LowEnergyRxChannel.swift in Sources */ = {isa = PBXBuildFile; fileRef = 6EFB3D3920D2D4BC00364CA0 /* LowEnergyRxChannel.swift */; };
		6EFB3D3F20D2D4EC00364CA0 /* LowEnergySupervisionTimeout.swift in Sources */ = {isa = PBXBuildFile; fileRef = 6EFB3D3E20D2D4EC00364CA0 /* LowEnergySupervisionTimeout.swift */; };
		6EFB3D4020D2D4EC00364CA0 /* LowEnergySupervisionTimeout.swift in Sources */ = {isa = PBXBuildFile; fileRef = 6EFB3D3E20D2D4EC00364CA0 /* LowEnergySupervisionTimeout.swift */; };
		6EFB3D4120D2D4EC00364CA0 /* LowEnergySupervisionTimeout.swift in Sources */ = {isa = PBXBuildFile; fileRef = 6EFB3D3E20D2D4EC00364CA0 /* LowEnergySupervisionTimeout.swift */; };
		6EFB3D4220D2D4EC00364CA0 /* LowEnergySupervisionTimeout.swift in Sources */ = {isa = PBXBuildFile; fileRef = 6EFB3D3E20D2D4EC00364CA0 /* LowEnergySupervisionTimeout.swift */; };
		6EFB3D4520D2D53200364CA0 /* LowEnergyConnectionLength.swift in Sources */ = {isa = PBXBuildFile; fileRef = 6EFB3D4420D2D53200364CA0 /* LowEnergyConnectionLength.swift */; };
		6EFB3D4620D2D53200364CA0 /* LowEnergyConnectionLength.swift in Sources */ = {isa = PBXBuildFile; fileRef = 6EFB3D4420D2D53200364CA0 /* LowEnergyConnectionLength.swift */; };
		6EFB3D4720D2D53200364CA0 /* LowEnergyConnectionLength.swift in Sources */ = {isa = PBXBuildFile; fileRef = 6EFB3D4420D2D53200364CA0 /* LowEnergyConnectionLength.swift */; };
		6EFB3D4820D2D53200364CA0 /* LowEnergyConnectionLength.swift in Sources */ = {isa = PBXBuildFile; fileRef = 6EFB3D4420D2D53200364CA0 /* LowEnergyConnectionLength.swift */; };
		6EFB3D4A20D2D54B00364CA0 /* LowEnergyMaxTxTime.swift in Sources */ = {isa = PBXBuildFile; fileRef = 6EFB3D4920D2D54B00364CA0 /* LowEnergyMaxTxTime.swift */; };
		6EFB3D4B20D2D54B00364CA0 /* LowEnergyMaxTxTime.swift in Sources */ = {isa = PBXBuildFile; fileRef = 6EFB3D4920D2D54B00364CA0 /* LowEnergyMaxTxTime.swift */; };
		6EFB3D4C20D2D54B00364CA0 /* LowEnergyMaxTxTime.swift in Sources */ = {isa = PBXBuildFile; fileRef = 6EFB3D4920D2D54B00364CA0 /* LowEnergyMaxTxTime.swift */; };
		6EFB3D4D20D2D54B00364CA0 /* LowEnergyMaxTxTime.swift in Sources */ = {isa = PBXBuildFile; fileRef = 6EFB3D4920D2D54B00364CA0 /* LowEnergyMaxTxTime.swift */; };
		6EFB3D4F20D2D57600364CA0 /* LowEnergyMaxTxOctets.swift in Sources */ = {isa = PBXBuildFile; fileRef = 6EFB3D4E20D2D57600364CA0 /* LowEnergyMaxTxOctets.swift */; };
		6EFB3D5020D2D57600364CA0 /* LowEnergyMaxTxOctets.swift in Sources */ = {isa = PBXBuildFile; fileRef = 6EFB3D4E20D2D57600364CA0 /* LowEnergyMaxTxOctets.swift */; };
		6EFB3D5120D2D57600364CA0 /* LowEnergyMaxTxOctets.swift in Sources */ = {isa = PBXBuildFile; fileRef = 6EFB3D4E20D2D57600364CA0 /* LowEnergyMaxTxOctets.swift */; };
		6EFB3D5220D2D57600364CA0 /* LowEnergyMaxTxOctets.swift in Sources */ = {isa = PBXBuildFile; fileRef = 6EFB3D4E20D2D57600364CA0 /* LowEnergyMaxTxOctets.swift */; };
		6EFB3D5420D2D5A300364CA0 /* LowEnergyConnectionLatency.swift in Sources */ = {isa = PBXBuildFile; fileRef = 6EFB3D5320D2D5A300364CA0 /* LowEnergyConnectionLatency.swift */; };
		6EFB3D5520D2D5A300364CA0 /* LowEnergyConnectionLatency.swift in Sources */ = {isa = PBXBuildFile; fileRef = 6EFB3D5320D2D5A300364CA0 /* LowEnergyConnectionLatency.swift */; };
		6EFB3D5620D2D5A300364CA0 /* LowEnergyConnectionLatency.swift in Sources */ = {isa = PBXBuildFile; fileRef = 6EFB3D5320D2D5A300364CA0 /* LowEnergyConnectionLatency.swift */; };
		6EFB3D5720D2D5A300364CA0 /* LowEnergyConnectionLatency.swift in Sources */ = {isa = PBXBuildFile; fileRef = 6EFB3D5320D2D5A300364CA0 /* LowEnergyConnectionLatency.swift */; };
		6EFB3D5920D2D5C400364CA0 /* LowEnergyPhyOptions.swift in Sources */ = {isa = PBXBuildFile; fileRef = 6EFB3D5820D2D5C400364CA0 /* LowEnergyPhyOptions.swift */; };
		6EFB3D5A20D2D5C400364CA0 /* LowEnergyPhyOptions.swift in Sources */ = {isa = PBXBuildFile; fileRef = 6EFB3D5820D2D5C400364CA0 /* LowEnergyPhyOptions.swift */; };
		6EFB3D5B20D2D5C400364CA0 /* LowEnergyPhyOptions.swift in Sources */ = {isa = PBXBuildFile; fileRef = 6EFB3D5820D2D5C400364CA0 /* LowEnergyPhyOptions.swift */; };
		6EFB3D5C20D2D5C400364CA0 /* LowEnergyPhyOptions.swift in Sources */ = {isa = PBXBuildFile; fileRef = 6EFB3D5820D2D5C400364CA0 /* LowEnergyPhyOptions.swift */; };
		6EFB3D5E20D2D5D800364CA0 /* LowEnergyRxPhys.swift in Sources */ = {isa = PBXBuildFile; fileRef = 6EFB3D5D20D2D5D800364CA0 /* LowEnergyRxPhys.swift */; };
		6EFB3D5F20D2D5D800364CA0 /* LowEnergyRxPhys.swift in Sources */ = {isa = PBXBuildFile; fileRef = 6EFB3D5D20D2D5D800364CA0 /* LowEnergyRxPhys.swift */; };
		6EFB3D6020D2D5D800364CA0 /* LowEnergyRxPhys.swift in Sources */ = {isa = PBXBuildFile; fileRef = 6EFB3D5D20D2D5D800364CA0 /* LowEnergyRxPhys.swift */; };
		6EFB3D6120D2D5D800364CA0 /* LowEnergyRxPhys.swift in Sources */ = {isa = PBXBuildFile; fileRef = 6EFB3D5D20D2D5D800364CA0 /* LowEnergyRxPhys.swift */; };
		6EFB3D6320D2D66100364CA0 /* LowEnergyTxPhys.swift in Sources */ = {isa = PBXBuildFile; fileRef = 6EFB3D6220D2D66100364CA0 /* LowEnergyTxPhys.swift */; };
		6EFB3D6420D2D66100364CA0 /* LowEnergyTxPhys.swift in Sources */ = {isa = PBXBuildFile; fileRef = 6EFB3D6220D2D66100364CA0 /* LowEnergyTxPhys.swift */; };
		6EFB3D6520D2D66100364CA0 /* LowEnergyTxPhys.swift in Sources */ = {isa = PBXBuildFile; fileRef = 6EFB3D6220D2D66100364CA0 /* LowEnergyTxPhys.swift */; };
		6EFB3D6620D2D66100364CA0 /* LowEnergyTxPhys.swift in Sources */ = {isa = PBXBuildFile; fileRef = 6EFB3D6220D2D66100364CA0 /* LowEnergyTxPhys.swift */; };
		6EFB3D6820D2D67B00364CA0 /* LowEnergyAllPhys.swift in Sources */ = {isa = PBXBuildFile; fileRef = 6EFB3D6720D2D67B00364CA0 /* LowEnergyAllPhys.swift */; };
		6EFB3D6920D2D67B00364CA0 /* LowEnergyAllPhys.swift in Sources */ = {isa = PBXBuildFile; fileRef = 6EFB3D6720D2D67B00364CA0 /* LowEnergyAllPhys.swift */; };
		6EFB3D6A20D2D67B00364CA0 /* LowEnergyAllPhys.swift in Sources */ = {isa = PBXBuildFile; fileRef = 6EFB3D6720D2D67B00364CA0 /* LowEnergyAllPhys.swift */; };
		6EFB3D6B20D2D67B00364CA0 /* LowEnergyAllPhys.swift in Sources */ = {isa = PBXBuildFile; fileRef = 6EFB3D6720D2D67B00364CA0 /* LowEnergyAllPhys.swift */; };
		6EFB3D6D20D2D69D00364CA0 /* LowEnergyConnectionIntervalRange.swift in Sources */ = {isa = PBXBuildFile; fileRef = 6EFB3D6C20D2D69D00364CA0 /* LowEnergyConnectionIntervalRange.swift */; };
		6EFB3D6E20D2D69D00364CA0 /* LowEnergyConnectionIntervalRange.swift in Sources */ = {isa = PBXBuildFile; fileRef = 6EFB3D6C20D2D69D00364CA0 /* LowEnergyConnectionIntervalRange.swift */; };
		6EFB3D6F20D2D69D00364CA0 /* LowEnergyConnectionIntervalRange.swift in Sources */ = {isa = PBXBuildFile; fileRef = 6EFB3D6C20D2D69D00364CA0 /* LowEnergyConnectionIntervalRange.swift */; };
		6EFB3D7020D2D69D00364CA0 /* LowEnergyConnectionIntervalRange.swift in Sources */ = {isa = PBXBuildFile; fileRef = 6EFB3D6C20D2D69D00364CA0 /* LowEnergyConnectionIntervalRange.swift */; };
		6EFB3D7220D2D6B700364CA0 /* LowEnergyScanInterval.swift in Sources */ = {isa = PBXBuildFile; fileRef = 6EFB3D7120D2D6B700364CA0 /* LowEnergyScanInterval.swift */; };
		6EFB3D7320D2D6B800364CA0 /* LowEnergyScanInterval.swift in Sources */ = {isa = PBXBuildFile; fileRef = 6EFB3D7120D2D6B700364CA0 /* LowEnergyScanInterval.swift */; };
		6EFB3D7420D2D6B800364CA0 /* LowEnergyScanInterval.swift in Sources */ = {isa = PBXBuildFile; fileRef = 6EFB3D7120D2D6B700364CA0 /* LowEnergyScanInterval.swift */; };
		6EFB3D7520D2D6B800364CA0 /* LowEnergyScanInterval.swift in Sources */ = {isa = PBXBuildFile; fileRef = 6EFB3D7120D2D6B700364CA0 /* LowEnergyScanInterval.swift */; };
		6EFB3D7720D2D6CF00364CA0 /* LowEnergyPacketPayload.swift in Sources */ = {isa = PBXBuildFile; fileRef = 6EFB3D7620D2D6CF00364CA0 /* LowEnergyPacketPayload.swift */; };
		6EFB3D7820D2D6CF00364CA0 /* LowEnergyPacketPayload.swift in Sources */ = {isa = PBXBuildFile; fileRef = 6EFB3D7620D2D6CF00364CA0 /* LowEnergyPacketPayload.swift */; };
		6EFB3D7920D2D6CF00364CA0 /* LowEnergyPacketPayload.swift in Sources */ = {isa = PBXBuildFile; fileRef = 6EFB3D7620D2D6CF00364CA0 /* LowEnergyPacketPayload.swift */; };
		6EFB3D7A20D2D6CF00364CA0 /* LowEnergyPacketPayload.swift in Sources */ = {isa = PBXBuildFile; fileRef = 6EFB3D7620D2D6CF00364CA0 /* LowEnergyPacketPayload.swift */; };
		6EFB3D7C20D2D6F000364CA0 /* LowEnergyPeerIdentifyAddressType.swift in Sources */ = {isa = PBXBuildFile; fileRef = 6EFB3D7B20D2D6F000364CA0 /* LowEnergyPeerIdentifyAddressType.swift */; };
		6EFB3D7D20D2D6F000364CA0 /* LowEnergyPeerIdentifyAddressType.swift in Sources */ = {isa = PBXBuildFile; fileRef = 6EFB3D7B20D2D6F000364CA0 /* LowEnergyPeerIdentifyAddressType.swift */; };
		6EFB3D7E20D2D6F000364CA0 /* LowEnergyPeerIdentifyAddressType.swift in Sources */ = {isa = PBXBuildFile; fileRef = 6EFB3D7B20D2D6F000364CA0 /* LowEnergyPeerIdentifyAddressType.swift */; };
		6EFB3D7F20D2D6F000364CA0 /* LowEnergyPeerIdentifyAddressType.swift in Sources */ = {isa = PBXBuildFile; fileRef = 6EFB3D7B20D2D6F000364CA0 /* LowEnergyPeerIdentifyAddressType.swift */; };
		6EFB3D8120D2D71D00364CA0 /* LowEnergyTxPhy.swift in Sources */ = {isa = PBXBuildFile; fileRef = 6EFB3D8020D2D71D00364CA0 /* LowEnergyTxPhy.swift */; };
		6EFB3D8220D2D71D00364CA0 /* LowEnergyTxPhy.swift in Sources */ = {isa = PBXBuildFile; fileRef = 6EFB3D8020D2D71D00364CA0 /* LowEnergyTxPhy.swift */; };
		6EFB3D8320D2D71D00364CA0 /* LowEnergyTxPhy.swift in Sources */ = {isa = PBXBuildFile; fileRef = 6EFB3D8020D2D71D00364CA0 /* LowEnergyTxPhy.swift */; };
		6EFB3D8420D2D71D00364CA0 /* LowEnergyTxPhy.swift in Sources */ = {isa = PBXBuildFile; fileRef = 6EFB3D8020D2D71D00364CA0 /* LowEnergyTxPhy.swift */; };
		6EFB3D8620D2D73700364CA0 /* LowEnergyRxPhy.swift in Sources */ = {isa = PBXBuildFile; fileRef = 6EFB3D8520D2D73700364CA0 /* LowEnergyRxPhy.swift */; };
		6EFB3D8720D2D73700364CA0 /* LowEnergyRxPhy.swift in Sources */ = {isa = PBXBuildFile; fileRef = 6EFB3D8520D2D73700364CA0 /* LowEnergyRxPhy.swift */; };
		6EFB3D8820D2D73700364CA0 /* LowEnergyRxPhy.swift in Sources */ = {isa = PBXBuildFile; fileRef = 6EFB3D8520D2D73700364CA0 /* LowEnergyRxPhy.swift */; };
		6EFB3D8920D2D73700364CA0 /* LowEnergyRxPhy.swift in Sources */ = {isa = PBXBuildFile; fileRef = 6EFB3D8520D2D73700364CA0 /* LowEnergyRxPhy.swift */; };
		6EFB3D8B20D2D75000364CA0 /* LowEnergyTxPower.swift in Sources */ = {isa = PBXBuildFile; fileRef = 6EFB3D8A20D2D75000364CA0 /* LowEnergyTxPower.swift */; };
		6EFB3D8C20D2D75000364CA0 /* LowEnergyTxPower.swift in Sources */ = {isa = PBXBuildFile; fileRef = 6EFB3D8A20D2D75000364CA0 /* LowEnergyTxPower.swift */; };
		6EFB3D8D20D2D75000364CA0 /* LowEnergyTxPower.swift in Sources */ = {isa = PBXBuildFile; fileRef = 6EFB3D8A20D2D75000364CA0 /* LowEnergyTxPower.swift */; };
		6EFB3D8E20D2D75000364CA0 /* LowEnergyTxPower.swift in Sources */ = {isa = PBXBuildFile; fileRef = 6EFB3D8A20D2D75000364CA0 /* LowEnergyTxPower.swift */; };
		6EFB3D9120D2D80A00364CA0 /* LowEnergyFragmentPreference.swift in Sources */ = {isa = PBXBuildFile; fileRef = 6EFB3D9020D2D80A00364CA0 /* LowEnergyFragmentPreference.swift */; };
		6EFB3D9220D2D80A00364CA0 /* LowEnergyFragmentPreference.swift in Sources */ = {isa = PBXBuildFile; fileRef = 6EFB3D9020D2D80A00364CA0 /* LowEnergyFragmentPreference.swift */; };
		6EFB3D9320D2D80A00364CA0 /* LowEnergyFragmentPreference.swift in Sources */ = {isa = PBXBuildFile; fileRef = 6EFB3D9020D2D80A00364CA0 /* LowEnergyFragmentPreference.swift */; };
		6EFB3D9420D2D80A00364CA0 /* LowEnergyFragmentPreference.swift in Sources */ = {isa = PBXBuildFile; fileRef = 6EFB3D9020D2D80A00364CA0 /* LowEnergyFragmentPreference.swift */; };
		6EFB3D9620D2D82E00364CA0 /* LowEnergyAdvertiserAddressType.swift in Sources */ = {isa = PBXBuildFile; fileRef = 6EFB3D9520D2D82E00364CA0 /* LowEnergyAdvertiserAddressType.swift */; };
		6EFB3D9720D2D82E00364CA0 /* LowEnergyAdvertiserAddressType.swift in Sources */ = {isa = PBXBuildFile; fileRef = 6EFB3D9520D2D82E00364CA0 /* LowEnergyAdvertiserAddressType.swift */; };
		6EFB3D9820D2D82E00364CA0 /* LowEnergyAdvertiserAddressType.swift in Sources */ = {isa = PBXBuildFile; fileRef = 6EFB3D9520D2D82E00364CA0 /* LowEnergyAdvertiserAddressType.swift */; };
		6EFB3D9920D2D82E00364CA0 /* LowEnergyAdvertiserAddressType.swift in Sources */ = {isa = PBXBuildFile; fileRef = 6EFB3D9520D2D82E00364CA0 /* LowEnergyAdvertiserAddressType.swift */; };
		6EFB3D9B20D2D88100364CA0 /* LowEnergyRfTxPathCompensationValue.swift in Sources */ = {isa = PBXBuildFile; fileRef = 6EFB3D9A20D2D88100364CA0 /* LowEnergyRfTxPathCompensationValue.swift */; };
		6EFB3D9C20D2D88100364CA0 /* LowEnergyRfTxPathCompensationValue.swift in Sources */ = {isa = PBXBuildFile; fileRef = 6EFB3D9A20D2D88100364CA0 /* LowEnergyRfTxPathCompensationValue.swift */; };
		6EFB3D9D20D2D88100364CA0 /* LowEnergyRfTxPathCompensationValue.swift in Sources */ = {isa = PBXBuildFile; fileRef = 6EFB3D9A20D2D88100364CA0 /* LowEnergyRfTxPathCompensationValue.swift */; };
		6EFB3D9E20D2D88100364CA0 /* LowEnergyRfTxPathCompensationValue.swift in Sources */ = {isa = PBXBuildFile; fileRef = 6EFB3D9A20D2D88100364CA0 /* LowEnergyRfTxPathCompensationValue.swift */; };
		6EFB3DA020D2D94B00364CA0 /* LowEnergyRfRxPathCompensationValue.swift in Sources */ = {isa = PBXBuildFile; fileRef = 6EFB3D9F20D2D94B00364CA0 /* LowEnergyRfRxPathCompensationValue.swift */; };
		6EFB3DA120D2D94B00364CA0 /* LowEnergyRfRxPathCompensationValue.swift in Sources */ = {isa = PBXBuildFile; fileRef = 6EFB3D9F20D2D94B00364CA0 /* LowEnergyRfRxPathCompensationValue.swift */; };
		6EFB3DA220D2D94B00364CA0 /* LowEnergyRfRxPathCompensationValue.swift in Sources */ = {isa = PBXBuildFile; fileRef = 6EFB3D9F20D2D94B00364CA0 /* LowEnergyRfRxPathCompensationValue.swift */; };
		6EFB3DA320D2D94B00364CA0 /* LowEnergyRfRxPathCompensationValue.swift in Sources */ = {isa = PBXBuildFile; fileRef = 6EFB3D9F20D2D94B00364CA0 /* LowEnergyRfRxPathCompensationValue.swift */; };
		6EFB3DA520D2DB9700364CA0 /* LowEnergyClockAccuracy.swift in Sources */ = {isa = PBXBuildFile; fileRef = 6EFB3DA420D2DB9700364CA0 /* LowEnergyClockAccuracy.swift */; };
		6EFB3DA620D2DB9700364CA0 /* LowEnergyClockAccuracy.swift in Sources */ = {isa = PBXBuildFile; fileRef = 6EFB3DA420D2DB9700364CA0 /* LowEnergyClockAccuracy.swift */; };
		6EFB3DA720D2DB9700364CA0 /* LowEnergyClockAccuracy.swift in Sources */ = {isa = PBXBuildFile; fileRef = 6EFB3DA420D2DB9700364CA0 /* LowEnergyClockAccuracy.swift */; };
		6EFB3DA820D2DB9700364CA0 /* LowEnergyClockAccuracy.swift in Sources */ = {isa = PBXBuildFile; fileRef = 6EFB3DA420D2DB9700364CA0 /* LowEnergyClockAccuracy.swift */; };
		6EFB3DAA20D2DBB800364CA0 /* LowEnergyConnectionInterval.swift in Sources */ = {isa = PBXBuildFile; fileRef = 6EFB3DA920D2DBB800364CA0 /* LowEnergyConnectionInterval.swift */; };
		6EFB3DAB20D2DBB800364CA0 /* LowEnergyConnectionInterval.swift in Sources */ = {isa = PBXBuildFile; fileRef = 6EFB3DA920D2DBB800364CA0 /* LowEnergyConnectionInterval.swift */; };
		6EFB3DAC20D2DBB800364CA0 /* LowEnergyConnectionInterval.swift in Sources */ = {isa = PBXBuildFile; fileRef = 6EFB3DA920D2DBB800364CA0 /* LowEnergyConnectionInterval.swift */; };
		6EFB3DAD20D2DBB800364CA0 /* LowEnergyConnectionInterval.swift in Sources */ = {isa = PBXBuildFile; fileRef = 6EFB3DA920D2DBB800364CA0 /* LowEnergyConnectionInterval.swift */; };
		6EFB3DAF20D2DBCC00364CA0 /* LowEnergyRole.swift in Sources */ = {isa = PBXBuildFile; fileRef = 6EFB3DAE20D2DBCC00364CA0 /* LowEnergyRole.swift */; };
		6EFB3DB020D2DBCC00364CA0 /* LowEnergyRole.swift in Sources */ = {isa = PBXBuildFile; fileRef = 6EFB3DAE20D2DBCC00364CA0 /* LowEnergyRole.swift */; };
		6EFB3DB120D2DBCC00364CA0 /* LowEnergyRole.swift in Sources */ = {isa = PBXBuildFile; fileRef = 6EFB3DAE20D2DBCC00364CA0 /* LowEnergyRole.swift */; };
		6EFB3DB220D2DBCC00364CA0 /* LowEnergyRole.swift in Sources */ = {isa = PBXBuildFile; fileRef = 6EFB3DAE20D2DBCC00364CA0 /* LowEnergyRole.swift */; };
		6EFB3DB420D2DD4300364CA0 /* HCISetEventFilter.swift in Sources */ = {isa = PBXBuildFile; fileRef = 6EFB3DB320D2DD4300364CA0 /* HCISetEventFilter.swift */; };
		6EFB3DB520D2DD4300364CA0 /* HCISetEventFilter.swift in Sources */ = {isa = PBXBuildFile; fileRef = 6EFB3DB320D2DD4300364CA0 /* HCISetEventFilter.swift */; };
		6EFB3DB620D2DD4300364CA0 /* HCISetEventFilter.swift in Sources */ = {isa = PBXBuildFile; fileRef = 6EFB3DB320D2DD4300364CA0 /* HCISetEventFilter.swift */; };
		6EFB3DB720D2DD4300364CA0 /* HCISetEventFilter.swift in Sources */ = {isa = PBXBuildFile; fileRef = 6EFB3DB320D2DD4300364CA0 /* HCISetEventFilter.swift */; };
		6EFB3DB920D2DD7700364CA0 /* HCIWriteLocalName.swift in Sources */ = {isa = PBXBuildFile; fileRef = 6EFB3DB820D2DD7700364CA0 /* HCIWriteLocalName.swift */; };
		6EFB3DBA20D2DD7700364CA0 /* HCIWriteLocalName.swift in Sources */ = {isa = PBXBuildFile; fileRef = 6EFB3DB820D2DD7700364CA0 /* HCIWriteLocalName.swift */; };
		6EFB3DBB20D2DD7700364CA0 /* HCIWriteLocalName.swift in Sources */ = {isa = PBXBuildFile; fileRef = 6EFB3DB820D2DD7700364CA0 /* HCIWriteLocalName.swift */; };
		6EFB3DBC20D2DD7700364CA0 /* HCIWriteLocalName.swift in Sources */ = {isa = PBXBuildFile; fileRef = 6EFB3DB820D2DD7700364CA0 /* HCIWriteLocalName.swift */; };
		6EFB3DBE20D2DD9C00364CA0 /* HCIWriteConnectionAcceptTimeout.swift in Sources */ = {isa = PBXBuildFile; fileRef = 6EFB3DBD20D2DD9C00364CA0 /* HCIWriteConnectionAcceptTimeout.swift */; };
		6EFB3DBF20D2DD9C00364CA0 /* HCIWriteConnectionAcceptTimeout.swift in Sources */ = {isa = PBXBuildFile; fileRef = 6EFB3DBD20D2DD9C00364CA0 /* HCIWriteConnectionAcceptTimeout.swift */; };
		6EFB3DC020D2DD9C00364CA0 /* HCIWriteConnectionAcceptTimeout.swift in Sources */ = {isa = PBXBuildFile; fileRef = 6EFB3DBD20D2DD9C00364CA0 /* HCIWriteConnectionAcceptTimeout.swift */; };
		6EFB3DC120D2DD9C00364CA0 /* HCIWriteConnectionAcceptTimeout.swift in Sources */ = {isa = PBXBuildFile; fileRef = 6EFB3DBD20D2DD9C00364CA0 /* HCIWriteConnectionAcceptTimeout.swift */; };
		6EFB3DC320D2DDFA00364CA0 /* HCIReadLocalName.swift in Sources */ = {isa = PBXBuildFile; fileRef = 6EFB3DC220D2DDFA00364CA0 /* HCIReadLocalName.swift */; };
		6EFB3DC420D2DDFA00364CA0 /* HCIReadLocalName.swift in Sources */ = {isa = PBXBuildFile; fileRef = 6EFB3DC220D2DDFA00364CA0 /* HCIReadLocalName.swift */; };
		6EFB3DC520D2DDFA00364CA0 /* HCIReadLocalName.swift in Sources */ = {isa = PBXBuildFile; fileRef = 6EFB3DC220D2DDFA00364CA0 /* HCIReadLocalName.swift */; };
		6EFB3DC620D2DDFA00364CA0 /* HCIReadLocalName.swift in Sources */ = {isa = PBXBuildFile; fileRef = 6EFB3DC220D2DDFA00364CA0 /* HCIReadLocalName.swift */; };
		6EFB3DC820D2DED100364CA0 /* ConnectionAcceptTimeout.swift in Sources */ = {isa = PBXBuildFile; fileRef = 6EFB3DC720D2DED100364CA0 /* ConnectionAcceptTimeout.swift */; };
		6EFB3DC920D2DED100364CA0 /* ConnectionAcceptTimeout.swift in Sources */ = {isa = PBXBuildFile; fileRef = 6EFB3DC720D2DED100364CA0 /* ConnectionAcceptTimeout.swift */; };
		6EFB3DCA20D2DED100364CA0 /* ConnectionAcceptTimeout.swift in Sources */ = {isa = PBXBuildFile; fileRef = 6EFB3DC720D2DED100364CA0 /* ConnectionAcceptTimeout.swift */; };
		6EFB3DCB20D2DED100364CA0 /* ConnectionAcceptTimeout.swift in Sources */ = {isa = PBXBuildFile; fileRef = 6EFB3DC720D2DED100364CA0 /* ConnectionAcceptTimeout.swift */; };
		6EFB3DCD20D2DEFC00364CA0 /* HCIReadConnectionAcceptTimeout.swift in Sources */ = {isa = PBXBuildFile; fileRef = 6EFB3DCC20D2DEFC00364CA0 /* HCIReadConnectionAcceptTimeout.swift */; };
		6EFB3DCE20D2DEFC00364CA0 /* HCIReadConnectionAcceptTimeout.swift in Sources */ = {isa = PBXBuildFile; fileRef = 6EFB3DCC20D2DEFC00364CA0 /* HCIReadConnectionAcceptTimeout.swift */; };
		6EFB3DCF20D2DEFC00364CA0 /* HCIReadConnectionAcceptTimeout.swift in Sources */ = {isa = PBXBuildFile; fileRef = 6EFB3DCC20D2DEFC00364CA0 /* HCIReadConnectionAcceptTimeout.swift */; };
		6EFB3DD020D2DEFC00364CA0 /* HCIReadConnectionAcceptTimeout.swift in Sources */ = {isa = PBXBuildFile; fileRef = 6EFB3DCC20D2DEFC00364CA0 /* HCIReadConnectionAcceptTimeout.swift */; };
		6EFB3DD220D2DFF000364CA0 /* GAPDataType.swift in Sources */ = {isa = PBXBuildFile; fileRef = 6EFB3DD120D2DFF000364CA0 /* GAPDataType.swift */; };
		6EFB3DD320D2DFF000364CA0 /* GAPDataType.swift in Sources */ = {isa = PBXBuildFile; fileRef = 6EFB3DD120D2DFF000364CA0 /* GAPDataType.swift */; };
		6EFB3DD420D2DFF000364CA0 /* GAPDataType.swift in Sources */ = {isa = PBXBuildFile; fileRef = 6EFB3DD120D2DFF000364CA0 /* GAPDataType.swift */; };
		6EFB3DD520D2DFF000364CA0 /* GAPDataType.swift in Sources */ = {isa = PBXBuildFile; fileRef = 6EFB3DD120D2DFF000364CA0 /* GAPDataType.swift */; };
		6EFB3DD720D2E05700364CA0 /* HCIReadLocalVersionInformation.swift in Sources */ = {isa = PBXBuildFile; fileRef = 6EFB3DD620D2E05700364CA0 /* HCIReadLocalVersionInformation.swift */; };
		6EFB3DD820D2E05700364CA0 /* HCIReadLocalVersionInformation.swift in Sources */ = {isa = PBXBuildFile; fileRef = 6EFB3DD620D2E05700364CA0 /* HCIReadLocalVersionInformation.swift */; };
		6EFB3DD920D2E05700364CA0 /* HCIReadLocalVersionInformation.swift in Sources */ = {isa = PBXBuildFile; fileRef = 6EFB3DD620D2E05700364CA0 /* HCIReadLocalVersionInformation.swift */; };
		6EFB3DDA20D2E05700364CA0 /* HCIReadLocalVersionInformation.swift in Sources */ = {isa = PBXBuildFile; fileRef = 6EFB3DD620D2E05700364CA0 /* HCIReadLocalVersionInformation.swift */; };
		6EFB3DDC20D2E0C900364CA0 /* HCIReadDeviceAddress.swift in Sources */ = {isa = PBXBuildFile; fileRef = 6EFB3DDB20D2E0C900364CA0 /* HCIReadDeviceAddress.swift */; };
		6EFB3DDD20D2E0C900364CA0 /* HCIReadDeviceAddress.swift in Sources */ = {isa = PBXBuildFile; fileRef = 6EFB3DDB20D2E0C900364CA0 /* HCIReadDeviceAddress.swift */; };
		6EFB3DDE20D2E0C900364CA0 /* HCIReadDeviceAddress.swift in Sources */ = {isa = PBXBuildFile; fileRef = 6EFB3DDB20D2E0C900364CA0 /* HCIReadDeviceAddress.swift */; };
		6EFB3DDF20D2E0C900364CA0 /* HCIReadDeviceAddress.swift in Sources */ = {isa = PBXBuildFile; fileRef = 6EFB3DDB20D2E0C900364CA0 /* HCIReadDeviceAddress.swift */; };
		6EFB3DE220D2EB3600364CA0 /* HCICommandComplete.swift in Sources */ = {isa = PBXBuildFile; fileRef = 6EFB3DE120D2EB3600364CA0 /* HCICommandComplete.swift */; };
		6EFB3DE320D2EB3600364CA0 /* HCICommandComplete.swift in Sources */ = {isa = PBXBuildFile; fileRef = 6EFB3DE120D2EB3600364CA0 /* HCICommandComplete.swift */; };
		6EFB3DE420D2EB3600364CA0 /* HCICommandComplete.swift in Sources */ = {isa = PBXBuildFile; fileRef = 6EFB3DE120D2EB3600364CA0 /* HCICommandComplete.swift */; };
		6EFB3DE520D2EB3600364CA0 /* HCICommandComplete.swift in Sources */ = {isa = PBXBuildFile; fileRef = 6EFB3DE120D2EB3600364CA0 /* HCICommandComplete.swift */; };
		6EFB3DE720D2EB6500364CA0 /* HCICommandStatus.swift in Sources */ = {isa = PBXBuildFile; fileRef = 6EFB3DE620D2EB6500364CA0 /* HCICommandStatus.swift */; };
		6EFB3DE820D2EB6500364CA0 /* HCICommandStatus.swift in Sources */ = {isa = PBXBuildFile; fileRef = 6EFB3DE620D2EB6500364CA0 /* HCICommandStatus.swift */; };
		6EFB3DE920D2EB6500364CA0 /* HCICommandStatus.swift in Sources */ = {isa = PBXBuildFile; fileRef = 6EFB3DE620D2EB6500364CA0 /* HCICommandStatus.swift */; };
		6EFB3DEA20D2EB6500364CA0 /* HCICommandStatus.swift in Sources */ = {isa = PBXBuildFile; fileRef = 6EFB3DE620D2EB6500364CA0 /* HCICommandStatus.swift */; };
		6EFB3DEC20D2EBD600364CA0 /* HCIRemoteNameRequestComplete.swift in Sources */ = {isa = PBXBuildFile; fileRef = 6EFB3DEB20D2EBD600364CA0 /* HCIRemoteNameRequestComplete.swift */; };
		6EFB3DED20D2EBD600364CA0 /* HCIRemoteNameRequestComplete.swift in Sources */ = {isa = PBXBuildFile; fileRef = 6EFB3DEB20D2EBD600364CA0 /* HCIRemoteNameRequestComplete.swift */; };
		6EFB3DEE20D2EBD600364CA0 /* HCIRemoteNameRequestComplete.swift in Sources */ = {isa = PBXBuildFile; fileRef = 6EFB3DEB20D2EBD600364CA0 /* HCIRemoteNameRequestComplete.swift */; };
		6EFB3DEF20D2EBD600364CA0 /* HCIRemoteNameRequestComplete.swift in Sources */ = {isa = PBXBuildFile; fileRef = 6EFB3DEB20D2EBD600364CA0 /* HCIRemoteNameRequestComplete.swift */; };
		6EFB3DF120D2EC4300364CA0 /* HCIEncryptionChange.swift in Sources */ = {isa = PBXBuildFile; fileRef = 6EFB3DF020D2EC4300364CA0 /* HCIEncryptionChange.swift */; };
		6EFB3DF220D2EC4300364CA0 /* HCIEncryptionChange.swift in Sources */ = {isa = PBXBuildFile; fileRef = 6EFB3DF020D2EC4300364CA0 /* HCIEncryptionChange.swift */; };
		6EFB3DF320D2EC4300364CA0 /* HCIEncryptionChange.swift in Sources */ = {isa = PBXBuildFile; fileRef = 6EFB3DF020D2EC4300364CA0 /* HCIEncryptionChange.swift */; };
		6EFB3DF420D2EC4300364CA0 /* HCIEncryptionChange.swift in Sources */ = {isa = PBXBuildFile; fileRef = 6EFB3DF020D2EC4300364CA0 /* HCIEncryptionChange.swift */; };
		6EFB3DF620D2EC6400364CA0 /* HCIEncryptionKeyRefreshComplete.swift in Sources */ = {isa = PBXBuildFile; fileRef = 6EFB3DF520D2EC6400364CA0 /* HCIEncryptionKeyRefreshComplete.swift */; };
		6EFB3DF720D2EC6400364CA0 /* HCIEncryptionKeyRefreshComplete.swift in Sources */ = {isa = PBXBuildFile; fileRef = 6EFB3DF520D2EC6400364CA0 /* HCIEncryptionKeyRefreshComplete.swift */; };
		6EFB3DF820D2EC6400364CA0 /* HCIEncryptionKeyRefreshComplete.swift in Sources */ = {isa = PBXBuildFile; fileRef = 6EFB3DF520D2EC6400364CA0 /* HCIEncryptionKeyRefreshComplete.swift */; };
		6EFB3DF920D2EC6400364CA0 /* HCIEncryptionKeyRefreshComplete.swift in Sources */ = {isa = PBXBuildFile; fileRef = 6EFB3DF520D2EC6400364CA0 /* HCIEncryptionKeyRefreshComplete.swift */; };
		6EFB3DFB20D2EC9A00364CA0 /* HCILowEnergyMetaEvent.swift in Sources */ = {isa = PBXBuildFile; fileRef = 6EFB3DFA20D2EC9A00364CA0 /* HCILowEnergyMetaEvent.swift */; };
		6EFB3DFC20D2EC9A00364CA0 /* HCILowEnergyMetaEvent.swift in Sources */ = {isa = PBXBuildFile; fileRef = 6EFB3DFA20D2EC9A00364CA0 /* HCILowEnergyMetaEvent.swift */; };
		6EFB3DFD20D2EC9A00364CA0 /* HCILowEnergyMetaEvent.swift in Sources */ = {isa = PBXBuildFile; fileRef = 6EFB3DFA20D2EC9A00364CA0 /* HCILowEnergyMetaEvent.swift */; };
		6EFB3DFE20D2EC9A00364CA0 /* HCILowEnergyMetaEvent.swift in Sources */ = {isa = PBXBuildFile; fileRef = 6EFB3DFA20D2EC9A00364CA0 /* HCILowEnergyMetaEvent.swift */; };
		6EFB3E0020D2EE7700364CA0 /* HCILEConnectionComplete.swift in Sources */ = {isa = PBXBuildFile; fileRef = 6EFB3DFF20D2EE7700364CA0 /* HCILEConnectionComplete.swift */; };
		6EFB3E0120D2EE7700364CA0 /* HCILEConnectionComplete.swift in Sources */ = {isa = PBXBuildFile; fileRef = 6EFB3DFF20D2EE7700364CA0 /* HCILEConnectionComplete.swift */; };
		6EFB3E0220D2EE7700364CA0 /* HCILEConnectionComplete.swift in Sources */ = {isa = PBXBuildFile; fileRef = 6EFB3DFF20D2EE7700364CA0 /* HCILEConnectionComplete.swift */; };
		6EFB3E0320D2EE7700364CA0 /* HCILEConnectionComplete.swift in Sources */ = {isa = PBXBuildFile; fileRef = 6EFB3DFF20D2EE7700364CA0 /* HCILEConnectionComplete.swift */; };
		6EFB3E0520D2EF6D00364CA0 /* HCILEAdvertisingReport.swift in Sources */ = {isa = PBXBuildFile; fileRef = 6EFB3E0420D2EF6D00364CA0 /* HCILEAdvertisingReport.swift */; };
		6EFB3E0620D2EF6D00364CA0 /* HCILEAdvertisingReport.swift in Sources */ = {isa = PBXBuildFile; fileRef = 6EFB3E0420D2EF6D00364CA0 /* HCILEAdvertisingReport.swift */; };
		6EFB3E0720D2EF6D00364CA0 /* HCILEAdvertisingReport.swift in Sources */ = {isa = PBXBuildFile; fileRef = 6EFB3E0420D2EF6D00364CA0 /* HCILEAdvertisingReport.swift */; };
		6EFB3E0820D2EF6D00364CA0 /* HCILEAdvertisingReport.swift in Sources */ = {isa = PBXBuildFile; fileRef = 6EFB3E0420D2EF6D00364CA0 /* HCILEAdvertisingReport.swift */; };
		6EFB3E0A20D2F10200364CA0 /* HCILEConnectionUpdateComplete.swift in Sources */ = {isa = PBXBuildFile; fileRef = 6EFB3E0920D2F10200364CA0 /* HCILEConnectionUpdateComplete.swift */; };
		6EFB3E0B20D2F10200364CA0 /* HCILEConnectionUpdateComplete.swift in Sources */ = {isa = PBXBuildFile; fileRef = 6EFB3E0920D2F10200364CA0 /* HCILEConnectionUpdateComplete.swift */; };
		6EFB3E0C20D2F10200364CA0 /* HCILEConnectionUpdateComplete.swift in Sources */ = {isa = PBXBuildFile; fileRef = 6EFB3E0920D2F10200364CA0 /* HCILEConnectionUpdateComplete.swift */; };
		6EFB3E0D20D2F10200364CA0 /* HCILEConnectionUpdateComplete.swift in Sources */ = {isa = PBXBuildFile; fileRef = 6EFB3E0920D2F10200364CA0 /* HCILEConnectionUpdateComplete.swift */; };
		6EFB3E0F20D2F12000364CA0 /* HCILEReadRemoteUsedFeaturesComplete.swift in Sources */ = {isa = PBXBuildFile; fileRef = 6EFB3E0E20D2F12000364CA0 /* HCILEReadRemoteUsedFeaturesComplete.swift */; };
		6EFB3E1020D2F12000364CA0 /* HCILEReadRemoteUsedFeaturesComplete.swift in Sources */ = {isa = PBXBuildFile; fileRef = 6EFB3E0E20D2F12000364CA0 /* HCILEReadRemoteUsedFeaturesComplete.swift */; };
		6EFB3E1120D2F12000364CA0 /* HCILEReadRemoteUsedFeaturesComplete.swift in Sources */ = {isa = PBXBuildFile; fileRef = 6EFB3E0E20D2F12000364CA0 /* HCILEReadRemoteUsedFeaturesComplete.swift */; };
		6EFB3E1220D2F12000364CA0 /* HCILEReadRemoteUsedFeaturesComplete.swift in Sources */ = {isa = PBXBuildFile; fileRef = 6EFB3E0E20D2F12000364CA0 /* HCILEReadRemoteUsedFeaturesComplete.swift */; };
		6EFB3E1420D2F13B00364CA0 /* HCILELongTermKeyRequest.swift in Sources */ = {isa = PBXBuildFile; fileRef = 6EFB3E1320D2F13B00364CA0 /* HCILELongTermKeyRequest.swift */; };
		6EFB3E1520D2F13B00364CA0 /* HCILELongTermKeyRequest.swift in Sources */ = {isa = PBXBuildFile; fileRef = 6EFB3E1320D2F13B00364CA0 /* HCILELongTermKeyRequest.swift */; };
		6EFB3E1620D2F13B00364CA0 /* HCILELongTermKeyRequest.swift in Sources */ = {isa = PBXBuildFile; fileRef = 6EFB3E1320D2F13B00364CA0 /* HCILELongTermKeyRequest.swift */; };
		6EFB3E1720D2F13B00364CA0 /* HCILELongTermKeyRequest.swift in Sources */ = {isa = PBXBuildFile; fileRef = 6EFB3E1320D2F13B00364CA0 /* HCILELongTermKeyRequest.swift */; };
		6EFB3E1920D2F18600364CA0 /* HCILERemoteConnectionParameterRequest.swift in Sources */ = {isa = PBXBuildFile; fileRef = 6EFB3E1820D2F18600364CA0 /* HCILERemoteConnectionParameterRequest.swift */; };
		6EFB3E1A20D2F18600364CA0 /* HCILERemoteConnectionParameterRequest.swift in Sources */ = {isa = PBXBuildFile; fileRef = 6EFB3E1820D2F18600364CA0 /* HCILERemoteConnectionParameterRequest.swift */; };
		6EFB3E1B20D2F18600364CA0 /* HCILERemoteConnectionParameterRequest.swift in Sources */ = {isa = PBXBuildFile; fileRef = 6EFB3E1820D2F18600364CA0 /* HCILERemoteConnectionParameterRequest.swift */; };
		6EFB3E1C20D2F18600364CA0 /* HCILERemoteConnectionParameterRequest.swift in Sources */ = {isa = PBXBuildFile; fileRef = 6EFB3E1820D2F18600364CA0 /* HCILERemoteConnectionParameterRequest.swift */; };
		6EFB3E1E20D2F1AB00364CA0 /* HCILEDataLengthChange.swift in Sources */ = {isa = PBXBuildFile; fileRef = 6EFB3E1D20D2F1AB00364CA0 /* HCILEDataLengthChange.swift */; };
		6EFB3E1F20D2F1AB00364CA0 /* HCILEDataLengthChange.swift in Sources */ = {isa = PBXBuildFile; fileRef = 6EFB3E1D20D2F1AB00364CA0 /* HCILEDataLengthChange.swift */; };
		6EFB3E2020D2F1AB00364CA0 /* HCILEDataLengthChange.swift in Sources */ = {isa = PBXBuildFile; fileRef = 6EFB3E1D20D2F1AB00364CA0 /* HCILEDataLengthChange.swift */; };
		6EFB3E2120D2F1AB00364CA0 /* HCILEDataLengthChange.swift in Sources */ = {isa = PBXBuildFile; fileRef = 6EFB3E1D20D2F1AB00364CA0 /* HCILEDataLengthChange.swift */; };
		6EFB3E9D20D4340200364CA0 /* HCIHoldMode.swift in Sources */ = {isa = PBXBuildFile; fileRef = 6EFB3E9C20D4340200364CA0 /* HCIHoldMode.swift */; };
		6EFB3E9E20D4340200364CA0 /* HCIHoldMode.swift in Sources */ = {isa = PBXBuildFile; fileRef = 6EFB3E9C20D4340200364CA0 /* HCIHoldMode.swift */; };
		6EFB3E9F20D4340200364CA0 /* HCIHoldMode.swift in Sources */ = {isa = PBXBuildFile; fileRef = 6EFB3E9C20D4340200364CA0 /* HCIHoldMode.swift */; };
		6EFB3EA020D4340200364CA0 /* HCIHoldMode.swift in Sources */ = {isa = PBXBuildFile; fileRef = 6EFB3E9C20D4340200364CA0 /* HCIHoldMode.swift */; };
		6EFB3EA220D4380A00364CA0 /* HCIInquiry.swift in Sources */ = {isa = PBXBuildFile; fileRef = 6EFB3EA120D4380A00364CA0 /* HCIInquiry.swift */; };
		6EFB3EA320D4380A00364CA0 /* HCIInquiry.swift in Sources */ = {isa = PBXBuildFile; fileRef = 6EFB3EA120D4380A00364CA0 /* HCIInquiry.swift */; };
		6EFB3EA420D4380A00364CA0 /* HCIInquiry.swift in Sources */ = {isa = PBXBuildFile; fileRef = 6EFB3EA120D4380A00364CA0 /* HCIInquiry.swift */; };
		6EFB3EA520D4380A00364CA0 /* HCIInquiry.swift in Sources */ = {isa = PBXBuildFile; fileRef = 6EFB3EA120D4380A00364CA0 /* HCIInquiry.swift */; };
		6EFB3EA720D4385200364CA0 /* HCIRemoteNameRequest.swift in Sources */ = {isa = PBXBuildFile; fileRef = 6EFB3EA620D4385200364CA0 /* HCIRemoteNameRequest.swift */; };
		6EFB3EA820D4385200364CA0 /* HCIRemoteNameRequest.swift in Sources */ = {isa = PBXBuildFile; fileRef = 6EFB3EA620D4385200364CA0 /* HCIRemoteNameRequest.swift */; };
		6EFB3EA920D4385200364CA0 /* HCIRemoteNameRequest.swift in Sources */ = {isa = PBXBuildFile; fileRef = 6EFB3EA620D4385200364CA0 /* HCIRemoteNameRequest.swift */; };
		6EFB3EAA20D4385200364CA0 /* HCIRemoteNameRequest.swift in Sources */ = {isa = PBXBuildFile; fileRef = 6EFB3EA620D4385200364CA0 /* HCIRemoteNameRequest.swift */; };
/* End PBXBuildFile section */

/* Begin PBXContainerItemProxy section */
		6EE84DC31CAF5C7C00A40C4D /* PBXContainerItemProxy */ = {
			isa = PBXContainerItemProxy;
			containerPortal = 6EE84DAE1CAF5C7C00A40C4D /* Project object */;
			proxyType = 1;
			remoteGlobalIDString = 6EE84DB61CAF5C7C00A40C4D;
			remoteInfo = Bluetooth;
		};
/* End PBXContainerItemProxy section */

/* Begin PBXCopyFilesBuildPhase section */
		6EA91C1C1D38A766007CAE0A /* Copy Frameworks */ = {
			isa = PBXCopyFilesBuildPhase;
			buildActionMask = 2147483647;
			dstPath = "";
			dstSubfolderSpec = 10;
			files = (
			);
			name = "Copy Frameworks";
			runOnlyForDeploymentPostprocessing = 0;
		};
/* End PBXCopyFilesBuildPhase section */

/* Begin PBXFileReference section */
		3518290820D221710009F82D /* GATTSupportedNewAlertCategory.swift */ = {isa = PBXFileReference; lastKnownFileType = sourcecode.swift; path = GATTSupportedNewAlertCategory.swift; sourceTree = "<group>"; };
		3518290D20D221A70009F82D /* GATTAlertCategoryBitMask.swift */ = {isa = PBXFileReference; lastKnownFileType = sourcecode.swift; path = GATTAlertCategoryBitMask.swift; sourceTree = "<group>"; };
		3518291220D221E30009F82D /* GATTAlertCategory.swift */ = {isa = PBXFileReference; lastKnownFileType = sourcecode.swift; path = GATTAlertCategory.swift; sourceTree = "<group>"; };
		3518291720D222230009F82D /* GATTNewAlert.swift */ = {isa = PBXFileReference; lastKnownFileType = sourcecode.swift; path = GATTNewAlert.swift; sourceTree = "<group>"; };
		3518291C20D222440009F82D /* GATTSupportedUnreadAlertCategory.swift */ = {isa = PBXFileReference; lastKnownFileType = sourcecode.swift; path = GATTSupportedUnreadAlertCategory.swift; sourceTree = "<group>"; };
		3518292120D222A30009F82D /* GATTUnreadAlertStatus.swift */ = {isa = PBXFileReference; lastKnownFileType = sourcecode.swift; path = GATTUnreadAlertStatus.swift; sourceTree = "<group>"; };
		3518292620D222CF0009F82D /* GATTAlertNotificationControlPoint.swift */ = {isa = PBXFileReference; lastKnownFileType = sourcecode.swift; path = GATTAlertNotificationControlPoint.swift; sourceTree = "<group>"; };
		3518292B20D222EF0009F82D /* GATTBloodPressureFeature.swift */ = {isa = PBXFileReference; lastKnownFileType = sourcecode.swift; path = GATTBloodPressureFeature.swift; sourceTree = "<group>"; };
		3518293020D2231D0009F82D /* GATTBloodPressureManagement.swift */ = {isa = PBXFileReference; lastKnownFileType = sourcecode.swift; path = GATTBloodPressureManagement.swift; sourceTree = "<group>"; };
		3518293520D2233D0009F82D /* GATTAerobicHeartRateLowerLimit.swift */ = {isa = PBXFileReference; lastKnownFileType = sourcecode.swift; path = GATTAerobicHeartRateLowerLimit.swift; sourceTree = "<group>"; };
		3518293A20D2235F0009F82D /* GATTAerobicHeartRateUpperLimit.swift */ = {isa = PBXFileReference; lastKnownFileType = sourcecode.swift; path = GATTAerobicHeartRateUpperLimit.swift; sourceTree = "<group>"; };
		3518293F20D223810009F82D /* GATTAge.swift */ = {isa = PBXFileReference; lastKnownFileType = sourcecode.swift; path = GATTAge.swift; sourceTree = "<group>"; };
		3518294420D2239B0009F82D /* GATTAlertLevel.swift */ = {isa = PBXFileReference; lastKnownFileType = sourcecode.swift; path = GATTAlertLevel.swift; sourceTree = "<group>"; };
		3518294920D223C30009F82D /* GATTAerobicThreshold.swift */ = {isa = PBXFileReference; lastKnownFileType = sourcecode.swift; path = GATTAerobicThreshold.swift; sourceTree = "<group>"; };
		3518294E20D223DD0009F82D /* GATTAnalog.swift */ = {isa = PBXFileReference; lastKnownFileType = sourcecode.swift; path = GATTAnalog.swift; sourceTree = "<group>"; };
		3518295320D22B8E0009F82D /* GAPIncompleteListOf32BitServiceClassUUIDs.swift */ = {isa = PBXFileReference; lastKnownFileType = sourcecode.swift; path = GAPIncompleteListOf32BitServiceClassUUIDs.swift; sourceTree = "<group>"; };
		3518295820D22BB20009F82D /* GAPCompleteListOf32BitServiceClassUUIDs.swift */ = {isa = PBXFileReference; lastKnownFileType = sourcecode.swift; path = GAPCompleteListOf32BitServiceClassUUIDs.swift; sourceTree = "<group>"; };
		3518295D20D22BC20009F82D /* GAPIncompleteListOf128BitServiceClassUUIDs.swift */ = {isa = PBXFileReference; lastKnownFileType = sourcecode.swift; path = GAPIncompleteListOf128BitServiceClassUUIDs.swift; sourceTree = "<group>"; };
		3518296220D22BCF0009F82D /* GAPCompleteListOf128BitServiceClassUUIDs.swift */ = {isa = PBXFileReference; lastKnownFileType = sourcecode.swift; path = GAPCompleteListOf128BitServiceClassUUIDs.swift; sourceTree = "<group>"; };
		3518296720D22C290009F82D /* GAPShortLocalName.swift */ = {isa = PBXFileReference; lastKnownFileType = sourcecode.swift; path = GAPShortLocalName.swift; sourceTree = "<group>"; };
		3518296C20D22C350009F82D /* GAPCompleteLocalName.swift */ = {isa = PBXFileReference; lastKnownFileType = sourcecode.swift; path = GAPCompleteLocalName.swift; sourceTree = "<group>"; };
		3518297120D22C400009F82D /* GAPTxPowerLevel.swift */ = {isa = PBXFileReference; lastKnownFileType = sourcecode.swift; path = GAPTxPowerLevel.swift; sourceTree = "<group>"; };
		3518297620D22C4B0009F82D /* GAPClassOfDevice.swift */ = {isa = PBXFileReference; lastKnownFileType = sourcecode.swift; path = GAPClassOfDevice.swift; sourceTree = "<group>"; };
		3518297B20D22C620009F82D /* GAPSimplePairingHashC.swift */ = {isa = PBXFileReference; lastKnownFileType = sourcecode.swift; path = GAPSimplePairingHashC.swift; sourceTree = "<group>"; };
		3518298020D22C6D0009F82D /* GAPSimplePairingRandomizerR.swift */ = {isa = PBXFileReference; lastKnownFileType = sourcecode.swift; path = GAPSimplePairingRandomizerR.swift; sourceTree = "<group>"; };
		3518298520D22CBE0009F82D /* GAPLESecureConnectionsConfirmation.swift */ = {isa = PBXFileReference; lastKnownFileType = sourcecode.swift; path = GAPLESecureConnectionsConfirmation.swift; sourceTree = "<group>"; };
		3518298A20D22CC70009F82D /* GAPLESecureConnectionsRandom.swift */ = {isa = PBXFileReference; lastKnownFileType = sourcecode.swift; path = GAPLESecureConnectionsRandom.swift; sourceTree = "<group>"; };
		3518298F20D22CD10009F82D /* GAPSecurityManagerTKValue.swift */ = {isa = PBXFileReference; lastKnownFileType = sourcecode.swift; path = GAPSecurityManagerTKValue.swift; sourceTree = "<group>"; };
		3518299920D22CE60009F82D /* GAPSecurityManagerOOBFlags.swift */ = {isa = PBXFileReference; lastKnownFileType = sourcecode.swift; path = GAPSecurityManagerOOBFlags.swift; sourceTree = "<group>"; };
		3518299E20D22CF30009F82D /* GAPSlaveConnectionIntervalRange.swift */ = {isa = PBXFileReference; lastKnownFileType = sourcecode.swift; path = GAPSlaveConnectionIntervalRange.swift; sourceTree = "<group>"; };
		351829A320D22D030009F82D /* GAPListOf16BitServiceSolicitationUUIDs.swift */ = {isa = PBXFileReference; lastKnownFileType = sourcecode.swift; path = GAPListOf16BitServiceSolicitationUUIDs.swift; sourceTree = "<group>"; };
		351829A820D22D6E0009F82D /* GAPListOf32BitServiceSolicitationUUIDs.swift */ = {isa = PBXFileReference; lastKnownFileType = sourcecode.swift; path = GAPListOf32BitServiceSolicitationUUIDs.swift; sourceTree = "<group>"; };
		351829AD20D22D7A0009F82D /* GAPListOf128BitServiceSolicitationUUIDs.swift */ = {isa = PBXFileReference; lastKnownFileType = sourcecode.swift; path = GAPListOf128BitServiceSolicitationUUIDs.swift; sourceTree = "<group>"; };
		351829B220D22D840009F82D /* GAPServiceData16BitUUID.swift */ = {isa = PBXFileReference; lastKnownFileType = sourcecode.swift; path = GAPServiceData16BitUUID.swift; sourceTree = "<group>"; };
		351829B720D22D8F0009F82D /* GAPServiceData32BitUUID.swift */ = {isa = PBXFileReference; lastKnownFileType = sourcecode.swift; path = GAPServiceData32BitUUID.swift; sourceTree = "<group>"; };
		351829BC20D22D960009F82D /* GAPServiceData128BitUUID.swift */ = {isa = PBXFileReference; lastKnownFileType = sourcecode.swift; path = GAPServiceData128BitUUID.swift; sourceTree = "<group>"; };
		351829C120D22DAE0009F82D /* GAPAppearanceData.swift */ = {isa = PBXFileReference; lastKnownFileType = sourcecode.swift; path = GAPAppearanceData.swift; sourceTree = "<group>"; };
		351829C620D22DB80009F82D /* GAPPublicTargetAddress.swift */ = {isa = PBXFileReference; lastKnownFileType = sourcecode.swift; path = GAPPublicTargetAddress.swift; sourceTree = "<group>"; };
		351829CB20D22DC20009F82D /* GAPRandomTargetAddress.swift */ = {isa = PBXFileReference; lastKnownFileType = sourcecode.swift; path = GAPRandomTargetAddress.swift; sourceTree = "<group>"; };
		351829D020D22DCA0009F82D /* GAPAdvertisingInterval.swift */ = {isa = PBXFileReference; lastKnownFileType = sourcecode.swift; path = GAPAdvertisingInterval.swift; sourceTree = "<group>"; };
		351829D520D22DD40009F82D /* GAPLEDeviceAddress.swift */ = {isa = PBXFileReference; lastKnownFileType = sourcecode.swift; path = GAPLEDeviceAddress.swift; sourceTree = "<group>"; };
		351829DA20D22DDF0009F82D /* GAPLERole.swift */ = {isa = PBXFileReference; lastKnownFileType = sourcecode.swift; path = GAPLERole.swift; sourceTree = "<group>"; };
		351829DF20D22DE90009F82D /* GAPURI.swift */ = {isa = PBXFileReference; lastKnownFileType = sourcecode.swift; path = GAPURI.swift; sourceTree = "<group>"; };
		351829E420D22DF20009F82D /* GAPLESupportedFeatures.swift */ = {isa = PBXFileReference; lastKnownFileType = sourcecode.swift; path = GAPLESupportedFeatures.swift; sourceTree = "<group>"; };
		351829E920D22E000009F82D /* GAPChannelMapUpdateIndication.swift */ = {isa = PBXFileReference; lastKnownFileType = sourcecode.swift; path = GAPChannelMapUpdateIndication.swift; sourceTree = "<group>"; };
		351829EE20D22E100009F82D /* GAPIndoorPositioning.swift */ = {isa = PBXFileReference; lastKnownFileType = sourcecode.swift; path = GAPIndoorPositioning.swift; sourceTree = "<group>"; };
		351829F320D22E240009F82D /* GAPTransportDiscoveryData.swift */ = {isa = PBXFileReference; lastKnownFileType = sourcecode.swift; path = GAPTransportDiscoveryData.swift; sourceTree = "<group>"; };
		351829F820D22E320009F82D /* GAPMeshMessage.swift */ = {isa = PBXFileReference; lastKnownFileType = sourcecode.swift; path = GAPMeshMessage.swift; sourceTree = "<group>"; };
		351829FD20D22E500009F82D /* GAPMeshBeacon.swift */ = {isa = PBXFileReference; lastKnownFileType = sourcecode.swift; path = GAPMeshBeacon.swift; sourceTree = "<group>"; };
		35182A0220D22F7F0009F82D /* GAPManufacturerSpecificData.swift */ = {isa = PBXFileReference; lastKnownFileType = sourcecode.swift; path = GAPManufacturerSpecificData.swift; sourceTree = "<group>"; };
		35182A0720D22F9C0009F82D /* GAPPBADV.swift */ = {isa = PBXFileReference; lastKnownFileType = sourcecode.swift; path = GAPPBADV.swift; sourceTree = "<group>"; };
		35182A0C20D22FC20009F82D /* GAP3DInformation.swift */ = {isa = PBXFileReference; lastKnownFileType = sourcecode.swift; path = GAP3DInformation.swift; sourceTree = "<group>"; };
		35182A1620D235230009F82D /* GATTCharacteristicExtendedProperties.swift */ = {isa = PBXFileReference; lastKnownFileType = sourcecode.swift; path = GATTCharacteristicExtendedProperties.swift; sourceTree = "<group>"; };
		35182A1B20D235480009F82D /* GATTServerCharacteristicConfiguration.swift */ = {isa = PBXFileReference; lastKnownFileType = sourcecode.swift; path = GATTServerCharacteristicConfiguration.swift; sourceTree = "<group>"; };
		35182A2020D235520009F82D /* GATTAggregateFormatDescriptor.swift */ = {isa = PBXFileReference; lastKnownFileType = sourcecode.swift; path = GATTAggregateFormatDescriptor.swift; sourceTree = "<group>"; };
		35182A2520D235700009F82D /* GATTFormatDescriptor.swift */ = {isa = PBXFileReference; lastKnownFileType = sourcecode.swift; path = GATTFormatDescriptor.swift; sourceTree = "<group>"; };
		35182A2A20D2357A0009F82D /* GATTUserDescription.swift */ = {isa = PBXFileReference; lastKnownFileType = sourcecode.swift; path = GATTUserDescription.swift; sourceTree = "<group>"; };
		35182A2F20D235820009F82D /* GATTReportReference.swift */ = {isa = PBXFileReference; lastKnownFileType = sourcecode.swift; path = GATTReportReference.swift; sourceTree = "<group>"; };
		35182A3420D2358F0009F82D /* GATTTimeTriggerSetting.swift */ = {isa = PBXFileReference; lastKnownFileType = sourcecode.swift; path = GATTTimeTriggerSetting.swift; sourceTree = "<group>"; };
		35182A3920D2359C0009F82D /* GATTExternalReportReference.swift */ = {isa = PBXFileReference; lastKnownFileType = sourcecode.swift; path = GATTExternalReportReference.swift; sourceTree = "<group>"; };
		35182A3E20D235A90009F82D /* GATTNumberOfDigitals.swift */ = {isa = PBXFileReference; lastKnownFileType = sourcecode.swift; path = GATTNumberOfDigitals.swift; sourceTree = "<group>"; };
		3531BBD920CD013700EBB028 /* GAPData.swift */ = {isa = PBXFileReference; fileEncoding = 4; lastKnownFileType = sourcecode.swift; path = GAPData.swift; sourceTree = "<group>"; };
		3531BF4A20CEEF8400F31BC3 /* UnitIdentifierTests.swift */ = {isa = PBXFileReference; lastKnownFileType = sourcecode.swift; path = UnitIdentifierTests.swift; sourceTree = "<group>"; };
<<<<<<< HEAD
		355BC1F920D2C2EA001A07D3 /* HCILESetAdvertisingParameters.swift */ = {isa = PBXFileReference; lastKnownFileType = sourcecode.swift; path = HCILESetAdvertisingParameters.swift; sourceTree = "<group>"; };
		355BC1FE20D2C31F001A07D3 /* HCILESetAdvertisingData.swift */ = {isa = PBXFileReference; lastKnownFileType = sourcecode.swift; path = HCILESetAdvertisingData.swift; sourceTree = "<group>"; };
		355BC20320D2C32A001A07D3 /* HCILESetScanResponseData.swift */ = {isa = PBXFileReference; lastKnownFileType = sourcecode.swift; path = HCILESetScanResponseData.swift; sourceTree = "<group>"; };
		355BC20820D2C335001A07D3 /* HCILESetAdvertiseEnable.swift */ = {isa = PBXFileReference; lastKnownFileType = sourcecode.swift; path = HCILESetAdvertiseEnable.swift; sourceTree = "<group>"; };
		355BC20D20D2C33E001A07D3 /* HCILESetScanParameters.swift */ = {isa = PBXFileReference; lastKnownFileType = sourcecode.swift; path = HCILESetScanParameters.swift; sourceTree = "<group>"; };
		355BC21220D2C348001A07D3 /* HCILESetScanEnable.swift */ = {isa = PBXFileReference; lastKnownFileType = sourcecode.swift; path = HCILESetScanEnable.swift; sourceTree = "<group>"; };
		355BC21720D2C351001A07D3 /* HCILECreateConnection.swift */ = {isa = PBXFileReference; lastKnownFileType = sourcecode.swift; path = HCILECreateConnection.swift; sourceTree = "<group>"; };
		355BC21C20D2C35D001A07D3 /* HCILEAddDeviceToWhiteList.swift */ = {isa = PBXFileReference; lastKnownFileType = sourcecode.swift; path = HCILEAddDeviceToWhiteList.swift; sourceTree = "<group>"; };
		355BC22120D2C366001A07D3 /* HCILERemoveDeviceFromWhiteList.swift */ = {isa = PBXFileReference; lastKnownFileType = sourcecode.swift; path = HCILERemoveDeviceFromWhiteList.swift; sourceTree = "<group>"; };
		355BC22620D2C376001A07D3 /* HCILEUpdateConnection.swift */ = {isa = PBXFileReference; lastKnownFileType = sourcecode.swift; path = HCILEUpdateConnection.swift; sourceTree = "<group>"; };
		355BC22B20D2C380001A07D3 /* HCILESetHostChannelClassification.swift */ = {isa = PBXFileReference; lastKnownFileType = sourcecode.swift; path = HCILESetHostChannelClassification.swift; sourceTree = "<group>"; };
		355BC23020D2C389001A07D3 /* HCILEReadRemoteUsedFeatures.swift */ = {isa = PBXFileReference; lastKnownFileType = sourcecode.swift; path = HCILEReadRemoteUsedFeatures.swift; sourceTree = "<group>"; };
		355BC23520D2C392001A07D3 /* HCILEEncrypt.swift */ = {isa = PBXFileReference; lastKnownFileType = sourcecode.swift; path = HCILEEncrypt.swift; sourceTree = "<group>"; };
		355BC23A20D2C39B001A07D3 /* HCILEStartEncryption.swift */ = {isa = PBXFileReference; lastKnownFileType = sourcecode.swift; path = HCILEStartEncryption.swift; sourceTree = "<group>"; };
		355BC23F20D2C3A5001A07D3 /* HCILELongTermKeyRequestReply.swift */ = {isa = PBXFileReference; lastKnownFileType = sourcecode.swift; path = HCILELongTermKeyRequestReply.swift; sourceTree = "<group>"; };
		355BC24420D2C3AE001A07D3 /* HCILELongTermKeyRequestNegativeReply.swift */ = {isa = PBXFileReference; lastKnownFileType = sourcecode.swift; path = HCILELongTermKeyRequestNegativeReply.swift; sourceTree = "<group>"; };
		355BC24920D2C3B7001A07D3 /* HCILEReceiverTest.swift */ = {isa = PBXFileReference; lastKnownFileType = sourcecode.swift; path = HCILEReceiverTest.swift; sourceTree = "<group>"; };
		355BC24E20D2C3C1001A07D3 /* HCILETransmitterTest.swift */ = {isa = PBXFileReference; lastKnownFileType = sourcecode.swift; path = HCILETransmitterTest.swift; sourceTree = "<group>"; };
		355BC25320D2C3CB001A07D3 /* HCILERemoteConnectionParameterRequestReply.swift */ = {isa = PBXFileReference; lastKnownFileType = sourcecode.swift; path = HCILERemoteConnectionParameterRequestReply.swift; sourceTree = "<group>"; };
		355BC25820D2D2E7001A07D3 /* HCILERemoteConnectionParameterRequestNegativeReply.swift */ = {isa = PBXFileReference; lastKnownFileType = sourcecode.swift; path = HCILERemoteConnectionParameterRequestNegativeReply.swift; sourceTree = "<group>"; };
		355BC25D20D2D2F1001A07D3 /* HCILESetDataLength.swift */ = {isa = PBXFileReference; lastKnownFileType = sourcecode.swift; path = HCILESetDataLength.swift; sourceTree = "<group>"; };
		355BC26220D2D2FA001A07D3 /* HCILEWriteSuggestedDefaultDataLength.swift */ = {isa = PBXFileReference; lastKnownFileType = sourcecode.swift; path = HCILEWriteSuggestedDefaultDataLength.swift; sourceTree = "<group>"; };
		355BC26720D2D302001A07D3 /* HCILEGenerateDHKey.swift */ = {isa = PBXFileReference; lastKnownFileType = sourcecode.swift; path = HCILEGenerateDHKey.swift; sourceTree = "<group>"; };
		355BC26C20D2D30D001A07D3 /* HCILEAddDeviceToResolvingList.swift */ = {isa = PBXFileReference; lastKnownFileType = sourcecode.swift; path = HCILEAddDeviceToResolvingList.swift; sourceTree = "<group>"; };
		355BC27120D2D316001A07D3 /* HCILERemoveDeviceFromResolvingList.swift */ = {isa = PBXFileReference; lastKnownFileType = sourcecode.swift; path = HCILERemoveDeviceFromResolvingList.swift; sourceTree = "<group>"; };
		355BC27620D2D31F001A07D3 /* HCILEReadPeerResolvableAddressReturn.swift */ = {isa = PBXFileReference; lastKnownFileType = sourcecode.swift; path = HCILEReadPeerResolvableAddressReturn.swift; sourceTree = "<group>"; };
		355BC27B20D2D328001A07D3 /* HCILEReadLocalResolvableAddressReturn.swift */ = {isa = PBXFileReference; lastKnownFileType = sourcecode.swift; path = HCILEReadLocalResolvableAddressReturn.swift; sourceTree = "<group>"; };
		355BC28020D2D333001A07D3 /* HCILESetAddressResolutionEnable.swift */ = {isa = PBXFileReference; lastKnownFileType = sourcecode.swift; path = HCILESetAddressResolutionEnable.swift; sourceTree = "<group>"; };
		355BC28520D2ED74001A07D3 /* HCILESetResolvablePrivateAddressTimeout.swift */ = {isa = PBXFileReference; lastKnownFileType = sourcecode.swift; path = HCILESetResolvablePrivateAddressTimeout.swift; sourceTree = "<group>"; };
		355BC28F20D2ED8C001A07D3 /* HCILESetDefaultPhy.swift */ = {isa = PBXFileReference; lastKnownFileType = sourcecode.swift; path = HCILESetDefaultPhy.swift; sourceTree = "<group>"; };
		355BC29420D2ED96001A07D3 /* HCILESetPhy.swift */ = {isa = PBXFileReference; lastKnownFileType = sourcecode.swift; path = HCILESetPhy.swift; sourceTree = "<group>"; };
		355BC29920D2EDA0001A07D3 /* HCILEEnhancedReceiverTest.swift */ = {isa = PBXFileReference; lastKnownFileType = sourcecode.swift; path = HCILEEnhancedReceiverTest.swift; sourceTree = "<group>"; };
		355BC29E20D31064001A07D3 /* HCILEEnhancedTransmitterTest.swift */ = {isa = PBXFileReference; lastKnownFileType = sourcecode.swift; path = HCILEEnhancedTransmitterTest.swift; sourceTree = "<group>"; };
		355BC2A320D31070001A07D3 /* HCILESetAdvertisingSetRandomAddress.swift */ = {isa = PBXFileReference; lastKnownFileType = sourcecode.swift; path = HCILESetAdvertisingSetRandomAddress.swift; sourceTree = "<group>"; };
		355BC2A820D31080001A07D3 /* HCILESetExtendedAdvertisingParameters.swift */ = {isa = PBXFileReference; lastKnownFileType = sourcecode.swift; path = HCILESetExtendedAdvertisingParameters.swift; sourceTree = "<group>"; };
		355BC2AD20D31093001A07D3 /* HCILESetExtendedAdvertisingData.swift */ = {isa = PBXFileReference; lastKnownFileType = sourcecode.swift; path = HCILESetExtendedAdvertisingData.swift; sourceTree = "<group>"; };
		355BC2B220D310CF001A07D3 /* HCILESetExtendedScanResponseData.swift */ = {isa = PBXFileReference; lastKnownFileType = sourcecode.swift; path = HCILESetExtendedScanResponseData.swift; sourceTree = "<group>"; };
		355BC2B720D315F5001A07D3 /* HCILERemoveAdvertisingSet.swift */ = {isa = PBXFileReference; lastKnownFileType = sourcecode.swift; path = HCILERemoveAdvertisingSet.swift; sourceTree = "<group>"; };
		355BC2BC20D31600001A07D3 /* HCILESetPeriodicAdvertisingParameters.swift */ = {isa = PBXFileReference; lastKnownFileType = sourcecode.swift; path = HCILESetPeriodicAdvertisingParameters.swift; sourceTree = "<group>"; };
		355BC2C120D31610001A07D3 /* HCILESetPeriodicAdvertisingData.swift */ = {isa = PBXFileReference; lastKnownFileType = sourcecode.swift; path = HCILESetPeriodicAdvertisingData.swift; sourceTree = "<group>"; };
		355BC2C620D31621001A07D3 /* HCILESetPeriodicAdvertisingEnable.swift */ = {isa = PBXFileReference; lastKnownFileType = sourcecode.swift; path = HCILESetPeriodicAdvertisingEnable.swift; sourceTree = "<group>"; };
		355BC2CB20D3162B001A07D3 /* HCILESetExtendedScanParameters.swift */ = {isa = PBXFileReference; lastKnownFileType = sourcecode.swift; path = HCILESetExtendedScanParameters.swift; sourceTree = "<group>"; };
		355BC2D020D3163B001A07D3 /* HCILESetExtendedScanEnable.swift */ = {isa = PBXFileReference; lastKnownFileType = sourcecode.swift; path = HCILESetExtendedScanEnable.swift; sourceTree = "<group>"; };
		355BC2D520D33FA1001A07D3 /* HCILEReadPhy.swift */ = {isa = PBXFileReference; fileEncoding = 4; lastKnownFileType = sourcecode.swift; path = HCILEReadPhy.swift; sourceTree = "<group>"; };
		355BC2DA20D340E8001A07D3 /* HCILEExtendedCreateConnection.swift */ = {isa = PBXFileReference; lastKnownFileType = sourcecode.swift; path = HCILEExtendedCreateConnection.swift; sourceTree = "<group>"; };
		355BC2DF20D34152001A07D3 /* HCILEPeriodicAdvertisingCreateSync.swift */ = {isa = PBXFileReference; lastKnownFileType = sourcecode.swift; path = HCILEPeriodicAdvertisingCreateSync.swift; sourceTree = "<group>"; };
		355BC2E420D34162001A07D3 /* HCILEPeriodicAdvertisingTerminateSync.swift */ = {isa = PBXFileReference; lastKnownFileType = sourcecode.swift; path = HCILEPeriodicAdvertisingTerminateSync.swift; sourceTree = "<group>"; };
		355BC2E920D3416D001A07D3 /* HCILEAddDeviceToPeriodicAdvertiserList.swift */ = {isa = PBXFileReference; lastKnownFileType = sourcecode.swift; path = HCILEAddDeviceToPeriodicAdvertiserList.swift; sourceTree = "<group>"; };
		355BC2EE20D3417E001A07D3 /* HCILERemoveDeviceToPeriodicAdvertiserList.swift */ = {isa = PBXFileReference; lastKnownFileType = sourcecode.swift; path = HCILERemoveDeviceToPeriodicAdvertiserList.swift; sourceTree = "<group>"; };
		355BC2F320D3418A001A07D3 /* HCILEWriteRfPathCompensation.swift */ = {isa = PBXFileReference; lastKnownFileType = sourcecode.swift; path = HCILEWriteRfPathCompensation.swift; sourceTree = "<group>"; };
		355BC2F820D34196001A07D3 /* HCILESetPrivacyMode.swift */ = {isa = PBXFileReference; lastKnownFileType = sourcecode.swift; path = HCILESetPrivacyMode.swift; sourceTree = "<group>"; };
		356EB8AE20D416460022A48D /* HCILEReadBufferSize.swift */ = {isa = PBXFileReference; lastKnownFileType = sourcecode.swift; path = HCILEReadBufferSize.swift; sourceTree = "<group>"; };
		356EB8B320D4184F0022A48D /* HCILEReadLocalSupportedFeatures.swift */ = {isa = PBXFileReference; lastKnownFileType = sourcecode.swift; path = HCILEReadLocalSupportedFeatures.swift; sourceTree = "<group>"; };
		356EB8B820D4185B0022A48D /* HCILEReadAdvertisingChannelTxPower.swift */ = {isa = PBXFileReference; lastKnownFileType = sourcecode.swift; path = HCILEReadAdvertisingChannelTxPower.swift; sourceTree = "<group>"; };
		356EB8BD20D418670022A48D /* HCILEReadWhiteListSize.swift */ = {isa = PBXFileReference; lastKnownFileType = sourcecode.swift; path = HCILEReadWhiteListSize.swift; sourceTree = "<group>"; };
		356EB8C220D418750022A48D /* HCILERandom.swift */ = {isa = PBXFileReference; lastKnownFileType = sourcecode.swift; path = HCILERandom.swift; sourceTree = "<group>"; };
		356EB8C720D427170022A48D /* HCILEReadSuggestedDefaultDataLength.swift */ = {isa = PBXFileReference; lastKnownFileType = sourcecode.swift; path = HCILEReadSuggestedDefaultDataLength.swift; sourceTree = "<group>"; };
		356EB8CC20D427620022A48D /* HCILETestEnd.swift */ = {isa = PBXFileReference; lastKnownFileType = sourcecode.swift; path = HCILETestEnd.swift; sourceTree = "<group>"; };
		356EB8D120D427730022A48D /* HCILEReadSupportedStates.swift */ = {isa = PBXFileReference; lastKnownFileType = sourcecode.swift; path = HCILEReadSupportedStates.swift; sourceTree = "<group>"; };
		356EB8D620D428980022A48D /* HCILEReadResolvingListSize.swift */ = {isa = PBXFileReference; lastKnownFileType = sourcecode.swift; path = HCILEReadResolvingListSize.swift; sourceTree = "<group>"; };
		356EB8DB20D42AF70022A48D /* HCILEReadMaximumDataLength.swift */ = {isa = PBXFileReference; lastKnownFileType = sourcecode.swift; path = HCILEReadMaximumDataLength.swift; sourceTree = "<group>"; };
		356EB8E020D42BFF0022A48D /* HCILEReadMaximumAdvertisingDataLength.swift */ = {isa = PBXFileReference; lastKnownFileType = sourcecode.swift; path = HCILEReadMaximumAdvertisingDataLength.swift; sourceTree = "<group>"; };
		356EB8E520D42D7B0022A48D /* HCILEReadNumberOfSupportedAdvertisingSets.swift */ = {isa = PBXFileReference; lastKnownFileType = sourcecode.swift; path = HCILEReadNumberOfSupportedAdvertisingSets.swift; sourceTree = "<group>"; };
		356EB8EA20D42E950022A48D /* HCILEReadPeriodicAdvertisingListSize.swift */ = {isa = PBXFileReference; lastKnownFileType = sourcecode.swift; path = HCILEReadPeriodicAdvertisingListSize.swift; sourceTree = "<group>"; };
		356EB8EF20D42ED20022A48D /* HCILEReadTransmitPower.swift */ = {isa = PBXFileReference; lastKnownFileType = sourcecode.swift; path = HCILEReadTransmitPower.swift; sourceTree = "<group>"; };
		356EB8F420D42F180022A48D /* HCILEReadRfPathCompensation.swift */ = {isa = PBXFileReference; lastKnownFileType = sourcecode.swift; path = HCILEReadRfPathCompensation.swift; sourceTree = "<group>"; };
		356EB8F920D435390022A48D /* HCILEReadLocalP256PublicKeyComplete.swift */ = {isa = PBXFileReference; lastKnownFileType = sourcecode.swift; path = HCILEReadLocalP256PublicKeyComplete.swift; sourceTree = "<group>"; };
		356EB8FE20D435440022A48D /* HCILEGenerateDHKeyComplete.swift */ = {isa = PBXFileReference; lastKnownFileType = sourcecode.swift; path = HCILEGenerateDHKeyComplete.swift; sourceTree = "<group>"; };
		356EB90320D435500022A48D /* HCILEEnhancedConnectionComplete.swift */ = {isa = PBXFileReference; lastKnownFileType = sourcecode.swift; path = HCILEEnhancedConnectionComplete.swift; sourceTree = "<group>"; };
		356EB90820D4355C0022A48D /* HCILEDirectedAdvertisingReport.swift */ = {isa = PBXFileReference; lastKnownFileType = sourcecode.swift; path = HCILEDirectedAdvertisingReport.swift; sourceTree = "<group>"; };
		356EB90D20D4356B0022A48D /* HCILEPhyUpdateComplete.swift */ = {isa = PBXFileReference; lastKnownFileType = sourcecode.swift; path = HCILEPhyUpdateComplete.swift; sourceTree = "<group>"; };
		356EB91220D442270022A48D /* HCILEExtendedAdvertisingReport.swift */ = {isa = PBXFileReference; lastKnownFileType = sourcecode.swift; path = HCILEExtendedAdvertisingReport.swift; sourceTree = "<group>"; };
		356EB91720D442360022A48D /* HCILEPeriodicAdvertisingSyncEstablished.swift */ = {isa = PBXFileReference; lastKnownFileType = sourcecode.swift; path = HCILEPeriodicAdvertisingSyncEstablished.swift; sourceTree = "<group>"; };
		356EB91C20D442420022A48D /* HCILEPeriodicAdvertisingReport.swift */ = {isa = PBXFileReference; lastKnownFileType = sourcecode.swift; path = HCILEPeriodicAdvertisingReport.swift; sourceTree = "<group>"; };
		356EB92120D4424D0022A48D /* HCILEPeriodicAdvertisingSyncLost.swift */ = {isa = PBXFileReference; lastKnownFileType = sourcecode.swift; path = HCILEPeriodicAdvertisingSyncLost.swift; sourceTree = "<group>"; };
		356EB92620D442570022A48D /* HCILEAdvertisingSetTerminated.swift */ = {isa = PBXFileReference; lastKnownFileType = sourcecode.swift; path = HCILEAdvertisingSetTerminated.swift; sourceTree = "<group>"; };
		356EB92B20D442630022A48D /* HCILEScanRequestReceived.swift */ = {isa = PBXFileReference; lastKnownFileType = sourcecode.swift; path = HCILEScanRequestReceived.swift; sourceTree = "<group>"; };
		356EB93020D4426D0022A48D /* HCILEChannelSelectionAlgorithm.swift */ = {isa = PBXFileReference; lastKnownFileType = sourcecode.swift; path = HCILEChannelSelectionAlgorithm.swift; sourceTree = "<group>"; };
=======
		356EB93520D4500F0022A48D /* GATTAnaerobicHeartRateLowerLimit.swift */ = {isa = PBXFileReference; lastKnownFileType = sourcecode.swift; path = GATTAnaerobicHeartRateLowerLimit.swift; sourceTree = "<group>"; };
		356EB93A20D450180022A48D /* GATTAnaerobicHeartRateUpperLimit.swift */ = {isa = PBXFileReference; lastKnownFileType = sourcecode.swift; path = GATTAnaerobicHeartRateUpperLimit.swift; sourceTree = "<group>"; };
		356EB94E20D45CBA0022A48D /* GATTAlertStatus.swift */ = {isa = PBXFileReference; lastKnownFileType = sourcecode.swift; path = GATTAlertStatus.swift; sourceTree = "<group>"; };
		356EB94920D455340022A48D /* GATTBarometricPressureTrend.swift */ = {isa = PBXFileReference; lastKnownFileType = sourcecode.swift; path = GATTBarometricPressureTrend.swift; sourceTree = "<group>"; };
		356EB94420D453840022A48D /* GATTAnalogOutput.swift */ = {isa = PBXFileReference; lastKnownFileType = sourcecode.swift; path = GATTAnalogOutput.swift; sourceTree = "<group>"; };
>>>>>>> 1175fb63
		356EB93F20D452460022A48D /* GATTAltitude.swift */ = {isa = PBXFileReference; lastKnownFileType = sourcecode.swift; path = GATTAltitude.swift; sourceTree = "<group>"; };
		356EB94420D453840022A48D /* GATTAnalogOutput.swift */ = {isa = PBXFileReference; lastKnownFileType = sourcecode.swift; path = GATTAnalogOutput.swift; sourceTree = "<group>"; };
		3571E28F20C894BA0017ACD2 /* Unit.swift */ = {isa = PBXFileReference; lastKnownFileType = sourcecode.swift; path = Unit.swift; sourceTree = "<group>"; };
		3580287820C8308E0096227B /* UnitIdentifier.swift */ = {isa = PBXFileReference; lastKnownFileType = sourcecode.swift; path = UnitIdentifier.swift; sourceTree = "<group>"; };
		3580287D20C832870096227B /* UnitIdentifierExtension.swift */ = {isa = PBXFileReference; lastKnownFileType = sourcecode.swift; path = UnitIdentifierExtension.swift; sourceTree = "<group>"; };
		35B7CADC20C5E72100F797AE /* GATTProfile.swift */ = {isa = PBXFileReference; lastKnownFileType = sourcecode.swift; path = GATTProfile.swift; sourceTree = "<group>"; };
		511A657A2075B61400538116 /* LowEnergyResolvingList.swift */ = {isa = PBXFileReference; lastKnownFileType = sourcecode.swift; path = LowEnergyResolvingList.swift; sourceTree = "<group>"; };
		512F4B46208A562E00576F34 /* UInt256.swift */ = {isa = PBXFileReference; lastKnownFileType = sourcecode.swift; path = UInt256.swift; sourceTree = "<group>"; };
		512F4B4B208A567A00576F34 /* UInt512.swift */ = {isa = PBXFileReference; lastKnownFileType = sourcecode.swift; path = UInt512.swift; sourceTree = "<group>"; };
		512F4B4D208B338500576F34 /* UInt256Tests.swift */ = {isa = PBXFileReference; lastKnownFileType = sourcecode.swift; path = UInt256Tests.swift; sourceTree = "<group>"; };
		512F4B4F208B339600576F34 /* UInt512Tests.swift */ = {isa = PBXFileReference; lastKnownFileType = sourcecode.swift; path = UInt512Tests.swift; sourceTree = "<group>"; };
		6E0245D720683DBD007FB15E /* HCIPacketHeader.swift */ = {isa = PBXFileReference; lastKnownFileType = sourcecode.swift; path = HCIPacketHeader.swift; sourceTree = "<group>"; };
		6E124BC6207E553E0060E2E9 /* RSSI.swift */ = {isa = PBXFileReference; lastKnownFileType = sourcecode.swift; path = RSSI.swift; sourceTree = "<group>"; };
		6E14247F206CFFC500BF72BC /* HostController.swift */ = {isa = PBXFileReference; lastKnownFileType = sourcecode.swift; path = HostController.swift; sourceTree = "<group>"; };
		6E1A0C4C208006370095C29E /* DefinedUUIDTests.swift */ = {isa = PBXFileReference; fileEncoding = 4; lastKnownFileType = sourcecode.swift; path = DefinedUUIDTests.swift; sourceTree = "<group>"; };
		6E1F936620C213B60030367F /* ClassOfDevice.swift */ = {isa = PBXFileReference; lastKnownFileType = sourcecode.swift; path = ClassOfDevice.swift; sourceTree = "<group>"; };
		6E1F936B20C2183E0030367F /* GAPAppearance.swift */ = {isa = PBXFileReference; lastKnownFileType = sourcecode.swift; path = GAPAppearance.swift; sourceTree = "<group>"; };
		6E1F937020C228B70030367F /* DarwinTests.swift */ = {isa = PBXFileReference; lastKnownFileType = sourcecode.swift; path = DarwinTests.swift; sourceTree = "<group>"; };
		6E1F937620C241830030367F /* AdvertisingInterval.swift */ = {isa = PBXFileReference; lastKnownFileType = sourcecode.swift; path = AdvertisingInterval.swift; sourceTree = "<group>"; };
		6E2809881FCF499100B2D68E /* HCIVersion.swift */ = {isa = PBXFileReference; fileEncoding = 4; lastKnownFileType = sourcecode.swift; path = HCIVersion.swift; sourceTree = "<group>"; };
		6E30AE2D20BEFEEC0072D101 /* Data.swift */ = {isa = PBXFileReference; lastKnownFileType = sourcecode.swift; path = Data.swift; sourceTree = "<group>"; };
		6E30AE3220BF182A0072D101 /* GATTDescriptorTests.swift */ = {isa = PBXFileReference; lastKnownFileType = sourcecode.swift; path = GATTDescriptorTests.swift; sourceTree = "<group>"; };
		6E32290F1FCDC47F0035605D /* HCIError.swift */ = {isa = PBXFileReference; fileEncoding = 4; lastKnownFileType = sourcecode.swift; path = HCIError.swift; sourceTree = "<group>"; };
		6E3229131FCDD40C0035605D /* CompanyIdentifier.swift */ = {isa = PBXFileReference; fileEncoding = 4; lastKnownFileType = sourcecode.swift; path = CompanyIdentifier.swift; sourceTree = "<group>"; };
		6E3229191FCE45480035605D /* AdvertisingChannelHeader.swift */ = {isa = PBXFileReference; fileEncoding = 4; lastKnownFileType = sourcecode.swift; path = AdvertisingChannelHeader.swift; sourceTree = "<group>"; };
		6E32291B1FCE4C4F0035605D /* LowEnergyAddressType.swift */ = {isa = PBXFileReference; fileEncoding = 4; lastKnownFileType = sourcecode.swift; path = LowEnergyAddressType.swift; sourceTree = "<group>"; };
		6E35CB24207FFB030039619C /* DefinedUUIDExtension.swift */ = {isa = PBXFileReference; lastKnownFileType = sourcecode.swift; path = DefinedUUIDExtension.swift; sourceTree = "<group>"; };
		6E443A062085CF12005F4D5F /* GATTDatabaseTests.swift */ = {isa = PBXFileReference; fileEncoding = 4; lastKnownFileType = sourcecode.swift; path = GATTDatabaseTests.swift; sourceTree = "<group>"; };
		6E443A082085D0EA005F4D5F /* TestProfile.swift */ = {isa = PBXFileReference; fileEncoding = 4; lastKnownFileType = sourcecode.swift; path = TestProfile.swift; sourceTree = "<group>"; };
		6E443A2C2085D4E2005F4D5F /* GATTDescriptor.swift */ = {isa = PBXFileReference; fileEncoding = 4; lastKnownFileType = sourcecode.swift; path = GATTDescriptor.swift; sourceTree = "<group>"; };
		6E443A2E2085D606005F4D5F /* Bool.swift */ = {isa = PBXFileReference; fileEncoding = 4; lastKnownFileType = sourcecode.swift; path = Bool.swift; sourceTree = "<group>"; };
		6E49B26520532D45002EA5DC /* Bluetooth.framework */ = {isa = PBXFileReference; explicitFileType = wrapper.framework; includeInIndex = 0; path = Bluetooth.framework; sourceTree = BUILT_PRODUCTS_DIR; };
		6E60A2BE2068928400E42351 /* BluetoothHostController.swift */ = {isa = PBXFileReference; lastKnownFileType = sourcecode.swift; path = BluetoothHostController.swift; sourceTree = "<group>"; };
		6E60A2E12069564A00E42351 /* GATTDatabase.swift */ = {isa = PBXFileReference; fileEncoding = 4; lastKnownFileType = sourcecode.swift; path = GATTDatabase.swift; sourceTree = "<group>"; };
		6E60A2E62069582500E42351 /* LowEnergyAdvertising.swift */ = {isa = PBXFileReference; fileEncoding = 4; lastKnownFileType = sourcecode.swift; path = LowEnergyAdvertising.swift; sourceTree = "<group>"; };
		6E60A2EB20695AE000E42351 /* POSIXError.swift */ = {isa = PBXFileReference; fileEncoding = 4; lastKnownFileType = sourcecode.swift; path = POSIXError.swift; sourceTree = "<group>"; };
		6E60A2F020695B2700E42351 /* LowEnergyScan.swift */ = {isa = PBXFileReference; fileEncoding = 4; lastKnownFileType = sourcecode.swift; path = LowEnergyScan.swift; sourceTree = "<group>"; };
		6E60A2F520695B6500E42351 /* LowEnergyConnection.swift */ = {isa = PBXFileReference; fileEncoding = 4; lastKnownFileType = sourcecode.swift; path = LowEnergyConnection.swift; sourceTree = "<group>"; };
		6E60A2FA20695BC300E42351 /* LowEnergyWhiteList.swift */ = {isa = PBXFileReference; fileEncoding = 4; lastKnownFileType = sourcecode.swift; path = LowEnergyWhiteList.swift; sourceTree = "<group>"; };
		6E60A2FF20695CC500E42351 /* GATTClient.swift */ = {isa = PBXFileReference; fileEncoding = 4; lastKnownFileType = sourcecode.swift; path = GATTClient.swift; sourceTree = "<group>"; };
		6E60A30020695CC600E42351 /* GATTServer.swift */ = {isa = PBXFileReference; fileEncoding = 4; lastKnownFileType = sourcecode.swift; path = GATTServer.swift; sourceTree = "<group>"; };
		6E60A30920695FFA00E42351 /* ATTConnection.swift */ = {isa = PBXFileReference; fileEncoding = 4; lastKnownFileType = sourcecode.swift; path = ATTConnection.swift; sourceTree = "<group>"; };
		6E60A30E2069603700E42351 /* L2CAPSocket.swift */ = {isa = PBXFileReference; lastKnownFileType = sourcecode.swift; path = L2CAPSocket.swift; sourceTree = "<group>"; };
		6E60A3132069646100E42351 /* SecurityLevel.swift */ = {isa = PBXFileReference; fileEncoding = 4; lastKnownFileType = sourcecode.swift; path = SecurityLevel.swift; sourceTree = "<group>"; };
		6E60A31F206979CF00E42351 /* iBeacon.swift */ = {isa = PBXFileReference; lastKnownFileType = sourcecode.swift; path = iBeacon.swift; sourceTree = "<group>"; };
		6E65DF802075135E005BD2A0 /* BluetoothUUIDTests.swift */ = {isa = PBXFileReference; lastKnownFileType = sourcecode.swift; path = BluetoothUUIDTests.swift; sourceTree = "<group>"; };
		6E65DF82207552E4005BD2A0 /* UInt128Tests.swift */ = {isa = PBXFileReference; lastKnownFileType = sourcecode.swift; path = UInt128Tests.swift; sourceTree = "<group>"; };
		6E65DF84207552EE005BD2A0 /* AddressTests.swift */ = {isa = PBXFileReference; lastKnownFileType = sourcecode.swift; path = AddressTests.swift; sourceTree = "<group>"; };
		6E65DF8B20755CCD005BD2A0 /* ByteSwap.swift */ = {isa = PBXFileReference; lastKnownFileType = sourcecode.swift; path = ByteSwap.swift; sourceTree = "<group>"; };
		6E65DF902075CD9F005BD2A0 /* UUIDTests.swift */ = {isa = PBXFileReference; lastKnownFileType = sourcecode.swift; path = UUIDTests.swift; sourceTree = "<group>"; };
		6E65DF922075D29C005BD2A0 /* iBeaconTests.swift */ = {isa = PBXFileReference; lastKnownFileType = sourcecode.swift; path = iBeaconTests.swift; sourceTree = "<group>"; };
		6E65DF942075D568005BD2A0 /* XCTest.swift */ = {isa = PBXFileReference; lastKnownFileType = sourcecode.swift; path = XCTest.swift; sourceTree = "<group>"; };
		6E6AAD6F20D2161B00DDE1CA /* GATTBatteryLevel.swift */ = {isa = PBXFileReference; lastKnownFileType = sourcecode.swift; path = GATTBatteryLevel.swift; sourceTree = "<group>"; };
		6E6AAD7420D2164600DDE1CA /* GATTDateTime.swift */ = {isa = PBXFileReference; lastKnownFileType = sourcecode.swift; path = GATTDateTime.swift; sourceTree = "<group>"; };
		6E6AAD7B20D2174600DDE1CA /* GATTAlertNotificationService.swift */ = {isa = PBXFileReference; lastKnownFileType = sourcecode.swift; path = GATTAlertNotificationService.swift; sourceTree = "<group>"; };
		6E6AAD8020D2178000DDE1CA /* GATTBatteryService.swift */ = {isa = PBXFileReference; lastKnownFileType = sourcecode.swift; path = GATTBatteryService.swift; sourceTree = "<group>"; };
		6E6AAD8520D2179F00DDE1CA /* GATTBloodPressureService.swift */ = {isa = PBXFileReference; lastKnownFileType = sourcecode.swift; path = GATTBloodPressureService.swift; sourceTree = "<group>"; };
		6E6AAD8A20D2186C00DDE1CA /* GATTClientCharacteristicConfiguration.swift */ = {isa = PBXFileReference; lastKnownFileType = sourcecode.swift; path = GATTClientCharacteristicConfiguration.swift; sourceTree = "<group>"; };
		6E6AAD9020D2199600DDE1CA /* GAPFlags.swift */ = {isa = PBXFileReference; lastKnownFileType = sourcecode.swift; path = GAPFlags.swift; sourceTree = "<group>"; };
		6E6AAD9520D219DA00DDE1CA /* GAPIncompleteListOf16BitServiceClassUUIDs.swift */ = {isa = PBXFileReference; lastKnownFileType = sourcecode.swift; path = GAPIncompleteListOf16BitServiceClassUUIDs.swift; sourceTree = "<group>"; };
		6E6AAD9A20D21A1900DDE1CA /* GAPCompleteListOf16BitServiceClassUUIDs.swift */ = {isa = PBXFileReference; lastKnownFileType = sourcecode.swift; path = GAPCompleteListOf16BitServiceClassUUIDs.swift; sourceTree = "<group>"; };
		6E6AADA020D21C2700DDE1CA /* ATTErrorResponse.swift */ = {isa = PBXFileReference; lastKnownFileType = sourcecode.swift; path = ATTErrorResponse.swift; sourceTree = "<group>"; };
		6E6AADA520D21CF900DDE1CA /* ATTMaximumTransmissionUnitRequest.swift */ = {isa = PBXFileReference; lastKnownFileType = sourcecode.swift; path = ATTMaximumTransmissionUnitRequest.swift; sourceTree = "<group>"; };
		6E6AADAA20D21DD100DDE1CA /* ATTMaximumTransmissionUnitResponse.swift */ = {isa = PBXFileReference; lastKnownFileType = sourcecode.swift; path = ATTMaximumTransmissionUnitResponse.swift; sourceTree = "<group>"; };
		6E6AADAF20D21FD800DDE1CA /* HCILESetEventMask.swift */ = {isa = PBXFileReference; lastKnownFileType = sourcecode.swift; path = HCILESetEventMask.swift; sourceTree = "<group>"; };
		6E6AADB420D223AC00DDE1CA /* HCILESetRandomAddress.swift */ = {isa = PBXFileReference; lastKnownFileType = sourcecode.swift; path = HCILESetRandomAddress.swift; sourceTree = "<group>"; };
		6E6AADB920D2249F00DDE1CA /* HCILEReadChannelMap.swift */ = {isa = PBXFileReference; lastKnownFileType = sourcecode.swift; path = HCILEReadChannelMap.swift; sourceTree = "<group>"; };
		6E6AADC420D229B200DDE1CA /* VendorCommand.swift */ = {isa = PBXFileReference; fileEncoding = 4; lastKnownFileType = sourcecode.swift; path = VendorCommand.swift; sourceTree = "<group>"; };
		6E6AADCB20D22A9D00DDE1CA /* ATTFindInformationRequest.swift */ = {isa = PBXFileReference; lastKnownFileType = sourcecode.swift; path = ATTFindInformationRequest.swift; sourceTree = "<group>"; };
		6E6AADD020D22ABE00DDE1CA /* ATTFindInformationResponse.swift */ = {isa = PBXFileReference; lastKnownFileType = sourcecode.swift; path = ATTFindInformationResponse.swift; sourceTree = "<group>"; };
		6E6AADD520D22B5800DDE1CA /* ATTFindByTypeRequest.swift */ = {isa = PBXFileReference; lastKnownFileType = sourcecode.swift; path = ATTFindByTypeRequest.swift; sourceTree = "<group>"; };
		6E6AADDA20D22B9400DDE1CA /* ATTFindByTypeResponse.swift */ = {isa = PBXFileReference; lastKnownFileType = sourcecode.swift; path = ATTFindByTypeResponse.swift; sourceTree = "<group>"; };
		6E6AADDF20D22C0200DDE1CA /* ATTReadByTypeRequest.swift */ = {isa = PBXFileReference; lastKnownFileType = sourcecode.swift; path = ATTReadByTypeRequest.swift; sourceTree = "<group>"; };
		6E6AADE420D22CAB00DDE1CA /* ATTReadByTypeResponse.swift */ = {isa = PBXFileReference; lastKnownFileType = sourcecode.swift; path = ATTReadByTypeResponse.swift; sourceTree = "<group>"; };
		6E6AADE920D244CC00DDE1CA /* GATTCharacteristicFormatType.swift */ = {isa = PBXFileReference; lastKnownFileType = sourcecode.swift; path = GATTCharacteristicFormatType.swift; sourceTree = "<group>"; };
		6E6AADEE20D2571800DDE1CA /* ATTReadRequest.swift */ = {isa = PBXFileReference; lastKnownFileType = sourcecode.swift; path = ATTReadRequest.swift; sourceTree = "<group>"; };
		6E6AADF320D2573900DDE1CA /* ATTReadResponse.swift */ = {isa = PBXFileReference; lastKnownFileType = sourcecode.swift; path = ATTReadResponse.swift; sourceTree = "<group>"; };
		6E6AADF820D2575900DDE1CA /* ATTReadBlobRequest.swift */ = {isa = PBXFileReference; lastKnownFileType = sourcecode.swift; path = ATTReadBlobRequest.swift; sourceTree = "<group>"; };
		6E6AADFD20D2577B00DDE1CA /* ATTReadBlobResponse.swift */ = {isa = PBXFileReference; lastKnownFileType = sourcecode.swift; path = ATTReadBlobResponse.swift; sourceTree = "<group>"; };
		6E6AAE0220D2579800DDE1CA /* ATTReadMultipleRequest.swift */ = {isa = PBXFileReference; lastKnownFileType = sourcecode.swift; path = ATTReadMultipleRequest.swift; sourceTree = "<group>"; };
		6E6AAE0720D2582D00DDE1CA /* ATTReadMultipleResponse.swift */ = {isa = PBXFileReference; lastKnownFileType = sourcecode.swift; path = ATTReadMultipleResponse.swift; sourceTree = "<group>"; };
		6E6AAE0C20D2584700DDE1CA /* ATTReadByGroupTypeRequest.swift */ = {isa = PBXFileReference; lastKnownFileType = sourcecode.swift; path = ATTReadByGroupTypeRequest.swift; sourceTree = "<group>"; };
		6E6AAE1120D2589C00DDE1CA /* ATTReadByGroupTypeResponse.swift */ = {isa = PBXFileReference; lastKnownFileType = sourcecode.swift; path = ATTReadByGroupTypeResponse.swift; sourceTree = "<group>"; };
		6E6AAE1620D258BA00DDE1CA /* ATTWriteRequest.swift */ = {isa = PBXFileReference; lastKnownFileType = sourcecode.swift; path = ATTWriteRequest.swift; sourceTree = "<group>"; };
		6E6AAE1B20D258CD00DDE1CA /* ATTWriteResponse.swift */ = {isa = PBXFileReference; lastKnownFileType = sourcecode.swift; path = ATTWriteResponse.swift; sourceTree = "<group>"; };
		6E6AAE2020D258E200DDE1CA /* ATTWriteCommand.swift */ = {isa = PBXFileReference; lastKnownFileType = sourcecode.swift; path = ATTWriteCommand.swift; sourceTree = "<group>"; };
		6E6AAE2520D2594C00DDE1CA /* ATTSignedWriteCommand.swift */ = {isa = PBXFileReference; lastKnownFileType = sourcecode.swift; path = ATTSignedWriteCommand.swift; sourceTree = "<group>"; };
		6E6AAE2A20D25A1600DDE1CA /* ATTPrepareWriteRequest.swift */ = {isa = PBXFileReference; lastKnownFileType = sourcecode.swift; path = ATTPrepareWriteRequest.swift; sourceTree = "<group>"; };
		6E6AAE2F20D25A3800DDE1CA /* ATTPrepareWriteResponse.swift */ = {isa = PBXFileReference; lastKnownFileType = sourcecode.swift; path = ATTPrepareWriteResponse.swift; sourceTree = "<group>"; };
		6E6AAE3420D25A5200DDE1CA /* ATTExecuteWriteRequest.swift */ = {isa = PBXFileReference; lastKnownFileType = sourcecode.swift; path = ATTExecuteWriteRequest.swift; sourceTree = "<group>"; };
		6E6AAE3920D25A6D00DDE1CA /* ATTExecuteWriteResponse.swift */ = {isa = PBXFileReference; lastKnownFileType = sourcecode.swift; path = ATTExecuteWriteResponse.swift; sourceTree = "<group>"; };
		6E6AAE3E20D25A8300DDE1CA /* ATTHandleValueNotification.swift */ = {isa = PBXFileReference; lastKnownFileType = sourcecode.swift; path = ATTHandleValueNotification.swift; sourceTree = "<group>"; };
		6E6AAE4320D25A9700DDE1CA /* ATTHandleValueIndication.swift */ = {isa = PBXFileReference; lastKnownFileType = sourcecode.swift; path = ATTHandleValueIndication.swift; sourceTree = "<group>"; };
		6E6AAE4820D25AB300DDE1CA /* ATTHandleValueConfirmation.swift */ = {isa = PBXFileReference; lastKnownFileType = sourcecode.swift; path = ATTHandleValueConfirmation.swift; sourceTree = "<group>"; };
		6E6AD9891FCE8E4F007F0250 /* LinuxMain.swift */ = {isa = PBXFileReference; fileEncoding = 4; lastKnownFileType = sourcecode.swift; path = LinuxMain.swift; sourceTree = "<group>"; };
		6E6AD98B1FCE8E4F007F0250 /* BluetoothTests.swift */ = {isa = PBXFileReference; fileEncoding = 4; lastKnownFileType = sourcecode.swift; path = BluetoothTests.swift; sourceTree = "<group>"; };
		6E704C761E95C32D00484A22 /* BitMaskOption.swift */ = {isa = PBXFileReference; fileEncoding = 4; lastKnownFileType = sourcecode.swift; path = BitMaskOption.swift; sourceTree = "<group>"; };
		6E704C7A1E95C34D00484A22 /* ByteValue.swift */ = {isa = PBXFileReference; fileEncoding = 4; lastKnownFileType = sourcecode.swift; path = ByteValue.swift; sourceTree = "<group>"; };
		6E704C821E95C41C00484A22 /* Integer.swift */ = {isa = PBXFileReference; fileEncoding = 4; lastKnownFileType = sourcecode.swift; path = Integer.swift; sourceTree = "<group>"; };
		6E704C831E95C41C00484A22 /* Range.swift */ = {isa = PBXFileReference; fileEncoding = 4; lastKnownFileType = sourcecode.swift; path = Range.swift; sourceTree = "<group>"; };
		6E704C8E1E95C45800484A22 /* Hexadecimal.swift */ = {isa = PBXFileReference; fileEncoding = 4; lastKnownFileType = sourcecode.swift; path = Hexadecimal.swift; sourceTree = "<group>"; };
		6E704C971E95C6A500484A22 /* UUID.swift */ = {isa = PBXFileReference; fileEncoding = 4; lastKnownFileType = sourcecode.swift; path = UUID.swift; sourceTree = "<group>"; };
		6E738B55206D920C00CEB343 /* LowEnergyFeature.swift */ = {isa = PBXFileReference; lastKnownFileType = sourcecode.swift; path = LowEnergyFeature.swift; sourceTree = "<group>"; };
		6E740C3A20657ED3006589F6 /* LinkPolicyCommand.swift */ = {isa = PBXFileReference; lastKnownFileType = sourcecode.swift; path = LinkPolicyCommand.swift; sourceTree = "<group>"; };
		6E740C3C20657EEB006589F6 /* HostControllerBasebandCommand.swift */ = {isa = PBXFileReference; lastKnownFileType = sourcecode.swift; path = HostControllerBasebandCommand.swift; sourceTree = "<group>"; };
		6E740C4420657F25006589F6 /* InformationalCommand.swift */ = {isa = PBXFileReference; lastKnownFileType = sourcecode.swift; path = InformationalCommand.swift; sourceTree = "<group>"; };
		6E740C4920657F35006589F6 /* StatusParametersCommand.swift */ = {isa = PBXFileReference; lastKnownFileType = sourcecode.swift; path = StatusParametersCommand.swift; sourceTree = "<group>"; };
		6E740C4E20657F46006589F6 /* TestingCommand.swift */ = {isa = PBXFileReference; lastKnownFileType = sourcecode.swift; path = TestingCommand.swift; sourceTree = "<group>"; };
		6E740C5D206586D3006589F6 /* HCITests.swift */ = {isa = PBXFileReference; fileEncoding = 4; lastKnownFileType = sourcecode.swift; path = HCITests.swift; sourceTree = "<group>"; };
		6E740C5E206586D3006589F6 /* AttributeProtocolTests.swift */ = {isa = PBXFileReference; fileEncoding = 4; lastKnownFileType = sourcecode.swift; path = AttributeProtocolTests.swift; sourceTree = "<group>"; };
		6E781B0920CE534300786867 /* SFloat.swift */ = {isa = PBXFileReference; lastKnownFileType = sourcecode.swift; path = SFloat.swift; sourceTree = "<group>"; };
		6E7F4A4020928E2B00E877F1 /* GAPTests.swift */ = {isa = PBXFileReference; lastKnownFileType = sourcecode.swift; path = GAPTests.swift; sourceTree = "<group>"; };
		6E9578C02092698400BAA133 /* LowEnergyAdvertisingData.swift */ = {isa = PBXFileReference; lastKnownFileType = sourcecode.swift; path = LowEnergyAdvertisingData.swift; sourceTree = "<group>"; };
		6E97026420CE234C008AA9C6 /* GATTCharacteristic.swift */ = {isa = PBXFileReference; fileEncoding = 4; lastKnownFileType = sourcecode.swift; path = GATTCharacteristic.swift; sourceTree = "<group>"; };
		6E97026620CE236D008AA9C6 /* GATTService.swift */ = {isa = PBXFileReference; fileEncoding = 4; lastKnownFileType = sourcecode.swift; path = GATTService.swift; sourceTree = "<group>"; };
		6E97026820CE25BD008AA9C6 /* GATTCharacteristicTests.swift */ = {isa = PBXFileReference; fileEncoding = 4; lastKnownFileType = sourcecode.swift; path = GATTCharacteristicTests.swift; sourceTree = "<group>"; };
		6E98ACBC207F89F600DBFE85 /* ATTError.swift */ = {isa = PBXFileReference; lastKnownFileType = sourcecode.swift; path = ATTError.swift; sourceTree = "<group>"; };
		6E9E4E82206DB68600D489E9 /* LowEnergyChannelMap.swift */ = {isa = PBXFileReference; fileEncoding = 4; lastKnownFileType = sourcecode.swift; path = LowEnergyChannelMap.swift; sourceTree = "<group>"; };
		6EAD976E20BF796200673DB7 /* DefinedCompanies.swift */ = {isa = PBXFileReference; lastKnownFileType = sourcecode.swift; path = DefinedCompanies.swift; sourceTree = "<group>"; };
		6EB2EA1D1CD5A8A7000CF975 /* Bluetooth.framework */ = {isa = PBXFileReference; explicitFileType = wrapper.framework; includeInIndex = 0; path = Bluetooth.framework; sourceTree = BUILT_PRODUCTS_DIR; };
		6EB45EEF2001398100AE5A42 /* DefinedUUID.swift */ = {isa = PBXFileReference; fileEncoding = 4; lastKnownFileType = sourcecode.swift; path = DefinedUUID.swift; sourceTree = "<group>"; };
		6EB98F1920BF803E00FCE78E /* CompanyIdentifierExtension.swift */ = {isa = PBXFileReference; fileEncoding = 4; lastKnownFileType = sourcecode.swift; path = CompanyIdentifierExtension.swift; sourceTree = "<group>"; };
		6EB98F1E20BF80DC00FCE78E /* CompanyIdentifierTests.swift */ = {isa = PBXFileReference; fileEncoding = 4; lastKnownFileType = sourcecode.swift; path = CompanyIdentifierTests.swift; sourceTree = "<group>"; };
		6EBD96B8207A600B0037D253 /* ATTMaximumTransmissionUnit.swift */ = {isa = PBXFileReference; lastKnownFileType = sourcecode.swift; path = ATTMaximumTransmissionUnit.swift; sourceTree = "<group>"; };
		6EBD96BD207ABED60037D253 /* GATTTests.swift */ = {isa = PBXFileReference; fileEncoding = 4; lastKnownFileType = sourcecode.swift; path = GATTTests.swift; sourceTree = "<group>"; };
		6ECBCF0A206E683C00312117 /* L2CAPSocket.swift */ = {isa = PBXFileReference; lastKnownFileType = sourcecode.swift; path = L2CAPSocket.swift; sourceTree = "<group>"; };
		6ECBCF17206FBD0F00312117 /* HCICommandTimeout.swift */ = {isa = PBXFileReference; lastKnownFileType = sourcecode.swift; path = HCICommandTimeout.swift; sourceTree = "<group>"; };
		6ECBCF20206FC3A200312117 /* Array.swift */ = {isa = PBXFileReference; lastKnownFileType = sourcecode.swift; path = Array.swift; sourceTree = "<group>"; };
		6EE84DB71CAF5C7C00A40C4D /* Bluetooth.framework */ = {isa = PBXFileReference; explicitFileType = wrapper.framework; includeInIndex = 0; path = Bluetooth.framework; sourceTree = BUILT_PRODUCTS_DIR; };
		6EE84DBA1CAF5C7C00A40C4D /* Bluetooth.h */ = {isa = PBXFileReference; lastKnownFileType = sourcecode.c.h; path = Bluetooth.h; sourceTree = "<group>"; };
		6EE84DBC1CAF5C7C00A40C4D /* Info.plist */ = {isa = PBXFileReference; lastKnownFileType = text.plist.xml; path = Info.plist; sourceTree = "<group>"; };
		6EE84DC11CAF5C7C00A40C4D /* BluetoothTests.xctest */ = {isa = PBXFileReference; explicitFileType = wrapper.cfbundle; includeInIndex = 0; path = BluetoothTests.xctest; sourceTree = BUILT_PRODUCTS_DIR; };
		6EE84DC81CAF5C7C00A40C4D /* Info.plist */ = {isa = PBXFileReference; lastKnownFileType = text.plist.xml; path = Info.plist; sourceTree = "<group>"; };
		6EE84DD41CAF603000A40C4D /* BluetoothUUID.swift */ = {isa = PBXFileReference; fileEncoding = 4; lastKnownFileType = sourcecode.swift; path = BluetoothUUID.swift; sourceTree = "<group>"; };
		6EE84DD71CAF63C300A40C4D /* Package.swift */ = {isa = PBXFileReference; lastKnownFileType = sourcecode.swift; name = Package.swift; path = ../Package.swift; sourceTree = "<group>"; };
		6EE84DE01CAF7EE800A40C4D /* GATTAttributes.swift */ = {isa = PBXFileReference; fileEncoding = 4; lastKnownFileType = sourcecode.swift; path = GATTAttributes.swift; sourceTree = "<group>"; };
		6EE84DE21CAF80AE00A40C4D /* Address.swift */ = {isa = PBXFileReference; fileEncoding = 4; lastKnownFileType = sourcecode.swift; path = Address.swift; sourceTree = "<group>"; };
		6EE84DE41CAF828800A40C4D /* ProtocolServiceMultiplexer.swift */ = {isa = PBXFileReference; fileEncoding = 4; lastKnownFileType = sourcecode.swift; path = ProtocolServiceMultiplexer.swift; sourceTree = "<group>"; };
		6EE84DE51CAF828800A40C4D /* ATT.swift */ = {isa = PBXFileReference; fileEncoding = 4; lastKnownFileType = sourcecode.swift; path = ATT.swift; sourceTree = "<group>"; };
		6EE84DE81CAF85AE00A40C4D /* GATT.swift */ = {isa = PBXFileReference; fileEncoding = 4; lastKnownFileType = sourcecode.swift; path = GATT.swift; sourceTree = "<group>"; };
		6EE84DEC1CAF881B00A40C4D /* ATTProtocolDataUnit.swift */ = {isa = PBXFileReference; fileEncoding = 4; lastKnownFileType = sourcecode.swift; path = ATTProtocolDataUnit.swift; sourceTree = "<group>"; };
		6EE84DEE1CAF891E00A40C4D /* HCIEvent.swift */ = {isa = PBXFileReference; fileEncoding = 4; lastKnownFileType = sourcecode.swift; path = HCIEvent.swift; sourceTree = "<group>"; };
		6EE84DEF1CAF891E00A40C4D /* HCIGeneralEvent.swift */ = {isa = PBXFileReference; fileEncoding = 4; lastKnownFileType = sourcecode.swift; path = HCIGeneralEvent.swift; sourceTree = "<group>"; };
		6EE84DF11CAF891E00A40C4D /* LowEnergyEvent.swift */ = {isa = PBXFileReference; fileEncoding = 4; lastKnownFileType = sourcecode.swift; path = LowEnergyEvent.swift; sourceTree = "<group>"; };
		6EE84DF31CAF891E00A40C4D /* HCICommand.swift */ = {isa = PBXFileReference; fileEncoding = 4; lastKnownFileType = sourcecode.swift; path = HCICommand.swift; sourceTree = "<group>"; };
		6EE84DF41CAF891E00A40C4D /* LinkControlCommand.swift */ = {isa = PBXFileReference; fileEncoding = 4; lastKnownFileType = sourcecode.swift; path = LinkControlCommand.swift; sourceTree = "<group>"; };
		6EE84DF61CAF891E00A40C4D /* LowEnergyCommand.swift */ = {isa = PBXFileReference; fileEncoding = 4; lastKnownFileType = sourcecode.swift; path = LowEnergyCommand.swift; sourceTree = "<group>"; };
		6EE84E051CAF8AD500A40C4D /* HCI.swift */ = {isa = PBXFileReference; fileEncoding = 4; lastKnownFileType = sourcecode.swift; path = HCI.swift; sourceTree = "<group>"; };
		6EE910241FDE5841007AD3EA /* UInt128.swift */ = {isa = PBXFileReference; fileEncoding = 4; lastKnownFileType = sourcecode.swift; path = UInt128.swift; sourceTree = "<group>"; };
		6EED6429207413F30077CECE /* LowEnergyState.swift */ = {isa = PBXFileReference; lastKnownFileType = sourcecode.swift; path = LowEnergyState.swift; sourceTree = "<group>"; };
		6EF45FBD1CC6D04D001F7A39 /* Bluetooth.framework */ = {isa = PBXFileReference; explicitFileType = wrapper.framework; includeInIndex = 0; path = Bluetooth.framework; sourceTree = BUILT_PRODUCTS_DIR; };
		6EFB3D2A20D2D41D00364CA0 /* LowEnergyWhiteListDevice.swift */ = {isa = PBXFileReference; lastKnownFileType = sourcecode.swift; path = LowEnergyWhiteListDevice.swift; sourceTree = "<group>"; };
		6EFB3D2F20D2D43D00364CA0 /* LowEnergyScanTimeInterval.swift */ = {isa = PBXFileReference; lastKnownFileType = sourcecode.swift; path = LowEnergyScanTimeInterval.swift; sourceTree = "<group>"; };
		6EFB3D3420D2D46E00364CA0 /* LowEnergyTxChannel.swift */ = {isa = PBXFileReference; lastKnownFileType = sourcecode.swift; path = LowEnergyTxChannel.swift; sourceTree = "<group>"; };
		6EFB3D3920D2D4BC00364CA0 /* LowEnergyRxChannel.swift */ = {isa = PBXFileReference; lastKnownFileType = sourcecode.swift; path = LowEnergyRxChannel.swift; sourceTree = "<group>"; };
		6EFB3D3E20D2D4EC00364CA0 /* LowEnergySupervisionTimeout.swift */ = {isa = PBXFileReference; lastKnownFileType = sourcecode.swift; path = LowEnergySupervisionTimeout.swift; sourceTree = "<group>"; };
		6EFB3D4420D2D53200364CA0 /* LowEnergyConnectionLength.swift */ = {isa = PBXFileReference; lastKnownFileType = sourcecode.swift; path = LowEnergyConnectionLength.swift; sourceTree = "<group>"; };
		6EFB3D4920D2D54B00364CA0 /* LowEnergyMaxTxTime.swift */ = {isa = PBXFileReference; lastKnownFileType = sourcecode.swift; path = LowEnergyMaxTxTime.swift; sourceTree = "<group>"; };
		6EFB3D4E20D2D57600364CA0 /* LowEnergyMaxTxOctets.swift */ = {isa = PBXFileReference; lastKnownFileType = sourcecode.swift; path = LowEnergyMaxTxOctets.swift; sourceTree = "<group>"; };
		6EFB3D5320D2D5A300364CA0 /* LowEnergyConnectionLatency.swift */ = {isa = PBXFileReference; lastKnownFileType = sourcecode.swift; path = LowEnergyConnectionLatency.swift; sourceTree = "<group>"; };
		6EFB3D5820D2D5C400364CA0 /* LowEnergyPhyOptions.swift */ = {isa = PBXFileReference; lastKnownFileType = sourcecode.swift; path = LowEnergyPhyOptions.swift; sourceTree = "<group>"; };
		6EFB3D5D20D2D5D800364CA0 /* LowEnergyRxPhys.swift */ = {isa = PBXFileReference; lastKnownFileType = sourcecode.swift; path = LowEnergyRxPhys.swift; sourceTree = "<group>"; };
		6EFB3D6220D2D66100364CA0 /* LowEnergyTxPhys.swift */ = {isa = PBXFileReference; lastKnownFileType = sourcecode.swift; path = LowEnergyTxPhys.swift; sourceTree = "<group>"; };
		6EFB3D6720D2D67B00364CA0 /* LowEnergyAllPhys.swift */ = {isa = PBXFileReference; lastKnownFileType = sourcecode.swift; path = LowEnergyAllPhys.swift; sourceTree = "<group>"; };
		6EFB3D6C20D2D69D00364CA0 /* LowEnergyConnectionIntervalRange.swift */ = {isa = PBXFileReference; lastKnownFileType = sourcecode.swift; path = LowEnergyConnectionIntervalRange.swift; sourceTree = "<group>"; };
		6EFB3D7120D2D6B700364CA0 /* LowEnergyScanInterval.swift */ = {isa = PBXFileReference; lastKnownFileType = sourcecode.swift; path = LowEnergyScanInterval.swift; sourceTree = "<group>"; };
		6EFB3D7620D2D6CF00364CA0 /* LowEnergyPacketPayload.swift */ = {isa = PBXFileReference; lastKnownFileType = sourcecode.swift; path = LowEnergyPacketPayload.swift; sourceTree = "<group>"; };
		6EFB3D7B20D2D6F000364CA0 /* LowEnergyPeerIdentifyAddressType.swift */ = {isa = PBXFileReference; lastKnownFileType = sourcecode.swift; path = LowEnergyPeerIdentifyAddressType.swift; sourceTree = "<group>"; };
		6EFB3D8020D2D71D00364CA0 /* LowEnergyTxPhy.swift */ = {isa = PBXFileReference; lastKnownFileType = sourcecode.swift; path = LowEnergyTxPhy.swift; sourceTree = "<group>"; };
		6EFB3D8520D2D73700364CA0 /* LowEnergyRxPhy.swift */ = {isa = PBXFileReference; lastKnownFileType = sourcecode.swift; path = LowEnergyRxPhy.swift; sourceTree = "<group>"; };
		6EFB3D8A20D2D75000364CA0 /* LowEnergyTxPower.swift */ = {isa = PBXFileReference; lastKnownFileType = sourcecode.swift; path = LowEnergyTxPower.swift; sourceTree = "<group>"; };
		6EFB3D9020D2D80A00364CA0 /* LowEnergyFragmentPreference.swift */ = {isa = PBXFileReference; lastKnownFileType = sourcecode.swift; path = LowEnergyFragmentPreference.swift; sourceTree = "<group>"; };
		6EFB3D9520D2D82E00364CA0 /* LowEnergyAdvertiserAddressType.swift */ = {isa = PBXFileReference; lastKnownFileType = sourcecode.swift; path = LowEnergyAdvertiserAddressType.swift; sourceTree = "<group>"; };
		6EFB3D9A20D2D88100364CA0 /* LowEnergyRfTxPathCompensationValue.swift */ = {isa = PBXFileReference; lastKnownFileType = sourcecode.swift; path = LowEnergyRfTxPathCompensationValue.swift; sourceTree = "<group>"; };
		6EFB3D9F20D2D94B00364CA0 /* LowEnergyRfRxPathCompensationValue.swift */ = {isa = PBXFileReference; lastKnownFileType = sourcecode.swift; path = LowEnergyRfRxPathCompensationValue.swift; sourceTree = "<group>"; };
		6EFB3DA420D2DB9700364CA0 /* LowEnergyClockAccuracy.swift */ = {isa = PBXFileReference; lastKnownFileType = sourcecode.swift; path = LowEnergyClockAccuracy.swift; sourceTree = "<group>"; };
		6EFB3DA920D2DBB800364CA0 /* LowEnergyConnectionInterval.swift */ = {isa = PBXFileReference; lastKnownFileType = sourcecode.swift; path = LowEnergyConnectionInterval.swift; sourceTree = "<group>"; };
		6EFB3DAE20D2DBCC00364CA0 /* LowEnergyRole.swift */ = {isa = PBXFileReference; lastKnownFileType = sourcecode.swift; path = LowEnergyRole.swift; sourceTree = "<group>"; };
		6EFB3DB320D2DD4300364CA0 /* HCISetEventFilter.swift */ = {isa = PBXFileReference; lastKnownFileType = sourcecode.swift; path = HCISetEventFilter.swift; sourceTree = "<group>"; };
		6EFB3DB820D2DD7700364CA0 /* HCIWriteLocalName.swift */ = {isa = PBXFileReference; lastKnownFileType = sourcecode.swift; path = HCIWriteLocalName.swift; sourceTree = "<group>"; };
		6EFB3DBD20D2DD9C00364CA0 /* HCIWriteConnectionAcceptTimeout.swift */ = {isa = PBXFileReference; lastKnownFileType = sourcecode.swift; path = HCIWriteConnectionAcceptTimeout.swift; sourceTree = "<group>"; };
		6EFB3DC220D2DDFA00364CA0 /* HCIReadLocalName.swift */ = {isa = PBXFileReference; lastKnownFileType = sourcecode.swift; path = HCIReadLocalName.swift; sourceTree = "<group>"; };
		6EFB3DC720D2DED100364CA0 /* ConnectionAcceptTimeout.swift */ = {isa = PBXFileReference; lastKnownFileType = sourcecode.swift; path = ConnectionAcceptTimeout.swift; sourceTree = "<group>"; };
		6EFB3DCC20D2DEFC00364CA0 /* HCIReadConnectionAcceptTimeout.swift */ = {isa = PBXFileReference; lastKnownFileType = sourcecode.swift; path = HCIReadConnectionAcceptTimeout.swift; sourceTree = "<group>"; };
		6EFB3DD120D2DFF000364CA0 /* GAPDataType.swift */ = {isa = PBXFileReference; lastKnownFileType = sourcecode.swift; path = GAPDataType.swift; sourceTree = "<group>"; };
		6EFB3DD620D2E05700364CA0 /* HCIReadLocalVersionInformation.swift */ = {isa = PBXFileReference; lastKnownFileType = sourcecode.swift; path = HCIReadLocalVersionInformation.swift; sourceTree = "<group>"; };
		6EFB3DDB20D2E0C900364CA0 /* HCIReadDeviceAddress.swift */ = {isa = PBXFileReference; lastKnownFileType = sourcecode.swift; path = HCIReadDeviceAddress.swift; sourceTree = "<group>"; };
		6EFB3DE120D2EB3600364CA0 /* HCICommandComplete.swift */ = {isa = PBXFileReference; lastKnownFileType = sourcecode.swift; path = HCICommandComplete.swift; sourceTree = "<group>"; };
		6EFB3DE620D2EB6500364CA0 /* HCICommandStatus.swift */ = {isa = PBXFileReference; lastKnownFileType = sourcecode.swift; path = HCICommandStatus.swift; sourceTree = "<group>"; };
		6EFB3DEB20D2EBD600364CA0 /* HCIRemoteNameRequestComplete.swift */ = {isa = PBXFileReference; lastKnownFileType = sourcecode.swift; path = HCIRemoteNameRequestComplete.swift; sourceTree = "<group>"; };
		6EFB3DF020D2EC4300364CA0 /* HCIEncryptionChange.swift */ = {isa = PBXFileReference; lastKnownFileType = sourcecode.swift; path = HCIEncryptionChange.swift; sourceTree = "<group>"; };
		6EFB3DF520D2EC6400364CA0 /* HCIEncryptionKeyRefreshComplete.swift */ = {isa = PBXFileReference; lastKnownFileType = sourcecode.swift; path = HCIEncryptionKeyRefreshComplete.swift; sourceTree = "<group>"; };
		6EFB3DFA20D2EC9A00364CA0 /* HCILowEnergyMetaEvent.swift */ = {isa = PBXFileReference; lastKnownFileType = sourcecode.swift; path = HCILowEnergyMetaEvent.swift; sourceTree = "<group>"; };
		6EFB3DFF20D2EE7700364CA0 /* HCILEConnectionComplete.swift */ = {isa = PBXFileReference; lastKnownFileType = sourcecode.swift; path = HCILEConnectionComplete.swift; sourceTree = "<group>"; };
		6EFB3E0420D2EF6D00364CA0 /* HCILEAdvertisingReport.swift */ = {isa = PBXFileReference; lastKnownFileType = sourcecode.swift; path = HCILEAdvertisingReport.swift; sourceTree = "<group>"; };
		6EFB3E0920D2F10200364CA0 /* HCILEConnectionUpdateComplete.swift */ = {isa = PBXFileReference; lastKnownFileType = sourcecode.swift; path = HCILEConnectionUpdateComplete.swift; sourceTree = "<group>"; };
		6EFB3E0E20D2F12000364CA0 /* HCILEReadRemoteUsedFeaturesComplete.swift */ = {isa = PBXFileReference; lastKnownFileType = sourcecode.swift; path = HCILEReadRemoteUsedFeaturesComplete.swift; sourceTree = "<group>"; };
		6EFB3E1320D2F13B00364CA0 /* HCILELongTermKeyRequest.swift */ = {isa = PBXFileReference; lastKnownFileType = sourcecode.swift; path = HCILELongTermKeyRequest.swift; sourceTree = "<group>"; };
		6EFB3E1820D2F18600364CA0 /* HCILERemoteConnectionParameterRequest.swift */ = {isa = PBXFileReference; lastKnownFileType = sourcecode.swift; path = HCILERemoteConnectionParameterRequest.swift; sourceTree = "<group>"; };
		6EFB3E1D20D2F1AB00364CA0 /* HCILEDataLengthChange.swift */ = {isa = PBXFileReference; lastKnownFileType = sourcecode.swift; path = HCILEDataLengthChange.swift; sourceTree = "<group>"; };
		6EFB3E9C20D4340200364CA0 /* HCIHoldMode.swift */ = {isa = PBXFileReference; lastKnownFileType = sourcecode.swift; path = HCIHoldMode.swift; sourceTree = "<group>"; };
		6EFB3EA120D4380A00364CA0 /* HCIInquiry.swift */ = {isa = PBXFileReference; lastKnownFileType = sourcecode.swift; path = HCIInquiry.swift; sourceTree = "<group>"; };
		6EFB3EA620D4385200364CA0 /* HCIRemoteNameRequest.swift */ = {isa = PBXFileReference; lastKnownFileType = sourcecode.swift; path = HCIRemoteNameRequest.swift; sourceTree = "<group>"; };
/* End PBXFileReference section */

/* Begin PBXFrameworksBuildPhase section */
		6E49B25E20532D45002EA5DC /* Frameworks */ = {
			isa = PBXFrameworksBuildPhase;
			buildActionMask = 2147483647;
			files = (
			);
			runOnlyForDeploymentPostprocessing = 0;
		};
		6EB2EA161CD5A8A7000CF975 /* Frameworks */ = {
			isa = PBXFrameworksBuildPhase;
			buildActionMask = 2147483647;
			files = (
			);
			runOnlyForDeploymentPostprocessing = 0;
		};
		6EE84DB31CAF5C7C00A40C4D /* Frameworks */ = {
			isa = PBXFrameworksBuildPhase;
			buildActionMask = 2147483647;
			files = (
			);
			runOnlyForDeploymentPostprocessing = 0;
		};
		6EE84DBE1CAF5C7C00A40C4D /* Frameworks */ = {
			isa = PBXFrameworksBuildPhase;
			buildActionMask = 2147483647;
			files = (
				6EE84DC21CAF5C7C00A40C4D /* Bluetooth.framework in Frameworks */,
			);
			runOnlyForDeploymentPostprocessing = 0;
		};
		6EF45FB61CC6D04D001F7A39 /* Frameworks */ = {
			isa = PBXFrameworksBuildPhase;
			buildActionMask = 2147483647;
			files = (
			);
			runOnlyForDeploymentPostprocessing = 0;
		};
/* End PBXFrameworksBuildPhase section */

/* Begin PBXGroup section */
		6E1F937B20C24C720030367F /* GAP */ = {
			isa = PBXGroup;
			children = (
				3531BBD920CD013700EBB028 /* GAPData.swift */,
				6EFB3DD120D2DFF000364CA0 /* GAPDataType.swift */,
				6E1F936B20C2183E0030367F /* GAPAppearance.swift */,
				6E6AAD8F20D2194700DDE1CA /* GAP Data / EIR Data */,
			);
			name = GAP;
			sourceTree = "<group>";
		};
		6E60A31D20696DD300E42351 /* Host Controller */ = {
			isa = PBXGroup;
			children = (
				6E60A2BE2068928400E42351 /* BluetoothHostController.swift */,
				6E60A2E62069582500E42351 /* LowEnergyAdvertising.swift */,
				6E60A2F020695B2700E42351 /* LowEnergyScan.swift */,
				6E60A2F520695B6500E42351 /* LowEnergyConnection.swift */,
				6E60A2FA20695BC300E42351 /* LowEnergyWhiteList.swift */,
				511A657A2075B61400538116 /* LowEnergyResolvingList.swift */,
			);
			name = "Host Controller";
			sourceTree = "<group>";
		};
		6E60A31E2069711600E42351 /* Attribute Protocol */ = {
			isa = PBXGroup;
			children = (
				6EE84DE51CAF828800A40C4D /* ATT.swift */,
				6E98ACBC207F89F600DBFE85 /* ATTError.swift */,
				6EBD96B8207A600B0037D253 /* ATTMaximumTransmissionUnit.swift */,
				6E60A30920695FFA00E42351 /* ATTConnection.swift */,
				6EE84DEC1CAF881B00A40C4D /* ATTProtocolDataUnit.swift */,
				6E6AAD9F20D21ABC00DDE1CA /* Protocol Data Unit */,
			);
			name = "Attribute Protocol";
			sourceTree = "<group>";
		};
		6E6AAD6E20D215F900DDE1CA /* Characteristics */ = {
			isa = PBXGroup;
			children = (
				6E6AAD6F20D2161B00DDE1CA /* GATTBatteryLevel.swift */,
				6E6AAD7420D2164600DDE1CA /* GATTDateTime.swift */,
				3518290820D221710009F82D /* GATTSupportedNewAlertCategory.swift */,
				3518290D20D221A70009F82D /* GATTAlertCategoryBitMask.swift */,
				3518291220D221E30009F82D /* GATTAlertCategory.swift */,
				3518291720D222230009F82D /* GATTNewAlert.swift */,
				3518291C20D222440009F82D /* GATTSupportedUnreadAlertCategory.swift */,
				3518292120D222A30009F82D /* GATTUnreadAlertStatus.swift */,
				3518292620D222CF0009F82D /* GATTAlertNotificationControlPoint.swift */,
				3518292B20D222EF0009F82D /* GATTBloodPressureFeature.swift */,
				3518293020D2231D0009F82D /* GATTBloodPressureManagement.swift */,
				3518293520D2233D0009F82D /* GATTAerobicHeartRateLowerLimit.swift */,
				3518293A20D2235F0009F82D /* GATTAerobicHeartRateUpperLimit.swift */,
				3518293F20D223810009F82D /* GATTAge.swift */,
				3518294420D2239B0009F82D /* GATTAlertLevel.swift */,
				3518294920D223C30009F82D /* GATTAerobicThreshold.swift */,
				3518294E20D223DD0009F82D /* GATTAnalog.swift */,
				356EB94420D453840022A48D /* GATTAnalogOutput.swift */,
				356EB93F20D452460022A48D /* GATTAltitude.swift */,
			);
			name = Characteristics;
			sourceTree = "<group>";
		};
		6E6AAD7920D2170F00DDE1CA /* Services */ = {
			isa = PBXGroup;
			children = (
				6E6AAD7B20D2174600DDE1CA /* GATTAlertNotificationService.swift */,
				6E6AAD8020D2178000DDE1CA /* GATTBatteryService.swift */,
				6E6AAD8520D2179F00DDE1CA /* GATTBloodPressureService.swift */,
			);
			name = Services;
			sourceTree = "<group>";
		};
		6E6AAD7A20D2172E00DDE1CA /* Descriptors */ = {
			isa = PBXGroup;
			children = (
				6E6AAD8A20D2186C00DDE1CA /* GATTClientCharacteristicConfiguration.swift */,
				35182A1620D235230009F82D /* GATTCharacteristicExtendedProperties.swift */,
				35182A1B20D235480009F82D /* GATTServerCharacteristicConfiguration.swift */,
				35182A2020D235520009F82D /* GATTAggregateFormatDescriptor.swift */,
				35182A2520D235700009F82D /* GATTFormatDescriptor.swift */,
				35182A2A20D2357A0009F82D /* GATTUserDescription.swift */,
				35182A2F20D235820009F82D /* GATTReportReference.swift */,
				35182A3420D2358F0009F82D /* GATTTimeTriggerSetting.swift */,
				35182A3920D2359C0009F82D /* GATTExternalReportReference.swift */,
				35182A3E20D235A90009F82D /* GATTNumberOfDigitals.swift */,
			);
			name = Descriptors;
			sourceTree = "<group>";
		};
		6E6AAD8F20D2194700DDE1CA /* GAP Data / EIR Data */ = {
			isa = PBXGroup;
			children = (
				6E6AAD9020D2199600DDE1CA /* GAPFlags.swift */,
				6E6AAD9520D219DA00DDE1CA /* GAPIncompleteListOf16BitServiceClassUUIDs.swift */,
				6E6AAD9A20D21A1900DDE1CA /* GAPCompleteListOf16BitServiceClassUUIDs.swift */,
				3518295320D22B8E0009F82D /* GAPIncompleteListOf32BitServiceClassUUIDs.swift */,
				3518295820D22BB20009F82D /* GAPCompleteListOf32BitServiceClassUUIDs.swift */,
				3518295D20D22BC20009F82D /* GAPIncompleteListOf128BitServiceClassUUIDs.swift */,
				3518296220D22BCF0009F82D /* GAPCompleteListOf128BitServiceClassUUIDs.swift */,
				3518296720D22C290009F82D /* GAPShortLocalName.swift */,
				3518296C20D22C350009F82D /* GAPCompleteLocalName.swift */,
				3518297120D22C400009F82D /* GAPTxPowerLevel.swift */,
				3518297620D22C4B0009F82D /* GAPClassOfDevice.swift */,
				3518297B20D22C620009F82D /* GAPSimplePairingHashC.swift */,
				3518298020D22C6D0009F82D /* GAPSimplePairingRandomizerR.swift */,
				3518298520D22CBE0009F82D /* GAPLESecureConnectionsConfirmation.swift */,
				3518298A20D22CC70009F82D /* GAPLESecureConnectionsRandom.swift */,
				3518298F20D22CD10009F82D /* GAPSecurityManagerTKValue.swift */,
				3518299920D22CE60009F82D /* GAPSecurityManagerOOBFlags.swift */,
				3518299E20D22CF30009F82D /* GAPSlaveConnectionIntervalRange.swift */,
				351829A320D22D030009F82D /* GAPListOf16BitServiceSolicitationUUIDs.swift */,
				351829A820D22D6E0009F82D /* GAPListOf32BitServiceSolicitationUUIDs.swift */,
				351829AD20D22D7A0009F82D /* GAPListOf128BitServiceSolicitationUUIDs.swift */,
				351829B220D22D840009F82D /* GAPServiceData16BitUUID.swift */,
				351829B720D22D8F0009F82D /* GAPServiceData32BitUUID.swift */,
				351829BC20D22D960009F82D /* GAPServiceData128BitUUID.swift */,
				351829C120D22DAE0009F82D /* GAPAppearanceData.swift */,
				351829C620D22DB80009F82D /* GAPPublicTargetAddress.swift */,
				351829CB20D22DC20009F82D /* GAPRandomTargetAddress.swift */,
				351829D020D22DCA0009F82D /* GAPAdvertisingInterval.swift */,
				351829D520D22DD40009F82D /* GAPLEDeviceAddress.swift */,
				351829DA20D22DDF0009F82D /* GAPLERole.swift */,
				351829DF20D22DE90009F82D /* GAPURI.swift */,
				351829E420D22DF20009F82D /* GAPLESupportedFeatures.swift */,
				351829E920D22E000009F82D /* GAPChannelMapUpdateIndication.swift */,
				351829EE20D22E100009F82D /* GAPIndoorPositioning.swift */,
				351829F320D22E240009F82D /* GAPTransportDiscoveryData.swift */,
				351829F820D22E320009F82D /* GAPMeshMessage.swift */,
				351829FD20D22E500009F82D /* GAPMeshBeacon.swift */,
				35182A0220D22F7F0009F82D /* GAPManufacturerSpecificData.swift */,
				35182A0720D22F9C0009F82D /* GAPPBADV.swift */,
				35182A0C20D22FC20009F82D /* GAP3DInformation.swift */,
			);
			name = "GAP Data / EIR Data";
			sourceTree = "<group>";
		};
		6E6AAD9F20D21ABC00DDE1CA /* Protocol Data Unit */ = {
			isa = PBXGroup;
			children = (
				6E6AADA020D21C2700DDE1CA /* ATTErrorResponse.swift */,
				6E6AADA520D21CF900DDE1CA /* ATTMaximumTransmissionUnitRequest.swift */,
				6E6AADAA20D21DD100DDE1CA /* ATTMaximumTransmissionUnitResponse.swift */,
				6E6AADCB20D22A9D00DDE1CA /* ATTFindInformationRequest.swift */,
				6E6AADD020D22ABE00DDE1CA /* ATTFindInformationResponse.swift */,
				6E6AADD520D22B5800DDE1CA /* ATTFindByTypeRequest.swift */,
				6E6AADDA20D22B9400DDE1CA /* ATTFindByTypeResponse.swift */,
				6E6AADDF20D22C0200DDE1CA /* ATTReadByTypeRequest.swift */,
				6E6AADE420D22CAB00DDE1CA /* ATTReadByTypeResponse.swift */,
				6E6AADEE20D2571800DDE1CA /* ATTReadRequest.swift */,
				6E6AADF320D2573900DDE1CA /* ATTReadResponse.swift */,
				6E6AADF820D2575900DDE1CA /* ATTReadBlobRequest.swift */,
				6E6AADFD20D2577B00DDE1CA /* ATTReadBlobResponse.swift */,
				6E6AAE0220D2579800DDE1CA /* ATTReadMultipleRequest.swift */,
				6E6AAE0720D2582D00DDE1CA /* ATTReadMultipleResponse.swift */,
				6E6AAE0C20D2584700DDE1CA /* ATTReadByGroupTypeRequest.swift */,
				6E6AAE1120D2589C00DDE1CA /* ATTReadByGroupTypeResponse.swift */,
				6E6AAE1620D258BA00DDE1CA /* ATTWriteRequest.swift */,
				6E6AAE1B20D258CD00DDE1CA /* ATTWriteResponse.swift */,
				6E6AAE2020D258E200DDE1CA /* ATTWriteCommand.swift */,
				6E6AAE2520D2594C00DDE1CA /* ATTSignedWriteCommand.swift */,
				6E6AAE2A20D25A1600DDE1CA /* ATTPrepareWriteRequest.swift */,
				6E6AAE2F20D25A3800DDE1CA /* ATTPrepareWriteResponse.swift */,
				6E6AAE3420D25A5200DDE1CA /* ATTExecuteWriteRequest.swift */,
				6E6AAE3920D25A6D00DDE1CA /* ATTExecuteWriteResponse.swift */,
				6E6AAE3E20D25A8300DDE1CA /* ATTHandleValueNotification.swift */,
				6E6AAE4320D25A9700DDE1CA /* ATTHandleValueIndication.swift */,
				6E6AAE4820D25AB300DDE1CA /* ATTHandleValueConfirmation.swift */,
			);
			name = "Protocol Data Unit";
			sourceTree = "<group>";
		};
		6E6AADBE20D2262500DDE1CA /* Low Energy */ = {
			isa = PBXGroup;
			children = (
				6EE84DF61CAF891E00A40C4D /* LowEnergyCommand.swift */,
				6E6AADAF20D21FD800DDE1CA /* HCILESetEventMask.swift */,
				6E6AADB420D223AC00DDE1CA /* HCILESetRandomAddress.swift */,
				6E6AADB920D2249F00DDE1CA /* HCILEReadChannelMap.swift */,
				355BC1F920D2C2EA001A07D3 /* HCILESetAdvertisingParameters.swift */,
				355BC1FE20D2C31F001A07D3 /* HCILESetAdvertisingData.swift */,
				355BC20320D2C32A001A07D3 /* HCILESetScanResponseData.swift */,
				355BC20820D2C335001A07D3 /* HCILESetAdvertiseEnable.swift */,
				355BC20D20D2C33E001A07D3 /* HCILESetScanParameters.swift */,
				355BC21220D2C348001A07D3 /* HCILESetScanEnable.swift */,
				355BC21720D2C351001A07D3 /* HCILECreateConnection.swift */,
				355BC21C20D2C35D001A07D3 /* HCILEAddDeviceToWhiteList.swift */,
				355BC22120D2C366001A07D3 /* HCILERemoveDeviceFromWhiteList.swift */,
				355BC22620D2C376001A07D3 /* HCILEUpdateConnection.swift */,
				355BC22B20D2C380001A07D3 /* HCILESetHostChannelClassification.swift */,
				355BC23020D2C389001A07D3 /* HCILEReadRemoteUsedFeatures.swift */,
				355BC23520D2C392001A07D3 /* HCILEEncrypt.swift */,
				355BC23A20D2C39B001A07D3 /* HCILEStartEncryption.swift */,
				355BC23F20D2C3A5001A07D3 /* HCILELongTermKeyRequestReply.swift */,
				355BC24420D2C3AE001A07D3 /* HCILELongTermKeyRequestNegativeReply.swift */,
				355BC24920D2C3B7001A07D3 /* HCILEReceiverTest.swift */,
				355BC24E20D2C3C1001A07D3 /* HCILETransmitterTest.swift */,
				355BC25320D2C3CB001A07D3 /* HCILERemoteConnectionParameterRequestReply.swift */,
				355BC25820D2D2E7001A07D3 /* HCILERemoteConnectionParameterRequestNegativeReply.swift */,
				355BC25D20D2D2F1001A07D3 /* HCILESetDataLength.swift */,
				355BC26220D2D2FA001A07D3 /* HCILEWriteSuggestedDefaultDataLength.swift */,
				355BC26720D2D302001A07D3 /* HCILEGenerateDHKey.swift */,
				355BC26C20D2D30D001A07D3 /* HCILEAddDeviceToResolvingList.swift */,
				355BC27120D2D316001A07D3 /* HCILERemoveDeviceFromResolvingList.swift */,
				355BC27620D2D31F001A07D3 /* HCILEReadPeerResolvableAddressReturn.swift */,
				355BC27B20D2D328001A07D3 /* HCILEReadLocalResolvableAddressReturn.swift */,
				355BC28020D2D333001A07D3 /* HCILESetAddressResolutionEnable.swift */,
				355BC28520D2ED74001A07D3 /* HCILESetResolvablePrivateAddressTimeout.swift */,
				355BC28F20D2ED8C001A07D3 /* HCILESetDefaultPhy.swift */,
				355BC29420D2ED96001A07D3 /* HCILESetPhy.swift */,
				355BC2D520D33FA1001A07D3 /* HCILEReadPhy.swift */,
				355BC29920D2EDA0001A07D3 /* HCILEEnhancedReceiverTest.swift */,
				355BC29E20D31064001A07D3 /* HCILEEnhancedTransmitterTest.swift */,
				355BC2A320D31070001A07D3 /* HCILESetAdvertisingSetRandomAddress.swift */,
				355BC2A820D31080001A07D3 /* HCILESetExtendedAdvertisingParameters.swift */,
				355BC2AD20D31093001A07D3 /* HCILESetExtendedAdvertisingData.swift */,
				355BC2B220D310CF001A07D3 /* HCILESetExtendedScanResponseData.swift */,
				355BC2B720D315F5001A07D3 /* HCILERemoveAdvertisingSet.swift */,
				355BC2BC20D31600001A07D3 /* HCILESetPeriodicAdvertisingParameters.swift */,
				355BC2C120D31610001A07D3 /* HCILESetPeriodicAdvertisingData.swift */,
				355BC2C620D31621001A07D3 /* HCILESetPeriodicAdvertisingEnable.swift */,
				355BC2CB20D3162B001A07D3 /* HCILESetExtendedScanParameters.swift */,
				355BC2D020D3163B001A07D3 /* HCILESetExtendedScanEnable.swift */,
				355BC2DA20D340E8001A07D3 /* HCILEExtendedCreateConnection.swift */,
				355BC2DF20D34152001A07D3 /* HCILEPeriodicAdvertisingCreateSync.swift */,
				355BC2E420D34162001A07D3 /* HCILEPeriodicAdvertisingTerminateSync.swift */,
				355BC2E920D3416D001A07D3 /* HCILEAddDeviceToPeriodicAdvertiserList.swift */,
				355BC2EE20D3417E001A07D3 /* HCILERemoveDeviceToPeriodicAdvertiserList.swift */,
				355BC2F320D3418A001A07D3 /* HCILEWriteRfPathCompensation.swift */,
				355BC2F820D34196001A07D3 /* HCILESetPrivacyMode.swift */,
				356EB8AE20D416460022A48D /* HCILEReadBufferSize.swift */,
				356EB8B320D4184F0022A48D /* HCILEReadLocalSupportedFeatures.swift */,
				356EB8B820D4185B0022A48D /* HCILEReadAdvertisingChannelTxPower.swift */,
				356EB8BD20D418670022A48D /* HCILEReadWhiteListSize.swift */,
				356EB8C220D418750022A48D /* HCILERandom.swift */,
				356EB8C720D427170022A48D /* HCILEReadSuggestedDefaultDataLength.swift */,
				356EB8CC20D427620022A48D /* HCILETestEnd.swift */,
				356EB8D120D427730022A48D /* HCILEReadSupportedStates.swift */,
				356EB8D620D428980022A48D /* HCILEReadResolvingListSize.swift */,
				356EB8DB20D42AF70022A48D /* HCILEReadMaximumDataLength.swift */,
				356EB8E020D42BFF0022A48D /* HCILEReadMaximumAdvertisingDataLength.swift */,
				356EB8E520D42D7B0022A48D /* HCILEReadNumberOfSupportedAdvertisingSets.swift */,
				356EB8EA20D42E950022A48D /* HCILEReadPeriodicAdvertisingListSize.swift */,
				356EB8EF20D42ED20022A48D /* HCILEReadTransmitPower.swift */,
				356EB8F420D42F180022A48D /* HCILEReadRfPathCompensation.swift */,
			);
			name = "Low Energy";
			sourceTree = "<group>";
		};
		6E6AADBF20D2292B00DDE1CA /* Status Parameters */ = {
			isa = PBXGroup;
			children = (
				6E740C4920657F35006589F6 /* StatusParametersCommand.swift */,
			);
			name = "Status Parameters";
			sourceTree = "<group>";
		};
		6E6AADC020D2293800DDE1CA /* Informational */ = {
			isa = PBXGroup;
			children = (
				6E740C4420657F25006589F6 /* InformationalCommand.swift */,
				6EFB3DD620D2E05700364CA0 /* HCIReadLocalVersionInformation.swift */,
				6EFB3DDB20D2E0C900364CA0 /* HCIReadDeviceAddress.swift */,
			);
			name = Informational;
			sourceTree = "<group>";
		};
		6E6AADC120D2294400DDE1CA /* Controller & Baseband */ = {
			isa = PBXGroup;
			children = (
				6E740C3C20657EEB006589F6 /* HostControllerBasebandCommand.swift */,
				6EFB3DB320D2DD4300364CA0 /* HCISetEventFilter.swift */,
				6EFB3DB820D2DD7700364CA0 /* HCIWriteLocalName.swift */,
				6EFB3DBD20D2DD9C00364CA0 /* HCIWriteConnectionAcceptTimeout.swift */,
				6EFB3DC220D2DDFA00364CA0 /* HCIReadLocalName.swift */,
				6EFB3DCC20D2DEFC00364CA0 /* HCIReadConnectionAcceptTimeout.swift */,
			);
			name = "Controller & Baseband";
			sourceTree = "<group>";
		};
		6E6AADC220D2295F00DDE1CA /* Link Control */ = {
			isa = PBXGroup;
			children = (
				6EE84DF41CAF891E00A40C4D /* LinkControlCommand.swift */,
				6EFB3EA120D4380A00364CA0 /* HCIInquiry.swift */,
				6EFB3EA620D4385200364CA0 /* HCIRemoteNameRequest.swift */,
			);
			name = "Link Control";
			sourceTree = "<group>";
		};
		6E6AADC320D2297D00DDE1CA /* Link Policy */ = {
			isa = PBXGroup;
			children = (
				6E740C3A20657ED3006589F6 /* LinkPolicyCommand.swift */,
				6EFB3E9C20D4340200364CA0 /* HCIHoldMode.swift */,
			);
			name = "Link Policy";
			sourceTree = "<group>";
		};
		6E6AADC920D229B500DDE1CA /* Testing */ = {
			isa = PBXGroup;
			children = (
				6E740C4E20657F46006589F6 /* TestingCommand.swift */,
			);
			name = Testing;
			sourceTree = "<group>";
		};
		6E6AADCA20D229BE00DDE1CA /* Vendor */ = {
			isa = PBXGroup;
			children = (
				6E6AADC420D229B200DDE1CA /* VendorCommand.swift */,
			);
			name = Vendor;
			sourceTree = "<group>";
		};
		6E6AD9881FCE8E4F007F0250 /* Tests */ = {
			isa = PBXGroup;
			children = (
				6E6AD9891FCE8E4F007F0250 /* LinuxMain.swift */,
				6E6AD98A1FCE8E4F007F0250 /* BluetoothTests */,
			);
			name = Tests;
			path = ../Tests;
			sourceTree = "<group>";
		};
		6E6AD98A1FCE8E4F007F0250 /* BluetoothTests */ = {
			isa = PBXGroup;
			children = (
				6E65DF84207552EE005BD2A0 /* AddressTests.swift */,
				6E6AD98B1FCE8E4F007F0250 /* BluetoothTests.swift */,
				6E65DF802075135E005BD2A0 /* BluetoothUUIDTests.swift */,
				6EB98F1E20BF80DC00FCE78E /* CompanyIdentifierTests.swift */,
				6E1A0C4C208006370095C29E /* DefinedUUIDTests.swift */,
				3531BF4A20CEEF8400F31BC3 /* UnitIdentifierTests.swift */,
				6E65DF902075CD9F005BD2A0 /* UUIDTests.swift */,
				6E65DF82207552E4005BD2A0 /* UInt128Tests.swift */,
				512F4B4D208B338500576F34 /* UInt256Tests.swift */,
				512F4B4F208B339600576F34 /* UInt512Tests.swift */,
				6E65DF922075D29C005BD2A0 /* iBeaconTests.swift */,
				6E740C5D206586D3006589F6 /* HCITests.swift */,
				6E740C5E206586D3006589F6 /* AttributeProtocolTests.swift */,
				6EBD96BD207ABED60037D253 /* GATTTests.swift */,
				6E443A062085CF12005F4D5F /* GATTDatabaseTests.swift */,
				6E97026820CE25BD008AA9C6 /* GATTCharacteristicTests.swift */,
				6E30AE3220BF182A0072D101 /* GATTDescriptorTests.swift */,
				6E7F4A4020928E2B00E877F1 /* GAPTests.swift */,
				6E14247F206CFFC500BF72BC /* HostController.swift */,
				6ECBCF0A206E683C00312117 /* L2CAPSocket.swift */,
				6E65DF942075D568005BD2A0 /* XCTest.swift */,
				6E443A082085D0EA005F4D5F /* TestProfile.swift */,
				6E1F937020C228B70030367F /* DarwinTests.swift */,
			);
			path = BluetoothTests;
			sourceTree = "<group>";
		};
		6E704C961E95C4B300484A22 /* Extensions */ = {
			isa = PBXGroup;
			children = (
				6E704C8E1E95C45800484A22 /* Hexadecimal.swift */,
				6E704C821E95C41C00484A22 /* Integer.swift */,
				6E704C831E95C41C00484A22 /* Range.swift */,
				6E704C971E95C6A500484A22 /* UUID.swift */,
				6ECBCF20206FC3A200312117 /* Array.swift */,
				6E443A2E2085D606005F4D5F /* Bool.swift */,
				6E30AE2D20BEFEEC0072D101 /* Data.swift */,
			);
			name = Extensions;
			sourceTree = "<group>";
		};
		6E7105B820CE21FF00D1E191 /* GATT */ = {
			isa = PBXGroup;
			children = (
				6EE84DE81CAF85AE00A40C4D /* GATT.swift */,
				6EE84DE01CAF7EE800A40C4D /* GATTAttributes.swift */,
				6E60A2E12069564A00E42351 /* GATTDatabase.swift */,
				6E60A2FF20695CC500E42351 /* GATTClient.swift */,
				6E60A30020695CC600E42351 /* GATTServer.swift */,
				6E97026220CE22FE008AA9C6 /* Specifications */,
			);
			name = GATT;
			sourceTree = "<group>";
		};
		6E781B0E20CE560D00786867 /* Numeric Data Types */ = {
			isa = PBXGroup;
			children = (
				6EE910241FDE5841007AD3EA /* UInt128.swift */,
				512F4B46208A562E00576F34 /* UInt256.swift */,
				512F4B4B208A567A00576F34 /* UInt512.swift */,
				6E781B0920CE534300786867 /* SFloat.swift */,
			);
			name = "Numeric Data Types";
			sourceTree = "<group>";
		};
		6E97026220CE22FE008AA9C6 /* Specifications */ = {
			isa = PBXGroup;
			children = (
				35B7CADC20C5E72100F797AE /* GATTProfile.swift */,
				6E97026420CE234C008AA9C6 /* GATTCharacteristic.swift */,
				6E97026620CE236D008AA9C6 /* GATTService.swift */,
<<<<<<< HEAD
				6E443A2C2085D4E2005F4D5F /* GATTDescriptor.swift */,
				6E6AADE920D244CC00DDE1CA /* GATTCharacteristicFormatType.swift */,
				6E6AAD7A20D2172E00DDE1CA /* Descriptors */,
				6E6AAD7920D2170F00DDE1CA /* Services */,
				6E6AAD6E20D215F900DDE1CA /* Characteristics */,
=======
				356EB93520D4500F0022A48D /* GATTAnaerobicHeartRateLowerLimit.swift */,
				356EB93A20D450180022A48D /* GATTAnaerobicHeartRateUpperLimit.swift */,
				356EB94E20D45CBA0022A48D /* GATTAlertStatus.swift */,
				356EB94920D455340022A48D /* GATTBarometricPressureTrend.swift */,
				356EB94420D453840022A48D /* GATTAnalogOutput.swift */,
				356EB93F20D452460022A48D /* GATTAltitude.swift */,
>>>>>>> 1175fb63
			);
			name = Specifications;
			sourceTree = "<group>";
		};
		6EE84DAD1CAF5C7C00A40C4D = {
			isa = PBXGroup;
			children = (
				6EE84DD71CAF63C300A40C4D /* Package.swift */,
				6EE84DD11CAF5DC800A40C4D /* Sources */,
				6E6AD9881FCE8E4F007F0250 /* Tests */,
				6EE84DB91CAF5C7C00A40C4D /* Bluetooth */,
				6EE84DC51CAF5C7C00A40C4D /* BluetoothTests */,
				6EE84DB81CAF5C7C00A40C4D /* Products */,
			);
			sourceTree = "<group>";
		};
		6EE84DB81CAF5C7C00A40C4D /* Products */ = {
			isa = PBXGroup;
			children = (
				6EE84DB71CAF5C7C00A40C4D /* Bluetooth.framework */,
				6EE84DC11CAF5C7C00A40C4D /* BluetoothTests.xctest */,
				6EF45FBD1CC6D04D001F7A39 /* Bluetooth.framework */,
				6EB2EA1D1CD5A8A7000CF975 /* Bluetooth.framework */,
				6E49B26520532D45002EA5DC /* Bluetooth.framework */,
			);
			name = Products;
			sourceTree = "<group>";
		};
		6EE84DB91CAF5C7C00A40C4D /* Bluetooth */ = {
			isa = PBXGroup;
			children = (
				6EE84DBA1CAF5C7C00A40C4D /* Bluetooth.h */,
				6EE84DBC1CAF5C7C00A40C4D /* Info.plist */,
			);
			path = Bluetooth;
			sourceTree = "<group>";
		};
		6EE84DC51CAF5C7C00A40C4D /* BluetoothTests */ = {
			isa = PBXGroup;
			children = (
				6EE84DC81CAF5C7C00A40C4D /* Info.plist */,
			);
			path = BluetoothTests;
			sourceTree = "<group>";
		};
		6EE84DD11CAF5DC800A40C4D /* Sources */ = {
			isa = PBXGroup;
			children = (
				6E704C961E95C4B300484A22 /* Extensions */,
				6E781B0E20CE560D00786867 /* Numeric Data Types */,
				6E704C761E95C32D00484A22 /* BitMaskOption.swift */,
				6E704C7A1E95C34D00484A22 /* ByteValue.swift */,
				6E65DF8B20755CCD005BD2A0 /* ByteSwap.swift */,
				6EE84DE21CAF80AE00A40C4D /* Address.swift */,
				6EE84DD41CAF603000A40C4D /* BluetoothUUID.swift */,
				6EB45EEF2001398100AE5A42 /* DefinedUUID.swift */,
				6E35CB24207FFB030039619C /* DefinedUUIDExtension.swift */,
				3580287820C8308E0096227B /* UnitIdentifier.swift */,
				3580287D20C832870096227B /* UnitIdentifierExtension.swift */,
				3571E28F20C894BA0017ACD2 /* Unit.swift */,
				6E3229131FCDD40C0035605D /* CompanyIdentifier.swift */,
				6EAD976E20BF796200673DB7 /* DefinedCompanies.swift */,
				6EB98F1920BF803E00FCE78E /* CompanyIdentifierExtension.swift */,
				6EE84DE41CAF828800A40C4D /* ProtocolServiceMultiplexer.swift */,
				6E60A3132069646100E42351 /* SecurityLevel.swift */,
				6E60A2EB20695AE000E42351 /* POSIXError.swift */,
				6E60A30E2069603700E42351 /* L2CAPSocket.swift */,
				6E124BC6207E553E0060E2E9 /* RSSI.swift */,
				6E1F936620C213B60030367F /* ClassOfDevice.swift */,
				6E60A31F206979CF00E42351 /* iBeacon.swift */,
				6E1F937620C241830030367F /* AdvertisingInterval.swift */,
				6E3229191FCE45480035605D /* AdvertisingChannelHeader.swift */,
				6EFB3DC720D2DED100364CA0 /* ConnectionAcceptTimeout.swift */,
				6EFB3D8F20D2D78100364CA0 /* Low Energy */,
				6E7105B820CE21FF00D1E191 /* GATT */,
				6E1F937B20C24C720030367F /* GAP */,
				6E60A31E2069711600E42351 /* Attribute Protocol */,
				6E60A31D20696DD300E42351 /* Host Controller */,
				6EE84E021CAF892300A40C4D /* HCI */,
			);
			name = Sources;
			path = ../Sources;
			sourceTree = "<group>";
		};
		6EE84E021CAF892300A40C4D /* HCI */ = {
			isa = PBXGroup;
			children = (
				6EE84E051CAF8AD500A40C4D /* HCI.swift */,
				6E32290F1FCDC47F0035605D /* HCIError.swift */,
				6EE84DEE1CAF891E00A40C4D /* HCIEvent.swift */,
				6EE84DF31CAF891E00A40C4D /* HCICommand.swift */,
				6ECBCF17206FBD0F00312117 /* HCICommandTimeout.swift */,
				6E0245D720683DBD007FB15E /* HCIPacketHeader.swift */,
				6E2809881FCF499100B2D68E /* HCIVersion.swift */,
				6EE84E031CAF894200A40C4D /* Event */,
				6EE84E041CAF894F00A40C4D /* Command */,
			);
			name = HCI;
			sourceTree = "<group>";
		};
		6EE84E031CAF894200A40C4D /* Event */ = {
			isa = PBXGroup;
			children = (
				6EE84DEF1CAF891E00A40C4D /* HCIGeneralEvent.swift */,
				6EFB3DE120D2EB3600364CA0 /* HCICommandComplete.swift */,
				6EFB3DE620D2EB6500364CA0 /* HCICommandStatus.swift */,
				6EFB3DEB20D2EBD600364CA0 /* HCIRemoteNameRequestComplete.swift */,
				6EFB3DF020D2EC4300364CA0 /* HCIEncryptionChange.swift */,
				6EFB3DF520D2EC6400364CA0 /* HCIEncryptionKeyRefreshComplete.swift */,
				6EFB3DFA20D2EC9A00364CA0 /* HCILowEnergyMetaEvent.swift */,
				6EFB3DE020D2E66500364CA0 /* Low Energy */,
			);
			name = Event;
			sourceTree = "<group>";
		};
		6EE84E041CAF894F00A40C4D /* Command */ = {
			isa = PBXGroup;
			children = (
				6E6AADBE20D2262500DDE1CA /* Low Energy */,
				6E6AADC920D229B500DDE1CA /* Testing */,
				6E6AADCA20D229BE00DDE1CA /* Vendor */,
				6E6AADC320D2297D00DDE1CA /* Link Policy */,
				6E6AADC220D2295F00DDE1CA /* Link Control */,
				6E6AADC120D2294400DDE1CA /* Controller & Baseband */,
				6E6AADC020D2293800DDE1CA /* Informational */,
				6E6AADBF20D2292B00DDE1CA /* Status Parameters */,
			);
			name = Command;
			sourceTree = "<group>";
		};
		6EFB3D8F20D2D78100364CA0 /* Low Energy */ = {
			isa = PBXGroup;
			children = (
				6E32291B1FCE4C4F0035605D /* LowEnergyAddressType.swift */,
				6E738B55206D920C00CEB343 /* LowEnergyFeature.swift */,
				6EED6429207413F30077CECE /* LowEnergyState.swift */,
				6E9578C02092698400BAA133 /* LowEnergyAdvertisingData.swift */,
				6EFB3D2A20D2D41D00364CA0 /* LowEnergyWhiteListDevice.swift */,
				6EFB3D2F20D2D43D00364CA0 /* LowEnergyScanTimeInterval.swift */,
				6EFB3D3420D2D46E00364CA0 /* LowEnergyTxChannel.swift */,
				6EFB3D3920D2D4BC00364CA0 /* LowEnergyRxChannel.swift */,
				6EFB3D3E20D2D4EC00364CA0 /* LowEnergySupervisionTimeout.swift */,
				6EFB3D4420D2D53200364CA0 /* LowEnergyConnectionLength.swift */,
				6EFB3D4920D2D54B00364CA0 /* LowEnergyMaxTxTime.swift */,
				6EFB3D4E20D2D57600364CA0 /* LowEnergyMaxTxOctets.swift */,
				6EFB3D5320D2D5A300364CA0 /* LowEnergyConnectionLatency.swift */,
				6EFB3D5820D2D5C400364CA0 /* LowEnergyPhyOptions.swift */,
				6EFB3D5D20D2D5D800364CA0 /* LowEnergyRxPhys.swift */,
				6EFB3D6220D2D66100364CA0 /* LowEnergyTxPhys.swift */,
				6EFB3D6720D2D67B00364CA0 /* LowEnergyAllPhys.swift */,
				6EFB3D6C20D2D69D00364CA0 /* LowEnergyConnectionIntervalRange.swift */,
				6EFB3D7120D2D6B700364CA0 /* LowEnergyScanInterval.swift */,
				6EFB3D7620D2D6CF00364CA0 /* LowEnergyPacketPayload.swift */,
				6EFB3D7B20D2D6F000364CA0 /* LowEnergyPeerIdentifyAddressType.swift */,
				6EFB3D8020D2D71D00364CA0 /* LowEnergyTxPhy.swift */,
				6EFB3D8520D2D73700364CA0 /* LowEnergyRxPhy.swift */,
				6EFB3D8A20D2D75000364CA0 /* LowEnergyTxPower.swift */,
				6EFB3D9020D2D80A00364CA0 /* LowEnergyFragmentPreference.swift */,
				6EFB3D9520D2D82E00364CA0 /* LowEnergyAdvertiserAddressType.swift */,
				6EFB3D9A20D2D88100364CA0 /* LowEnergyRfTxPathCompensationValue.swift */,
				6EFB3D9F20D2D94B00364CA0 /* LowEnergyRfRxPathCompensationValue.swift */,
				6EFB3DA420D2DB9700364CA0 /* LowEnergyClockAccuracy.swift */,
				6EFB3DA920D2DBB800364CA0 /* LowEnergyConnectionInterval.swift */,
				6EFB3DAE20D2DBCC00364CA0 /* LowEnergyRole.swift */,
				6E9E4E82206DB68600D489E9 /* LowEnergyChannelMap.swift */,
			);
			name = "Low Energy";
			sourceTree = "<group>";
		};
		6EFB3DE020D2E66500364CA0 /* Low Energy */ = {
			isa = PBXGroup;
			children = (
				6EE84DF11CAF891E00A40C4D /* LowEnergyEvent.swift */,
				6EFB3DFF20D2EE7700364CA0 /* HCILEConnectionComplete.swift */,
				6EFB3E0420D2EF6D00364CA0 /* HCILEAdvertisingReport.swift */,
				6EFB3E0920D2F10200364CA0 /* HCILEConnectionUpdateComplete.swift */,
				6EFB3E0E20D2F12000364CA0 /* HCILEReadRemoteUsedFeaturesComplete.swift */,
				6EFB3E1320D2F13B00364CA0 /* HCILELongTermKeyRequest.swift */,
				6EFB3E1820D2F18600364CA0 /* HCILERemoteConnectionParameterRequest.swift */,
				6EFB3E1D20D2F1AB00364CA0 /* HCILEDataLengthChange.swift */,
				356EB8F920D435390022A48D /* HCILEReadLocalP256PublicKeyComplete.swift */,
				356EB8FE20D435440022A48D /* HCILEGenerateDHKeyComplete.swift */,
				356EB90320D435500022A48D /* HCILEEnhancedConnectionComplete.swift */,
				356EB90820D4355C0022A48D /* HCILEDirectedAdvertisingReport.swift */,
				356EB90D20D4356B0022A48D /* HCILEPhyUpdateComplete.swift */,
				356EB91220D442270022A48D /* HCILEExtendedAdvertisingReport.swift */,
				356EB91720D442360022A48D /* HCILEPeriodicAdvertisingSyncEstablished.swift */,
				356EB91C20D442420022A48D /* HCILEPeriodicAdvertisingReport.swift */,
				356EB92120D4424D0022A48D /* HCILEPeriodicAdvertisingSyncLost.swift */,
				356EB92620D442570022A48D /* HCILEAdvertisingSetTerminated.swift */,
				356EB92B20D442630022A48D /* HCILEScanRequestReceived.swift */,
				356EB93020D4426D0022A48D /* HCILEChannelSelectionAlgorithm.swift */,
			);
			name = "Low Energy";
			sourceTree = "<group>";
		};
/* End PBXGroup section */

/* Begin PBXHeadersBuildPhase section */
		6E49B25F20532D45002EA5DC /* Headers */ = {
			isa = PBXHeadersBuildPhase;
			buildActionMask = 2147483647;
			files = (
				6E49B26020532D45002EA5DC /* Bluetooth.h in Headers */,
			);
			runOnlyForDeploymentPostprocessing = 0;
		};
		6EB2EA171CD5A8A7000CF975 /* Headers */ = {
			isa = PBXHeadersBuildPhase;
			buildActionMask = 2147483647;
			files = (
				6EB2EA181CD5A8A7000CF975 /* Bluetooth.h in Headers */,
			);
			runOnlyForDeploymentPostprocessing = 0;
		};
		6EE84DB41CAF5C7C00A40C4D /* Headers */ = {
			isa = PBXHeadersBuildPhase;
			buildActionMask = 2147483647;
			files = (
				6EE84DBB1CAF5C7C00A40C4D /* Bluetooth.h in Headers */,
			);
			runOnlyForDeploymentPostprocessing = 0;
		};
		6EF45FB71CC6D04D001F7A39 /* Headers */ = {
			isa = PBXHeadersBuildPhase;
			buildActionMask = 2147483647;
			files = (
				6EF45FB81CC6D04D001F7A39 /* Bluetooth.h in Headers */,
			);
			runOnlyForDeploymentPostprocessing = 0;
		};
/* End PBXHeadersBuildPhase section */

/* Begin PBXNativeTarget section */
		6E49B23C20532D45002EA5DC /* Bluetooth-tvOS */ = {
			isa = PBXNativeTarget;
			buildConfigurationList = 6E49B26220532D45002EA5DC /* Build configuration list for PBXNativeTarget "Bluetooth-tvOS" */;
			buildPhases = (
				6E49B23D20532D45002EA5DC /* Sources */,
				6E49B25E20532D45002EA5DC /* Frameworks */,
				6E49B25F20532D45002EA5DC /* Headers */,
				6E49B26120532D45002EA5DC /* Resources */,
			);
			buildRules = (
			);
			dependencies = (
			);
			name = "Bluetooth-tvOS";
			productName = Bluetooth;
			productReference = 6E49B26520532D45002EA5DC /* Bluetooth.framework */;
			productType = "com.apple.product-type.framework";
		};
		6EB2EA021CD5A8A7000CF975 /* Bluetooth-watchOS */ = {
			isa = PBXNativeTarget;
			buildConfigurationList = 6EB2EA1A1CD5A8A7000CF975 /* Build configuration list for PBXNativeTarget "Bluetooth-watchOS" */;
			buildPhases = (
				6EB2EA031CD5A8A7000CF975 /* Sources */,
				6EB2EA161CD5A8A7000CF975 /* Frameworks */,
				6EB2EA171CD5A8A7000CF975 /* Headers */,
				6EB2EA191CD5A8A7000CF975 /* Resources */,
			);
			buildRules = (
			);
			dependencies = (
			);
			name = "Bluetooth-watchOS";
			productName = Bluetooth;
			productReference = 6EB2EA1D1CD5A8A7000CF975 /* Bluetooth.framework */;
			productType = "com.apple.product-type.framework";
		};
		6EE84DB61CAF5C7C00A40C4D /* Bluetooth-macOS */ = {
			isa = PBXNativeTarget;
			buildConfigurationList = 6EE84DCB1CAF5C7C00A40C4D /* Build configuration list for PBXNativeTarget "Bluetooth-macOS" */;
			buildPhases = (
				6EE84DB21CAF5C7C00A40C4D /* Sources */,
				6EE84DB31CAF5C7C00A40C4D /* Frameworks */,
				6EE84DB41CAF5C7C00A40C4D /* Headers */,
				6EE84DB51CAF5C7C00A40C4D /* Resources */,
				6E14247D206C49A500BF72BC /* SwiftLint */,
			);
			buildRules = (
			);
			dependencies = (
			);
			name = "Bluetooth-macOS";
			productName = Bluetooth;
			productReference = 6EE84DB71CAF5C7C00A40C4D /* Bluetooth.framework */;
			productType = "com.apple.product-type.framework";
		};
		6EE84DC01CAF5C7C00A40C4D /* BluetoothTests */ = {
			isa = PBXNativeTarget;
			buildConfigurationList = 6EE84DCE1CAF5C7C00A40C4D /* Build configuration list for PBXNativeTarget "BluetoothTests" */;
			buildPhases = (
				6EE84DBD1CAF5C7C00A40C4D /* Sources */,
				6EE84DBE1CAF5C7C00A40C4D /* Frameworks */,
				6EE84DBF1CAF5C7C00A40C4D /* Resources */,
				6EA91C1C1D38A766007CAE0A /* Copy Frameworks */,
			);
			buildRules = (
			);
			dependencies = (
				6EE84DC41CAF5C7C00A40C4D /* PBXTargetDependency */,
			);
			name = BluetoothTests;
			productName = BluetoothTests;
			productReference = 6EE84DC11CAF5C7C00A40C4D /* BluetoothTests.xctest */;
			productType = "com.apple.product-type.bundle.unit-test";
		};
		6EF45FA21CC6D04D001F7A39 /* Bluetooth-iOS */ = {
			isa = PBXNativeTarget;
			buildConfigurationList = 6EF45FBA1CC6D04D001F7A39 /* Build configuration list for PBXNativeTarget "Bluetooth-iOS" */;
			buildPhases = (
				6EF45FA31CC6D04D001F7A39 /* Sources */,
				6EF45FB61CC6D04D001F7A39 /* Frameworks */,
				6EF45FB71CC6D04D001F7A39 /* Headers */,
				6EF45FB91CC6D04D001F7A39 /* Resources */,
				6E14247E206C49B200BF72BC /* SwiftLint */,
			);
			buildRules = (
			);
			dependencies = (
			);
			name = "Bluetooth-iOS";
			productName = Bluetooth;
			productReference = 6EF45FBD1CC6D04D001F7A39 /* Bluetooth.framework */;
			productType = "com.apple.product-type.framework";
		};
/* End PBXNativeTarget section */

/* Begin PBXProject section */
		6EE84DAE1CAF5C7C00A40C4D /* Project object */ = {
			isa = PBXProject;
			attributes = {
				LastSwiftUpdateCheck = 0730;
				LastUpgradeCheck = 0930;
				ORGANIZATIONNAME = PureSwift;
				TargetAttributes = {
					6E49B23C20532D45002EA5DC = {
						LastSwiftMigration = 0920;
					};
					6EE84DB61CAF5C7C00A40C4D = {
						CreatedOnToolsVersion = 7.3;
						LastSwiftMigration = 0920;
					};
					6EE84DC01CAF5C7C00A40C4D = {
						CreatedOnToolsVersion = 7.3;
						LastSwiftMigration = 0920;
					};
					6EF45FA21CC6D04D001F7A39 = {
						LastSwiftMigration = 0930;
					};
				};
			};
			buildConfigurationList = 6EE84DB11CAF5C7C00A40C4D /* Build configuration list for PBXProject "Bluetooth" */;
			compatibilityVersion = "Xcode 3.2";
			developmentRegion = English;
			hasScannedForEncodings = 0;
			knownRegions = (
				en,
			);
			mainGroup = 6EE84DAD1CAF5C7C00A40C4D;
			productRefGroup = 6EE84DB81CAF5C7C00A40C4D /* Products */;
			projectDirPath = "";
			projectRoot = "";
			targets = (
				6EE84DB61CAF5C7C00A40C4D /* Bluetooth-macOS */,
				6EF45FA21CC6D04D001F7A39 /* Bluetooth-iOS */,
				6EB2EA021CD5A8A7000CF975 /* Bluetooth-watchOS */,
				6E49B23C20532D45002EA5DC /* Bluetooth-tvOS */,
				6EE84DC01CAF5C7C00A40C4D /* BluetoothTests */,
			);
		};
/* End PBXProject section */

/* Begin PBXResourcesBuildPhase section */
		6E49B26120532D45002EA5DC /* Resources */ = {
			isa = PBXResourcesBuildPhase;
			buildActionMask = 2147483647;
			files = (
			);
			runOnlyForDeploymentPostprocessing = 0;
		};
		6EB2EA191CD5A8A7000CF975 /* Resources */ = {
			isa = PBXResourcesBuildPhase;
			buildActionMask = 2147483647;
			files = (
			);
			runOnlyForDeploymentPostprocessing = 0;
		};
		6EE84DB51CAF5C7C00A40C4D /* Resources */ = {
			isa = PBXResourcesBuildPhase;
			buildActionMask = 2147483647;
			files = (
			);
			runOnlyForDeploymentPostprocessing = 0;
		};
		6EE84DBF1CAF5C7C00A40C4D /* Resources */ = {
			isa = PBXResourcesBuildPhase;
			buildActionMask = 2147483647;
			files = (
			);
			runOnlyForDeploymentPostprocessing = 0;
		};
		6EF45FB91CC6D04D001F7A39 /* Resources */ = {
			isa = PBXResourcesBuildPhase;
			buildActionMask = 2147483647;
			files = (
			);
			runOnlyForDeploymentPostprocessing = 0;
		};
/* End PBXResourcesBuildPhase section */

/* Begin PBXShellScriptBuildPhase section */
		6E14247D206C49A500BF72BC /* SwiftLint */ = {
			isa = PBXShellScriptBuildPhase;
			buildActionMask = 2147483647;
			files = (
			);
			inputPaths = (
			);
			name = SwiftLint;
			outputPaths = (
			);
			runOnlyForDeploymentPostprocessing = 0;
			shellPath = /bin/sh;
			shellScript = "export PATH=\"/usr/local/bin:$PATH\"\ncd ../\nif which swiftlint >/dev/null; then\nswiftlint\nelse\necho \"warning: SwiftLint not installed, download from https://github.com/realm/SwiftLint\"\nfi";
		};
		6E14247E206C49B200BF72BC /* SwiftLint */ = {
			isa = PBXShellScriptBuildPhase;
			buildActionMask = 2147483647;
			files = (
			);
			inputPaths = (
			);
			name = SwiftLint;
			outputPaths = (
			);
			runOnlyForDeploymentPostprocessing = 0;
			shellPath = /bin/sh;
			shellScript = "export PATH=\"/usr/local/bin:$PATH\"\ncd ../\nif which swiftlint >/dev/null; then\nswiftlint\nelse\necho \"warning: SwiftLint not installed, download from https://github.com/realm/SwiftLint\"\nfi";
		};
/* End PBXShellScriptBuildPhase section */

/* Begin PBXSourcesBuildPhase section */
		6E49B23D20532D45002EA5DC /* Sources */ = {
			isa = PBXSourcesBuildPhase;
			buildActionMask = 2147483647;
			files = (
				6EFB3D6120D2D5D800364CA0 /* LowEnergyRxPhys.swift in Sources */,
				6EFB3D9420D2D80A00364CA0 /* LowEnergyFragmentPreference.swift in Sources */,
				6EFB3DE520D2EB3600364CA0 /* HCICommandComplete.swift in Sources */,
				6EFB3D9E20D2D88100364CA0 /* LowEnergyRfTxPathCompensationValue.swift in Sources */,
				6EFB3D5220D2D57600364CA0 /* LowEnergyMaxTxOctets.swift in Sources */,
				355BC23920D2C392001A07D3 /* HCILEEncrypt.swift in Sources */,
				3518295720D22B8E0009F82D /* GAPIncompleteListOf32BitServiceClassUUIDs.swift in Sources */,
				6E71F33420CB60D600D08901 /* GATTProfile.swift in Sources */,
				6E9E4E86206DB68600D489E9 /* LowEnergyChannelMap.swift in Sources */,
				355BC2C020D31600001A07D3 /* HCILESetPeriodicAdvertisingParameters.swift in Sources */,
				355BC1FD20D2C2EA001A07D3 /* HCILESetAdvertisingParameters.swift in Sources */,
				6E49B23E20532D45002EA5DC /* HCIEvent.swift in Sources */,
				356EB92520D4424D0022A48D /* HCILEPeriodicAdvertisingSyncLost.swift in Sources */,
				6E740C5220657F46006589F6 /* TestingCommand.swift in Sources */,
				355BC29320D2ED8C001A07D3 /* HCILESetDefaultPhy.swift in Sources */,
				3588AC1E20CD05AD00F9FA8C /* GAPData.swift in Sources */,
				3518294320D223810009F82D /* GATTAge.swift in Sources */,
				6E60A323206979CF00E42351 /* iBeacon.swift in Sources */,
				6ECBCF1B206FBD0F00312117 /* HCICommandTimeout.swift in Sources */,
				356EB92020D442420022A48D /* HCILEPeriodicAdvertisingReport.swift in Sources */,
				3518298920D22CBE0009F82D /* GAPLESecureConnectionsConfirmation.swift in Sources */,
				351829B620D22D840009F82D /* GAPServiceData16BitUUID.swift in Sources */,
				6EFB3DF920D2EC6400364CA0 /* HCIEncryptionKeyRefreshComplete.swift in Sources */,
				6EFB3DC120D2DD9C00364CA0 /* HCIWriteConnectionAcceptTimeout.swift in Sources */,
				6E49B23F20532D45002EA5DC /* HCI.swift in Sources */,
				6E6AAD9920D219DA00DDE1CA /* GAPIncompleteListOf16BitServiceClassUUIDs.swift in Sources */,
				351829FC20D22E320009F82D /* GAPMeshMessage.swift in Sources */,
				6E6AADB320D21FD800DDE1CA /* HCILESetEventMask.swift in Sources */,
				6E6AAE1F20D258CD00DDE1CA /* ATTWriteResponse.swift in Sources */,
				351829D420D22DCA0009F82D /* GAPAdvertisingInterval.swift in Sources */,
				6EFB3DDF20D2E0C900364CA0 /* HCIReadDeviceAddress.swift in Sources */,
				6E6AADDE20D22B9400DDE1CA /* ATTFindByTypeResponse.swift in Sources */,
				6E6AAE1020D2584700DDE1CA /* ATTReadByGroupTypeRequest.swift in Sources */,
				6EFB3D7520D2D6B800364CA0 /* LowEnergyScanInterval.swift in Sources */,
				6E6AAE4220D25A8300DDE1CA /* ATTHandleValueNotification.swift in Sources */,
				6E6AADD920D22B5800DDE1CA /* ATTFindByTypeRequest.swift in Sources */,
				355BC21120D2C33E001A07D3 /* HCILESetScanParameters.swift in Sources */,
				6EFB3D9920D2D82E00364CA0 /* LowEnergyAdvertiserAddressType.swift in Sources */,
				3518294D20D223C30009F82D /* GATTAerobicThreshold.swift in Sources */,
				6E6AADCF20D22A9D00DDE1CA /* ATTFindInformationRequest.swift in Sources */,
				356EB94320D452460022A48D /* GATTAltitude.swift in Sources */,
				6E1F936A20C213B60030367F /* ClassOfDevice.swift in Sources */,
				355BC2E320D34152001A07D3 /* HCILEPeriodicAdvertisingCreateSync.swift in Sources */,
				6EFB3DDA20D2E05700364CA0 /* HCIReadLocalVersionInformation.swift in Sources */,
				351829ED20D22E000009F82D /* GAPChannelMapUpdateIndication.swift in Sources */,
				6EFB3D5C20D2D5C400364CA0 /* LowEnergyPhyOptions.swift in Sources */,
				356EB90C20D4355C0022A48D /* HCILEDirectedAdvertisingReport.swift in Sources */,
				6E9578C42092698400BAA133 /* LowEnergyAdvertisingData.swift in Sources */,
				355BC21620D2C348001A07D3 /* HCILESetScanEnable.swift in Sources */,
				356EB94820D453840022A48D /* GATTAnalogOutput.swift in Sources */,
				6E49B24120532D45002EA5DC /* LowEnergyCommand.swift in Sources */,
				6EFB3DEA20D2EB6500364CA0 /* HCICommandStatus.swift in Sources */,
				355BC24320D2C3A5001A07D3 /* HCILELongTermKeyRequestReply.swift in Sources */,
				355BC26120D2D2F1001A07D3 /* HCILESetDataLength.swift in Sources */,
				512F4B48208A564400576F34 /* UInt256.swift in Sources */,
				355BC27F20D2D328001A07D3 /* HCILEReadLocalResolvableAddressReturn.swift in Sources */,
				6E49B24220532D45002EA5DC /* HCICommand.swift in Sources */,
				6EFB3DD020D2DEFC00364CA0 /* HCIReadConnectionAcceptTimeout.swift in Sources */,
				6E6AAD8420D2178000DDE1CA /* GATTBatteryService.swift in Sources */,
				355BC2DE20D340E8001A07D3 /* HCILEExtendedCreateConnection.swift in Sources */,
				6E49B24320532D45002EA5DC /* AdvertisingChannelHeader.swift in Sources */,
				3518296620D22BCF0009F82D /* GAPCompleteListOf128BitServiceClassUUIDs.swift in Sources */,
				35182A1020D22FC20009F82D /* GAP3DInformation.swift in Sources */,
				6EFB3DA820D2DB9700364CA0 /* LowEnergyClockAccuracy.swift in Sources */,
				351829AC20D22D6E0009F82D /* GAPListOf32BitServiceSolicitationUUIDs.swift in Sources */,
				6EFB3D4820D2D53200364CA0 /* LowEnergyConnectionLength.swift in Sources */,
				355BC2AC20D31080001A07D3 /* HCILESetExtendedAdvertisingParameters.swift in Sources */,
				6E6AADD420D22ABE00DDE1CA /* ATTFindInformationResponse.swift in Sources */,
				6E6AADE820D22CAB00DDE1CA /* ATTReadByTypeResponse.swift in Sources */,
				6E60A30D20695FFB00E42351 /* ATTConnection.swift in Sources */,
				356EB8E920D42D7B0022A48D /* HCILEReadNumberOfSupportedAdvertisingSets.swift in Sources */,
				6EFB3EAA20D4385200364CA0 /* HCIRemoteNameRequest.swift in Sources */,
				6EFB3D3320D2D43D00364CA0 /* LowEnergyScanTimeInterval.swift in Sources */,
				3518291120D221A70009F82D /* GATTAlertCategoryBitMask.swift in Sources */,
				3518292020D222440009F82D /* GATTSupportedUnreadAlertCategory.swift in Sources */,
				6E49B24420532D45002EA5DC /* ATTProtocolDataUnit.swift in Sources */,
				356EB92A20D442570022A48D /* HCILEAdvertisingSetTerminated.swift in Sources */,
				351829DE20D22DDF0009F82D /* GAPLERole.swift in Sources */,
				355BC23E20D2C39B001A07D3 /* HCILEStartEncryption.swift in Sources */,
				6E740C4020657EEB006589F6 /* HostControllerBasebandCommand.swift in Sources */,
				6E6AADED20D244CC00DDE1CA /* GATTCharacteristicFormatType.swift in Sources */,
				355BC27A20D2D31F001A07D3 /* HCILEReadPeerResolvableAddressReturn.swift in Sources */,
				355BC2ED20D3416D001A07D3 /* HCILEAddDeviceToPeriodicAdvertiserList.swift in Sources */,
				6EFB3DEF20D2EBD600364CA0 /* HCIRemoteNameRequestComplete.swift in Sources */,
				355BC27520D2D316001A07D3 /* HCILERemoveDeviceFromResolvingList.swift in Sources */,
				35182A0620D22F7F0009F82D /* GAPManufacturerSpecificData.swift in Sources */,
				356EB8DA20D428980022A48D /* HCILEReadResolvingListSize.swift in Sources */,
				6EFB3D3D20D2D4BC00364CA0 /* LowEnergyRxChannel.swift in Sources */,
				6E49B24520532D45002EA5DC /* ProtocolServiceMultiplexer.swift in Sources */,
				3518299D20D22CE60009F82D /* GAPSecurityManagerOOBFlags.swift in Sources */,
				355BC24820D2C3AE001A07D3 /* HCILELongTermKeyRequestNegativeReply.swift in Sources */,
				6EFB3DD520D2DFF000364CA0 /* GAPDataType.swift in Sources */,
				355BC22020D2C35D001A07D3 /* HCILEAddDeviceToWhiteList.swift in Sources */,
				6E6AAE2720D2595300DDE1CA /* ATTSignedWriteCommand.swift in Sources */,
				355BC22A20D2C376001A07D3 /* HCILEUpdateConnection.swift in Sources */,
				6EFB3EA020D4340200364CA0 /* HCIHoldMode.swift in Sources */,
				356EB8B220D416460022A48D /* HCILEReadBufferSize.swift in Sources */,
				6E49B24620532D45002EA5DC /* GATT.swift in Sources */,
				355BC2E820D34162001A07D3 /* HCILEPeriodicAdvertisingTerminateSync.swift in Sources */,
				355BC2BB20D315F5001A07D3 /* HCILERemoveAdvertisingSet.swift in Sources */,
				6E49B24720532D45002EA5DC /* LinkControlCommand.swift in Sources */,
				6E6AAE1520D2589C00DDE1CA /* ATTReadByGroupTypeResponse.swift in Sources */,
				6E740C4D20657F35006589F6 /* StatusParametersCommand.swift in Sources */,
				355BC23420D2C389001A07D3 /* HCILEReadRemoteUsedFeatures.swift in Sources */,
				3518293920D2233D0009F82D /* GATTAerobicHeartRateLowerLimit.swift in Sources */,
				6E60A3172069646200E42351 /* SecurityLevel.swift in Sources */,
				35182A3820D2358F0009F82D /* GATTTimeTriggerSetting.swift in Sources */,
				6E49B24820532D45002EA5DC /* Hexadecimal.swift in Sources */,
				6E49B24920532D45002EA5DC /* LowEnergyEvent.swift in Sources */,
				6EFB3D4D20D2D54B00364CA0 /* LowEnergyMaxTxTime.swift in Sources */,
				35182A0120D22E500009F82D /* GAPMeshBeacon.swift in Sources */,
				6E60A2EF20695AE100E42351 /* POSIXError.swift in Sources */,
				6E6AAD7320D2161B00DDE1CA /* GATTBatteryLevel.swift in Sources */,
				355BC22F20D2C380001A07D3 /* HCILESetHostChannelClassification.swift in Sources */,
				6E60A30820695CC600E42351 /* GATTServer.swift in Sources */,
				6E49B24A20532D45002EA5DC /* Range.swift in Sources */,
				35182A2420D235520009F82D /* GATTAggregateFormatDescriptor.swift in Sources */,
				6E6AADAE20D21DD100DDE1CA /* ATTMaximumTransmissionUnitResponse.swift in Sources */,
				356EB91B20D442370022A48D /* HCILEPeriodicAdvertisingSyncEstablished.swift in Sources */,
				6E6AADA420D21C2700DDE1CA /* ATTErrorResponse.swift in Sources */,
				35182A1F20D235480009F82D /* GATTServerCharacteristicConfiguration.swift in Sources */,
				6E6AAD9E20D21A1900DDE1CA /* GAPCompleteListOf16BitServiceClassUUIDs.swift in Sources */,
				35182A1A20D235230009F82D /* GATTCharacteristicExtendedProperties.swift in Sources */,
				6E49B24B20532D45002EA5DC /* BitMaskOption.swift in Sources */,
				6EFB3E0820D2EF6D00364CA0 /* HCILEAdvertisingReport.swift in Sources */,
				6E6AAE4720D25A9700DDE1CA /* ATTHandleValueIndication.swift in Sources */,
				3518299320D22CD10009F82D /* GAPSecurityManagerTKValue.swift in Sources */,
				6E49B24C20532D45002EA5DC /* ByteValue.swift in Sources */,
				356EB8D020D427620022A48D /* HCILETestEnd.swift in Sources */,
				6EFB3E2120D2F1AB00364CA0 /* HCILEDataLengthChange.swift in Sources */,
				6EFB3D8420D2D71D00364CA0 /* LowEnergyTxPhy.swift in Sources */,
				6EFB3DC620D2DDFA00364CA0 /* HCIReadLocalName.swift in Sources */,
				35182A4220D235A90009F82D /* GATTNumberOfDigitals.swift in Sources */,
				35182A3D20D2359C0009F82D /* GATTExternalReportReference.swift in Sources */,
				6E30AE3120BEFEEC0072D101 /* Data.swift in Sources */,
				6ECBCF24206FC3A200312117 /* Array.swift in Sources */,
				6E6AAE0120D2577B00DDE1CA /* ATTReadBlobResponse.swift in Sources */,
				6EFB3E1720D2F13B00364CA0 /* HCILELongTermKeyRequest.swift in Sources */,
				355BC2F720D3418A001A07D3 /* HCILEWriteRfPathCompensation.swift in Sources */,
				355BC2A720D31070001A07D3 /* HCILESetAdvertisingSetRandomAddress.swift in Sources */,
				6EFB3E0D20D2F10200364CA0 /* HCILEConnectionUpdateComplete.swift in Sources */,
				6E6AADE320D22C0200DDE1CA /* ATTReadByTypeRequest.swift in Sources */,
				6E49B24D20532D45002EA5DC /* Address.swift in Sources */,
				6E60A2C22068928400E42351 /* BluetoothHostController.swift in Sources */,
<<<<<<< HEAD
				355BC24D20D2C3B7001A07D3 /* HCILEReceiverTest.swift in Sources */,
				3518290C20D221710009F82D /* GATTSupportedNewAlertCategory.swift in Sources */,
				351829CA20D22DB80009F82D /* GAPPublicTargetAddress.swift in Sources */,
=======
				356EB94D20D455340022A48D /* GATTBarometricPressureTrend.swift in Sources */,
>>>>>>> 1175fb63
				6E49B25020532D45002EA5DC /* DefinedUUID.swift in Sources */,
				6E1F936F20C2183E0030367F /* GAPAppearance.swift in Sources */,
				6E60A2EA2069582600E42351 /* LowEnergyAdvertising.swift in Sources */,
				3518295220D223DD0009F82D /* GATTAnalog.swift in Sources */,
				3518292F20D222EF0009F82D /* GATTBloodPressureFeature.swift in Sources */,
				35182A0B20D22F9C0009F82D /* GAPPBADV.swift in Sources */,
				6EFB3D4220D2D4EC00364CA0 /* LowEnergySupervisionTimeout.swift in Sources */,
				356EB8EE20D42E950022A48D /* HCILEReadPeriodicAdvertisingListSize.swift in Sources */,
				6E6AAD8920D2179F00DDE1CA /* GATTBloodPressureService.swift in Sources */,
				6E38DFEF20875A8200D8765A /* GATTDescriptor.swift in Sources */,
				3518295C20D22BB20009F82D /* GAPCompleteListOf32BitServiceClassUUIDs.swift in Sources */,
				6EFB3E1C20D2F18600364CA0 /* HCILERemoteConnectionParameterRequest.swift in Sources */,
				6E49B25120532D45002EA5DC /* HCIVersion.swift in Sources */,
<<<<<<< HEAD
				6E6AAE3D20D25A6D00DDE1CA /* ATTExecuteWriteResponse.swift in Sources */,
				355BC25C20D2D2E7001A07D3 /* HCILERemoteConnectionParameterRequestNegativeReply.swift in Sources */,
				351829E820D22DF20009F82D /* GAPLESupportedFeatures.swift in Sources */,
				355BC2CA20D31621001A07D3 /* HCILESetPeriodicAdvertisingEnable.swift in Sources */,
				355BC2CF20D3162B001A07D3 /* HCILESetExtendedScanParameters.swift in Sources */,
=======
				356EB93E20D450190022A48D /* GATTAnaerobicHeartRateUpperLimit.swift in Sources */,
>>>>>>> 1175fb63
				6E60A2F420695B2700E42351 /* LowEnergyScan.swift in Sources */,
				6E740C4820657F25006589F6 /* InformationalCommand.swift in Sources */,
				351829B120D22D7A0009F82D /* GAPListOf128BitServiceSolicitationUUIDs.swift in Sources */,
				6EEADB26208E5DC100CFD908 /* UInt512.swift in Sources */,
				3580288120C832870096227B /* UnitIdentifierExtension.swift in Sources */,
				3518293E20D2235F0009F82D /* GATTAerobicHeartRateUpperLimit.swift in Sources */,
				6E0245DB20683DBD007FB15E /* HCIPacketHeader.swift in Sources */,
				6EFB3D8920D2D73700364CA0 /* LowEnergyRxPhy.swift in Sources */,
				356EB8F320D42ED20022A48D /* HCILEReadTransmitPower.swift in Sources */,
				6E60A2F920695B6500E42351 /* LowEnergyConnection.swift in Sources */,
				356EB8BC20D4185B0022A48D /* HCILEReadAdvertisingChannelTxPower.swift in Sources */,
				3518291B20D222230009F82D /* GATTNewAlert.swift in Sources */,
				6E6AAD7F20D2174600DDE1CA /* GATTAlertNotificationService.swift in Sources */,
				3518297020D22C350009F82D /* GAPCompleteLocalName.swift in Sources */,
				6EFB3E1220D2F12000364CA0 /* HCILEReadRemoteUsedFeaturesComplete.swift in Sources */,
				355BC25720D2C3CB001A07D3 /* HCILERemoteConnectionParameterRequestReply.swift in Sources */,
				6E49B25220532D45002EA5DC /* UUID.swift in Sources */,
				6E6AAD7820D2164600DDE1CA /* GATTDateTime.swift in Sources */,
				355BC26620D2D2FA001A07D3 /* HCILEWriteSuggestedDefaultDataLength.swift in Sources */,
				6E6AADB820D223AC00DDE1CA /* HCILESetRandomAddress.swift in Sources */,
				6EFB3E0320D2EE7700364CA0 /* HCILEConnectionComplete.swift in Sources */,
				356EB8DF20D42AF70022A48D /* HCILEReadMaximumDataLength.swift in Sources */,
				355BC2FC20D34196001A07D3 /* HCILESetPrivacyMode.swift in Sources */,
				356EB8CB20D427170022A48D /* HCILEReadSuggestedDefaultDataLength.swift in Sources */,
				3518296120D22BC20009F82D /* GAPIncompleteListOf128BitServiceClassUUIDs.swift in Sources */,
				6E6AAE3820D25A5200DDE1CA /* ATTExecuteWriteRequest.swift in Sources */,
				6E6AAE2E20D25A1600DDE1CA /* ATTPrepareWriteRequest.swift in Sources */,
				6E6AAE0620D2579800DDE1CA /* ATTReadMultipleRequest.swift in Sources */,
				355BC28920D2ED74001A07D3 /* HCILESetResolvablePrivateAddressTimeout.swift in Sources */,
				6EBD96BC207A600B0037D253 /* ATTMaximumTransmissionUnit.swift in Sources */,
<<<<<<< HEAD
				355BC29820D2ED96001A07D3 /* HCILESetPhy.swift in Sources */,
				355BC20C20D2C335001A07D3 /* HCILESetAdvertiseEnable.swift in Sources */,
				356EB8C120D418670022A48D /* HCILEReadWhiteListSize.swift in Sources */,
				6EFB3D7020D2D69D00364CA0 /* LowEnergyConnectionIntervalRange.swift in Sources */,
				6E124BCA207E553E0060E2E9 /* RSSI.swift in Sources */,
				355BC27020D2D30D001A07D3 /* HCILEAddDeviceToResolvingList.swift in Sources */,
				6E6AADFC20D2575900DDE1CA /* ATTReadBlobRequest.swift in Sources */,
=======
				356EB95220D45CBA0022A48D /* GATTAlertStatus.swift in Sources */,
				6E124BCA207E553E0060E2E9 /* RSSI.swift in Sources */,
				356EB93920D4500F0022A48D /* GATTAnaerobicHeartRateLowerLimit.swift in Sources */,
>>>>>>> 1175fb63
				6E49B25320532D45002EA5DC /* GATTAttributes.swift in Sources */,
				6E6AAE2420D258E200DDE1CA /* ATTWriteCommand.swift in Sources */,
				355BC22520D2C366001A07D3 /* HCILERemoveDeviceFromWhiteList.swift in Sources */,
				351829BB20D22D8F0009F82D /* GAPServiceData32BitUUID.swift in Sources */,
				356EB8F820D42F180022A48D /* HCILEReadRfPathCompensation.swift in Sources */,
				6E6AADF720D2573900DDE1CA /* ATTReadResponse.swift in Sources */,
				6E49B25420532D45002EA5DC /* HCIError.swift in Sources */,
				355BC2D420D3163B001A07D3 /* HCILESetExtendedScanEnable.swift in Sources */,
				6EFB3DCB20D2DED100364CA0 /* ConnectionAcceptTimeout.swift in Sources */,
				351829F720D22E240009F82D /* GAPTransportDiscoveryData.swift in Sources */,
				6E49B25520532D45002EA5DC /* UInt128.swift in Sources */,
				356EB8FD20D435390022A48D /* HCILEReadLocalP256PublicKeyComplete.swift in Sources */,
				6E738B59206D920C00CEB343 /* LowEnergyFeature.swift in Sources */,
				6E49B25620532D45002EA5DC /* ATT.swift in Sources */,
				356EB8E420D42BFF0022A48D /* HCILEReadMaximumAdvertisingDataLength.swift in Sources */,
				6E6AAD9420D2199600DDE1CA /* GAPFlags.swift in Sources */,
				355BC21B20D2C351001A07D3 /* HCILECreateConnection.swift in Sources */,
				351829A220D22CF30009F82D /* GAPSlaveConnectionIntervalRange.swift in Sources */,
				6E781B0D20CE534300786867 /* SFloat.swift in Sources */,
				6E1F937A20C241830030367F /* AdvertisingInterval.swift in Sources */,
				6EAD977220BF796200673DB7 /* DefinedCompanies.swift in Sources */,
				351829F220D22E100009F82D /* GAPIndoorPositioning.swift in Sources */,
				3518297F20D22C620009F82D /* GAPSimplePairingHashC.swift in Sources */,
				3518296B20D22C290009F82D /* GAPShortLocalName.swift in Sources */,
				355BC25220D2C3C1001A07D3 /* HCILETransmitterTest.swift in Sources */,
				356EB90220D435440022A48D /* HCILEGenerateDHKeyComplete.swift in Sources */,
				355BC2C520D31610001A07D3 /* HCILESetPeriodicAdvertisingData.swift in Sources */,
				351829A720D22D040009F82D /* GAPListOf16BitServiceSolicitationUUIDs.swift in Sources */,
				351829CF20D22DC20009F82D /* GAPRandomTargetAddress.swift in Sources */,
				3518291620D221E30009F82D /* GATTAlertCategory.swift in Sources */,
				6E6AAE1A20D258BA00DDE1CA /* ATTWriteRequest.swift in Sources */,
				355BC20220D2C31F001A07D3 /* HCILESetAdvertisingData.swift in Sources */,
				6EFB3D3820D2D46E00364CA0 /* LowEnergyTxChannel.swift in Sources */,
				3518292A20D222CF0009F82D /* GATTAlertNotificationControlPoint.swift in Sources */,
				6EFB3D7F20D2D6F000364CA0 /* LowEnergyPeerIdentifyAddressType.swift in Sources */,
				355BC29D20D2EDA0001A07D3 /* HCILEEnhancedReceiverTest.swift in Sources */,
				6E49B25820532D45002EA5DC /* HCIGeneralEvent.swift in Sources */,
				3518297520D22C400009F82D /* GAPTxPowerLevel.swift in Sources */,
				3518292520D222A30009F82D /* GATTUnreadAlertStatus.swift in Sources */,
				355BC20720D2C32A001A07D3 /* HCILESetScanResponseData.swift in Sources */,
				6E65DF8F20755CCD005BD2A0 /* ByteSwap.swift in Sources */,
				356EB8D520D427730022A48D /* HCILEReadSupportedStates.swift in Sources */,
				351829E320D22DE90009F82D /* GAPURI.swift in Sources */,
				6E35CB28207FFB030039619C /* DefinedUUIDExtension.swift in Sources */,
				6EFB3D6620D2D66100364CA0 /* LowEnergyTxPhys.swift in Sources */,
				6E6AADC820D229B300DDE1CA /* VendorCommand.swift in Sources */,
				6E98ACC0207F89F600DBFE85 /* ATTError.swift in Sources */,
				6E6AADF220D2571800DDE1CA /* ATTReadRequest.swift in Sources */,
				6E781AFE20CE40A400786867 /* GATTCharacteristic.swift in Sources */,
				351829C520D22DAE0009F82D /* GAPAppearanceData.swift in Sources */,
				6E781B0120CE40A700786867 /* GATTService.swift in Sources */,
				6E6AAE3320D25A3800DDE1CA /* ATTPrepareWriteResponse.swift in Sources */,
				6E60A2E52069564A00E42351 /* GATTDatabase.swift in Sources */,
				356EB90720D435500022A48D /* HCILEEnhancedConnectionComplete.swift in Sources */,
				3518298420D22C6D0009F82D /* GAPSimplePairingRandomizerR.swift in Sources */,
				6E49B25920532D45002EA5DC /* LowEnergyAddressType.swift in Sources */,
				6E49B25A20532D45002EA5DC /* CompanyIdentifier.swift in Sources */,
				6E49B25B20532D45002EA5DC /* BluetoothUUID.swift in Sources */,
				6EFB3D7A20D2D6CF00364CA0 /* LowEnergyPacketPayload.swift in Sources */,
				6E60A30420695CC600E42351 /* GATTClient.swift in Sources */,
				355BC2D920D33FA1001A07D3 /* HCILEReadPhy.swift in Sources */,
				6E6AADBD20D2249F00DDE1CA /* HCILEReadChannelMap.swift in Sources */,
				6EFB3DF420D2EC4300364CA0 /* HCIEncryptionChange.swift in Sources */,
				356EB91620D442280022A48D /* HCILEExtendedAdvertisingReport.swift in Sources */,
				355BC2A220D31064001A07D3 /* HCILEEnhancedTransmitterTest.swift in Sources */,
				6EFB3DBC20D2DD7700364CA0 /* HCIWriteLocalName.swift in Sources */,
				6EFB3DB720D2DD4300364CA0 /* HCISetEventFilter.swift in Sources */,
				35182A2920D235700009F82D /* GATTFormatDescriptor.swift in Sources */,
				3580287C20C8308E0096227B /* UnitIdentifier.swift in Sources */,
				6E6AADA920D21CF900DDE1CA /* ATTMaximumTransmissionUnitRequest.swift in Sources */,
				3518293420D2231D0009F82D /* GATTBloodPressureManagement.swift in Sources */,
				356EB92F20D442630022A48D /* HCILEScanRequestReceived.swift in Sources */,
				6EFB3DFE20D2EC9A00364CA0 /* HCILowEnergyMetaEvent.swift in Sources */,
				35182A2E20D2357A0009F82D /* GATTUserDescription.swift in Sources */,
				356EB8B720D4184F0022A48D /* HCILEReadLocalSupportedFeatures.swift in Sources */,
				6EFB3DAD20D2DBB800364CA0 /* LowEnergyConnectionInterval.swift in Sources */,
				6E740C4320657EF0006589F6 /* LinkPolicyCommand.swift in Sources */,
				356EB93420D4426E0022A48D /* HCILEChannelSelectionAlgorithm.swift in Sources */,
				3571E29320C894BA0017ACD2 /* Unit.swift in Sources */,
				35182A3320D235820009F82D /* GATTReportReference.swift in Sources */,
				6E6AAD8E20D2186C00DDE1CA /* GATTClientCharacteristicConfiguration.swift in Sources */,
				355BC2F220D3417E001A07D3 /* HCILERemoveDeviceToPeriodicAdvertiserList.swift in Sources */,
				6E60A3122069603700E42351 /* L2CAPSocket.swift in Sources */,
				3518298E20D22CC70009F82D /* GAPLESecureConnectionsRandom.swift in Sources */,
				6EFB3D2E20D2D41D00364CA0 /* LowEnergyWhiteListDevice.swift in Sources */,
				6E6AAE4C20D25AB300DDE1CA /* ATTHandleValueConfirmation.swift in Sources */,
				356EB91120D4356B0022A48D /* HCILEPhyUpdateComplete.swift in Sources */,
				355BC2B120D31093001A07D3 /* HCILESetExtendedAdvertisingData.swift in Sources */,
				6E60A2FE20695BC300E42351 /* LowEnergyWhiteList.swift in Sources */,
				355BC2B620D310CF001A07D3 /* HCILESetExtendedScanResponseData.swift in Sources */,
				3518297A20D22C4B0009F82D /* GAPClassOfDevice.swift in Sources */,
				6EFB3DA320D2D94B00364CA0 /* LowEnergyRfRxPathCompensationValue.swift in Sources */,
				351829C020D22D960009F82D /* GAPServiceData128BitUUID.swift in Sources */,
				6EED642D207413F30077CECE /* LowEnergyState.swift in Sources */,
				6EB98F1D20BF803E00FCE78E /* CompanyIdentifierExtension.swift in Sources */,
				6EFB3D8E20D2D75000364CA0 /* LowEnergyTxPower.swift in Sources */,
				6E6AAE0B20D2582D00DDE1CA /* ATTReadMultipleResponse.swift in Sources */,
				6E5940F72093C16300217406 /* Bool.swift in Sources */,
				6EFB3EA520D4380A00364CA0 /* HCIInquiry.swift in Sources */,
				355BC28420D2D333001A07D3 /* HCILESetAddressResolutionEnable.swift in Sources */,
				351829D920D22DD40009F82D /* GAPLEDeviceAddress.swift in Sources */,
				356EB8C620D418750022A48D /* HCILERandom.swift in Sources */,
				6EFB3DB220D2DBCC00364CA0 /* LowEnergyRole.swift in Sources */,
				6E49B25C20532D45002EA5DC /* Integer.swift in Sources */,
				355BC26B20D2D302001A07D3 /* HCILEGenerateDHKey.swift in Sources */,
				6EFB3D5720D2D5A300364CA0 /* LowEnergyConnectionLatency.swift in Sources */,
				6EFB3D6B20D2D67B00364CA0 /* LowEnergyAllPhys.swift in Sources */,
				3518294820D2239B0009F82D /* GATTAlertLevel.swift in Sources */,
			);
			runOnlyForDeploymentPostprocessing = 0;
		};
		6EB2EA031CD5A8A7000CF975 /* Sources */ = {
			isa = PBXSourcesBuildPhase;
			buildActionMask = 2147483647;
			files = (
				6EFB3D6020D2D5D800364CA0 /* LowEnergyRxPhys.swift in Sources */,
				6EFB3D9320D2D80A00364CA0 /* LowEnergyFragmentPreference.swift in Sources */,
				6EFB3DE420D2EB3600364CA0 /* HCICommandComplete.swift in Sources */,
				6EFB3D9D20D2D88100364CA0 /* LowEnergyRfTxPathCompensationValue.swift in Sources */,
				6EFB3D5120D2D57600364CA0 /* LowEnergyMaxTxOctets.swift in Sources */,
				355BC23820D2C392001A07D3 /* HCILEEncrypt.swift in Sources */,
				3518295620D22B8E0009F82D /* GAPIncompleteListOf32BitServiceClassUUIDs.swift in Sources */,
				6E71F33320CB60D500D08901 /* GATTProfile.swift in Sources */,
				6E9E4E85206DB68600D489E9 /* LowEnergyChannelMap.swift in Sources */,
				355BC2BF20D31600001A07D3 /* HCILESetPeriodicAdvertisingParameters.swift in Sources */,
				355BC1FC20D2C2EA001A07D3 /* HCILESetAdvertisingParameters.swift in Sources */,
				6EB2EA041CD5A8A7000CF975 /* HCIEvent.swift in Sources */,
				356EB92420D4424D0022A48D /* HCILEPeriodicAdvertisingSyncLost.swift in Sources */,
				6E740C5120657F46006589F6 /* TestingCommand.swift in Sources */,
				355BC29220D2ED8C001A07D3 /* HCILESetDefaultPhy.swift in Sources */,
				3588AC1D20CD05AC00F9FA8C /* GAPData.swift in Sources */,
				3518294220D223810009F82D /* GATTAge.swift in Sources */,
				6E60A322206979CF00E42351 /* iBeacon.swift in Sources */,
				6ECBCF1A206FBD0F00312117 /* HCICommandTimeout.swift in Sources */,
				356EB91F20D442420022A48D /* HCILEPeriodicAdvertisingReport.swift in Sources */,
				3518298820D22CBE0009F82D /* GAPLESecureConnectionsConfirmation.swift in Sources */,
				351829B520D22D840009F82D /* GAPServiceData16BitUUID.swift in Sources */,
				6EFB3DF820D2EC6400364CA0 /* HCIEncryptionKeyRefreshComplete.swift in Sources */,
				6EFB3DC020D2DD9C00364CA0 /* HCIWriteConnectionAcceptTimeout.swift in Sources */,
				6EB2EA051CD5A8A7000CF975 /* HCI.swift in Sources */,
				6E6AAD9820D219DA00DDE1CA /* GAPIncompleteListOf16BitServiceClassUUIDs.swift in Sources */,
				351829FB20D22E320009F82D /* GAPMeshMessage.swift in Sources */,
				6E6AADB220D21FD800DDE1CA /* HCILESetEventMask.swift in Sources */,
				6E6AAE1E20D258CD00DDE1CA /* ATTWriteResponse.swift in Sources */,
				351829D320D22DCA0009F82D /* GAPAdvertisingInterval.swift in Sources */,
				6EFB3DDE20D2E0C900364CA0 /* HCIReadDeviceAddress.swift in Sources */,
				6E6AADDD20D22B9400DDE1CA /* ATTFindByTypeResponse.swift in Sources */,
				6E6AAE0F20D2584700DDE1CA /* ATTReadByGroupTypeRequest.swift in Sources */,
				6EFB3D7420D2D6B800364CA0 /* LowEnergyScanInterval.swift in Sources */,
				6E6AAE4120D25A8300DDE1CA /* ATTHandleValueNotification.swift in Sources */,
				6E6AADD820D22B5800DDE1CA /* ATTFindByTypeRequest.swift in Sources */,
				355BC21020D2C33E001A07D3 /* HCILESetScanParameters.swift in Sources */,
				6EFB3D9820D2D82E00364CA0 /* LowEnergyAdvertiserAddressType.swift in Sources */,
				3518294C20D223C30009F82D /* GATTAerobicThreshold.swift in Sources */,
				6E6AADCE20D22A9D00DDE1CA /* ATTFindInformationRequest.swift in Sources */,
				356EB94220D452460022A48D /* GATTAltitude.swift in Sources */,
				6E1F936920C213B60030367F /* ClassOfDevice.swift in Sources */,
				355BC2E220D34152001A07D3 /* HCILEPeriodicAdvertisingCreateSync.swift in Sources */,
				6EFB3DD920D2E05700364CA0 /* HCIReadLocalVersionInformation.swift in Sources */,
				351829EC20D22E000009F82D /* GAPChannelMapUpdateIndication.swift in Sources */,
				6EFB3D5B20D2D5C400364CA0 /* LowEnergyPhyOptions.swift in Sources */,
				356EB90B20D4355C0022A48D /* HCILEDirectedAdvertisingReport.swift in Sources */,
				6E9578C32092698400BAA133 /* LowEnergyAdvertisingData.swift in Sources */,
				355BC21520D2C348001A07D3 /* HCILESetScanEnable.swift in Sources */,
				356EB94720D453840022A48D /* GATTAnalogOutput.swift in Sources */,
				6EB2EA071CD5A8A7000CF975 /* LowEnergyCommand.swift in Sources */,
				6EFB3DE920D2EB6500364CA0 /* HCICommandStatus.swift in Sources */,
				355BC24220D2C3A5001A07D3 /* HCILELongTermKeyRequestReply.swift in Sources */,
				355BC26020D2D2F1001A07D3 /* HCILESetDataLength.swift in Sources */,
				512F4B4A208A564400576F34 /* UInt256.swift in Sources */,
				355BC27E20D2D328001A07D3 /* HCILEReadLocalResolvableAddressReturn.swift in Sources */,
				6EB2EA081CD5A8A7000CF975 /* HCICommand.swift in Sources */,
				6EFB3DCF20D2DEFC00364CA0 /* HCIReadConnectionAcceptTimeout.swift in Sources */,
				6E6AAD8320D2178000DDE1CA /* GATTBatteryService.swift in Sources */,
				355BC2DD20D340E8001A07D3 /* HCILEExtendedCreateConnection.swift in Sources */,
				6E572AD91FCE763F00CDC763 /* AdvertisingChannelHeader.swift in Sources */,
				3518296520D22BCF0009F82D /* GAPCompleteListOf128BitServiceClassUUIDs.swift in Sources */,
				35182A0F20D22FC20009F82D /* GAP3DInformation.swift in Sources */,
				6EFB3DA720D2DB9700364CA0 /* LowEnergyClockAccuracy.swift in Sources */,
				351829AB20D22D6E0009F82D /* GAPListOf32BitServiceSolicitationUUIDs.swift in Sources */,
				6EFB3D4720D2D53200364CA0 /* LowEnergyConnectionLength.swift in Sources */,
				355BC2AB20D31080001A07D3 /* HCILESetExtendedAdvertisingParameters.swift in Sources */,
				6E6AADD320D22ABE00DDE1CA /* ATTFindInformationResponse.swift in Sources */,
				6E6AADE720D22CAB00DDE1CA /* ATTReadByTypeResponse.swift in Sources */,
				6E60A30C20695FFB00E42351 /* ATTConnection.swift in Sources */,
				356EB8E820D42D7B0022A48D /* HCILEReadNumberOfSupportedAdvertisingSets.swift in Sources */,
				6EFB3EA920D4385200364CA0 /* HCIRemoteNameRequest.swift in Sources */,
				6EFB3D3220D2D43D00364CA0 /* LowEnergyScanTimeInterval.swift in Sources */,
				3518291020D221A70009F82D /* GATTAlertCategoryBitMask.swift in Sources */,
				3518291F20D222440009F82D /* GATTSupportedUnreadAlertCategory.swift in Sources */,
				6EB2EA091CD5A8A7000CF975 /* ATTProtocolDataUnit.swift in Sources */,
				356EB92920D442570022A48D /* HCILEAdvertisingSetTerminated.swift in Sources */,
				351829DD20D22DDF0009F82D /* GAPLERole.swift in Sources */,
				355BC23D20D2C39B001A07D3 /* HCILEStartEncryption.swift in Sources */,
				6E740C3F20657EEB006589F6 /* HostControllerBasebandCommand.swift in Sources */,
				6E6AADEC20D244CC00DDE1CA /* GATTCharacteristicFormatType.swift in Sources */,
				355BC27920D2D31F001A07D3 /* HCILEReadPeerResolvableAddressReturn.swift in Sources */,
				355BC2EC20D3416D001A07D3 /* HCILEAddDeviceToPeriodicAdvertiserList.swift in Sources */,
				6EFB3DEE20D2EBD600364CA0 /* HCIRemoteNameRequestComplete.swift in Sources */,
				355BC27420D2D316001A07D3 /* HCILERemoveDeviceFromResolvingList.swift in Sources */,
				35182A0520D22F7F0009F82D /* GAPManufacturerSpecificData.swift in Sources */,
				356EB8D920D428980022A48D /* HCILEReadResolvingListSize.swift in Sources */,
				6EFB3D3C20D2D4BC00364CA0 /* LowEnergyRxChannel.swift in Sources */,
				6EB2EA0A1CD5A8A7000CF975 /* ProtocolServiceMultiplexer.swift in Sources */,
				3518299C20D22CE60009F82D /* GAPSecurityManagerOOBFlags.swift in Sources */,
				355BC24720D2C3AE001A07D3 /* HCILELongTermKeyRequestNegativeReply.swift in Sources */,
				6EFB3DD420D2DFF000364CA0 /* GAPDataType.swift in Sources */,
				355BC21F20D2C35D001A07D3 /* HCILEAddDeviceToWhiteList.swift in Sources */,
				6E6AAE2820D2595400DDE1CA /* ATTSignedWriteCommand.swift in Sources */,
				355BC22920D2C376001A07D3 /* HCILEUpdateConnection.swift in Sources */,
				6EFB3E9F20D4340200364CA0 /* HCIHoldMode.swift in Sources */,
				356EB8B120D416460022A48D /* HCILEReadBufferSize.swift in Sources */,
				6EB2EA0B1CD5A8A7000CF975 /* GATT.swift in Sources */,
				355BC2E720D34162001A07D3 /* HCILEPeriodicAdvertisingTerminateSync.swift in Sources */,
				355BC2BA20D315F5001A07D3 /* HCILERemoveAdvertisingSet.swift in Sources */,
				6EB2EA0C1CD5A8A7000CF975 /* LinkControlCommand.swift in Sources */,
				6E6AAE1420D2589C00DDE1CA /* ATTReadByGroupTypeResponse.swift in Sources */,
				6E740C4C20657F35006589F6 /* StatusParametersCommand.swift in Sources */,
				355BC23320D2C389001A07D3 /* HCILEReadRemoteUsedFeatures.swift in Sources */,
				3518293820D2233D0009F82D /* GATTAerobicHeartRateLowerLimit.swift in Sources */,
				6E60A3162069646200E42351 /* SecurityLevel.swift in Sources */,
				35182A3720D2358F0009F82D /* GATTTimeTriggerSetting.swift in Sources */,
				6E704C911E95C45800484A22 /* Hexadecimal.swift in Sources */,
				6EB2EA0D1CD5A8A7000CF975 /* LowEnergyEvent.swift in Sources */,
				6EFB3D4C20D2D54B00364CA0 /* LowEnergyMaxTxTime.swift in Sources */,
				35182A0020D22E500009F82D /* GAPMeshBeacon.swift in Sources */,
				6E60A2EE20695AE100E42351 /* POSIXError.swift in Sources */,
				6E6AAD7220D2161B00DDE1CA /* GATTBatteryLevel.swift in Sources */,
				355BC22E20D2C380001A07D3 /* HCILESetHostChannelClassification.swift in Sources */,
				6E60A30720695CC600E42351 /* GATTServer.swift in Sources */,
				6E704C891E95C41C00484A22 /* Range.swift in Sources */,
				35182A2320D235520009F82D /* GATTAggregateFormatDescriptor.swift in Sources */,
				6E6AADAD20D21DD100DDE1CA /* ATTMaximumTransmissionUnitResponse.swift in Sources */,
				356EB91A20D442370022A48D /* HCILEPeriodicAdvertisingSyncEstablished.swift in Sources */,
				6E6AADA320D21C2700DDE1CA /* ATTErrorResponse.swift in Sources */,
				35182A1E20D235480009F82D /* GATTServerCharacteristicConfiguration.swift in Sources */,
				6E6AAD9D20D21A1900DDE1CA /* GAPCompleteListOf16BitServiceClassUUIDs.swift in Sources */,
				35182A1920D235230009F82D /* GATTCharacteristicExtendedProperties.swift in Sources */,
				6E704C791E95C32D00484A22 /* BitMaskOption.swift in Sources */,
				6EFB3E0720D2EF6D00364CA0 /* HCILEAdvertisingReport.swift in Sources */,
				6E6AAE4620D25A9700DDE1CA /* ATTHandleValueIndication.swift in Sources */,
				3518299220D22CD10009F82D /* GAPSecurityManagerTKValue.swift in Sources */,
				6E704C7D1E95C34D00484A22 /* ByteValue.swift in Sources */,
				356EB8CF20D427620022A48D /* HCILETestEnd.swift in Sources */,
				6EFB3E2020D2F1AB00364CA0 /* HCILEDataLengthChange.swift in Sources */,
				6EFB3D8320D2D71D00364CA0 /* LowEnergyTxPhy.swift in Sources */,
				6EFB3DC520D2DDFA00364CA0 /* HCIReadLocalName.swift in Sources */,
				35182A4120D235A90009F82D /* GATTNumberOfDigitals.swift in Sources */,
				35182A3C20D2359C0009F82D /* GATTExternalReportReference.swift in Sources */,
				6E30AE3020BEFEEC0072D101 /* Data.swift in Sources */,
				6ECBCF23206FC3A200312117 /* Array.swift in Sources */,
				6E6AAE0020D2577B00DDE1CA /* ATTReadBlobResponse.swift in Sources */,
				6EFB3E1620D2F13B00364CA0 /* HCILELongTermKeyRequest.swift in Sources */,
				355BC2F620D3418A001A07D3 /* HCILEWriteRfPathCompensation.swift in Sources */,
				355BC2A620D31070001A07D3 /* HCILESetAdvertisingSetRandomAddress.swift in Sources */,
				6EFB3E0C20D2F10200364CA0 /* HCILEConnectionUpdateComplete.swift in Sources */,
				6E6AADE220D22C0200DDE1CA /* ATTReadByTypeRequest.swift in Sources */,
				6EB2EA0E1CD5A8A7000CF975 /* Address.swift in Sources */,
				6E60A2C12068928400E42351 /* BluetoothHostController.swift in Sources */,
<<<<<<< HEAD
				355BC24C20D2C3B7001A07D3 /* HCILEReceiverTest.swift in Sources */,
				3518290B20D221710009F82D /* GATTSupportedNewAlertCategory.swift in Sources */,
				351829C920D22DB80009F82D /* GAPPublicTargetAddress.swift in Sources */,
=======
				356EB94C20D455340022A48D /* GATTBarometricPressureTrend.swift in Sources */,
>>>>>>> 1175fb63
				6EB45EF22001398100AE5A42 /* DefinedUUID.swift in Sources */,
				6E1F936E20C2183E0030367F /* GAPAppearance.swift in Sources */,
				6E60A2E92069582600E42351 /* LowEnergyAdvertising.swift in Sources */,
				3518295120D223DD0009F82D /* GATTAnalog.swift in Sources */,
				3518292E20D222EF0009F82D /* GATTBloodPressureFeature.swift in Sources */,
				35182A0A20D22F9C0009F82D /* GAPPBADV.swift in Sources */,
				6EFB3D4120D2D4EC00364CA0 /* LowEnergySupervisionTimeout.swift in Sources */,
				356EB8ED20D42E950022A48D /* HCILEReadPeriodicAdvertisingListSize.swift in Sources */,
				6E6AAD8820D2179F00DDE1CA /* GATTBloodPressureService.swift in Sources */,
				6E38DFEE20875A8100D8765A /* GATTDescriptor.swift in Sources */,
				3518295B20D22BB20009F82D /* GAPCompleteListOf32BitServiceClassUUIDs.swift in Sources */,
				6EFB3E1B20D2F18600364CA0 /* HCILERemoteConnectionParameterRequest.swift in Sources */,
				6EE910291FDE585C007AD3EA /* HCIVersion.swift in Sources */,
<<<<<<< HEAD
				6E6AAE3C20D25A6D00DDE1CA /* ATTExecuteWriteResponse.swift in Sources */,
				355BC25B20D2D2E7001A07D3 /* HCILERemoteConnectionParameterRequestNegativeReply.swift in Sources */,
				351829E720D22DF20009F82D /* GAPLESupportedFeatures.swift in Sources */,
				355BC2C920D31621001A07D3 /* HCILESetPeriodicAdvertisingEnable.swift in Sources */,
				355BC2CE20D3162B001A07D3 /* HCILESetExtendedScanParameters.swift in Sources */,
=======
				356EB93D20D450190022A48D /* GATTAnaerobicHeartRateUpperLimit.swift in Sources */,
>>>>>>> 1175fb63
				6E60A2F320695B2700E42351 /* LowEnergyScan.swift in Sources */,
				6E740C4720657F25006589F6 /* InformationalCommand.swift in Sources */,
				351829B020D22D7A0009F82D /* GAPListOf128BitServiceSolicitationUUIDs.swift in Sources */,
				6EEADB25208E5DC100CFD908 /* UInt512.swift in Sources */,
				3580288020C832870096227B /* UnitIdentifierExtension.swift in Sources */,
				3518293D20D2235F0009F82D /* GATTAerobicHeartRateUpperLimit.swift in Sources */,
				6E0245DA20683DBD007FB15E /* HCIPacketHeader.swift in Sources */,
				6EFB3D8820D2D73700364CA0 /* LowEnergyRxPhy.swift in Sources */,
				356EB8F220D42ED20022A48D /* HCILEReadTransmitPower.swift in Sources */,
				6E60A2F820695B6500E42351 /* LowEnergyConnection.swift in Sources */,
				356EB8BB20D4185B0022A48D /* HCILEReadAdvertisingChannelTxPower.swift in Sources */,
				3518291A20D222230009F82D /* GATTNewAlert.swift in Sources */,
				6E6AAD7E20D2174600DDE1CA /* GATTAlertNotificationService.swift in Sources */,
				3518296F20D22C350009F82D /* GAPCompleteLocalName.swift in Sources */,
				6EFB3E1120D2F12000364CA0 /* HCILEReadRemoteUsedFeaturesComplete.swift in Sources */,
				355BC25620D2C3CB001A07D3 /* HCILERemoteConnectionParameterRequestReply.swift in Sources */,
				6E704C9A1E95C6A500484A22 /* UUID.swift in Sources */,
				6E6AAD7720D2164600DDE1CA /* GATTDateTime.swift in Sources */,
				355BC26520D2D2FA001A07D3 /* HCILEWriteSuggestedDefaultDataLength.swift in Sources */,
				6E6AADB720D223AC00DDE1CA /* HCILESetRandomAddress.swift in Sources */,
				6EFB3E0220D2EE7700364CA0 /* HCILEConnectionComplete.swift in Sources */,
				356EB8DE20D42AF70022A48D /* HCILEReadMaximumDataLength.swift in Sources */,
				355BC2FB20D34196001A07D3 /* HCILESetPrivacyMode.swift in Sources */,
				356EB8CA20D427170022A48D /* HCILEReadSuggestedDefaultDataLength.swift in Sources */,
				3518296020D22BC20009F82D /* GAPIncompleteListOf128BitServiceClassUUIDs.swift in Sources */,
				6E6AAE3720D25A5200DDE1CA /* ATTExecuteWriteRequest.swift in Sources */,
				6E6AAE2D20D25A1600DDE1CA /* ATTPrepareWriteRequest.swift in Sources */,
				6E6AAE0520D2579800DDE1CA /* ATTReadMultipleRequest.swift in Sources */,
				355BC28820D2ED74001A07D3 /* HCILESetResolvablePrivateAddressTimeout.swift in Sources */,
				6EBD96BB207A600B0037D253 /* ATTMaximumTransmissionUnit.swift in Sources */,
<<<<<<< HEAD
				355BC29720D2ED96001A07D3 /* HCILESetPhy.swift in Sources */,
				355BC20B20D2C335001A07D3 /* HCILESetAdvertiseEnable.swift in Sources */,
				356EB8C020D418670022A48D /* HCILEReadWhiteListSize.swift in Sources */,
				6EFB3D6F20D2D69D00364CA0 /* LowEnergyConnectionIntervalRange.swift in Sources */,
				6E124BC9207E553E0060E2E9 /* RSSI.swift in Sources */,
				355BC26F20D2D30D001A07D3 /* HCILEAddDeviceToResolvingList.swift in Sources */,
				6E6AADFB20D2575900DDE1CA /* ATTReadBlobRequest.swift in Sources */,
=======
				356EB95120D45CBA0022A48D /* GATTAlertStatus.swift in Sources */,
				6E124BC9207E553E0060E2E9 /* RSSI.swift in Sources */,
				356EB93820D4500F0022A48D /* GATTAnaerobicHeartRateLowerLimit.swift in Sources */,
>>>>>>> 1175fb63
				6EB2EA101CD5A8A7000CF975 /* GATTAttributes.swift in Sources */,
				6E6AAE2320D258E200DDE1CA /* ATTWriteCommand.swift in Sources */,
				355BC22420D2C366001A07D3 /* HCILERemoveDeviceFromWhiteList.swift in Sources */,
				351829BA20D22D8F0009F82D /* GAPServiceData32BitUUID.swift in Sources */,
				356EB8F720D42F180022A48D /* HCILEReadRfPathCompensation.swift in Sources */,
				6E6AADF620D2573900DDE1CA /* ATTReadResponse.swift in Sources */,
				6E3229121FCDCB790035605D /* HCIError.swift in Sources */,
				355BC2D320D3163B001A07D3 /* HCILESetExtendedScanEnable.swift in Sources */,
				6EFB3DCA20D2DED100364CA0 /* ConnectionAcceptTimeout.swift in Sources */,
				351829F620D22E240009F82D /* GAPTransportDiscoveryData.swift in Sources */,
				6EE910271FDE5841007AD3EA /* UInt128.swift in Sources */,
				356EB8FC20D435390022A48D /* HCILEReadLocalP256PublicKeyComplete.swift in Sources */,
				6E738B58206D920C00CEB343 /* LowEnergyFeature.swift in Sources */,
				6EB2EA111CD5A8A7000CF975 /* ATT.swift in Sources */,
				356EB8E320D42BFF0022A48D /* HCILEReadMaximumAdvertisingDataLength.swift in Sources */,
				6E6AAD9320D2199600DDE1CA /* GAPFlags.swift in Sources */,
				355BC21A20D2C351001A07D3 /* HCILECreateConnection.swift in Sources */,
				351829A120D22CF30009F82D /* GAPSlaveConnectionIntervalRange.swift in Sources */,
				6E781B0C20CE534300786867 /* SFloat.swift in Sources */,
				6E1F937920C241830030367F /* AdvertisingInterval.swift in Sources */,
				6EAD977120BF796200673DB7 /* DefinedCompanies.swift in Sources */,
				351829F120D22E100009F82D /* GAPIndoorPositioning.swift in Sources */,
				3518297E20D22C620009F82D /* GAPSimplePairingHashC.swift in Sources */,
				3518296A20D22C290009F82D /* GAPShortLocalName.swift in Sources */,
				355BC25120D2C3C1001A07D3 /* HCILETransmitterTest.swift in Sources */,
				356EB90120D435440022A48D /* HCILEGenerateDHKeyComplete.swift in Sources */,
				355BC2C420D31610001A07D3 /* HCILESetPeriodicAdvertisingData.swift in Sources */,
				351829A620D22D040009F82D /* GAPListOf16BitServiceSolicitationUUIDs.swift in Sources */,
				351829CE20D22DC20009F82D /* GAPRandomTargetAddress.swift in Sources */,
				3518291520D221E30009F82D /* GATTAlertCategory.swift in Sources */,
				6E6AAE1920D258BA00DDE1CA /* ATTWriteRequest.swift in Sources */,
				355BC20120D2C31F001A07D3 /* HCILESetAdvertisingData.swift in Sources */,
				6EFB3D3720D2D46E00364CA0 /* LowEnergyTxChannel.swift in Sources */,
				3518292920D222CF0009F82D /* GATTAlertNotificationControlPoint.swift in Sources */,
				6EFB3D7E20D2D6F000364CA0 /* LowEnergyPeerIdentifyAddressType.swift in Sources */,
				355BC29C20D2EDA0001A07D3 /* HCILEEnhancedReceiverTest.swift in Sources */,
				6EB2EA131CD5A8A7000CF975 /* HCIGeneralEvent.swift in Sources */,
				3518297420D22C400009F82D /* GAPTxPowerLevel.swift in Sources */,
				3518292420D222A30009F82D /* GATTUnreadAlertStatus.swift in Sources */,
				355BC20620D2C32A001A07D3 /* HCILESetScanResponseData.swift in Sources */,
				6E65DF8E20755CCD005BD2A0 /* ByteSwap.swift in Sources */,
				356EB8D420D427730022A48D /* HCILEReadSupportedStates.swift in Sources */,
				351829E220D22DE90009F82D /* GAPURI.swift in Sources */,
				6E35CB27207FFB030039619C /* DefinedUUIDExtension.swift in Sources */,
				6EFB3D6520D2D66100364CA0 /* LowEnergyTxPhys.swift in Sources */,
				6E6AADC720D229B300DDE1CA /* VendorCommand.swift in Sources */,
				6E98ACBF207F89F600DBFE85 /* ATTError.swift in Sources */,
				6E6AADF120D2571800DDE1CA /* ATTReadRequest.swift in Sources */,
				6E781AFD20CE40A300786867 /* GATTCharacteristic.swift in Sources */,
				351829C420D22DAE0009F82D /* GAPAppearanceData.swift in Sources */,
				6E781B0020CE40A700786867 /* GATTService.swift in Sources */,
				6E6AAE3220D25A3800DDE1CA /* ATTPrepareWriteResponse.swift in Sources */,
				6E60A2E42069564A00E42351 /* GATTDatabase.swift in Sources */,
				356EB90620D435500022A48D /* HCILEEnhancedConnectionComplete.swift in Sources */,
				3518298320D22C6D0009F82D /* GAPSimplePairingRandomizerR.swift in Sources */,
				6E572AD71FCE763C00CDC763 /* LowEnergyAddressType.swift in Sources */,
				6E3229161FCDD6430035605D /* CompanyIdentifier.swift in Sources */,
				6EB2EA141CD5A8A7000CF975 /* BluetoothUUID.swift in Sources */,
				6EFB3D7920D2D6CF00364CA0 /* LowEnergyPacketPayload.swift in Sources */,
				6E60A30320695CC600E42351 /* GATTClient.swift in Sources */,
				355BC2D820D33FA1001A07D3 /* HCILEReadPhy.swift in Sources */,
				6E6AADBC20D2249F00DDE1CA /* HCILEReadChannelMap.swift in Sources */,
				6EFB3DF320D2EC4300364CA0 /* HCIEncryptionChange.swift in Sources */,
				356EB91520D442280022A48D /* HCILEExtendedAdvertisingReport.swift in Sources */,
				355BC2A120D31064001A07D3 /* HCILEEnhancedTransmitterTest.swift in Sources */,
				6EFB3DBB20D2DD7700364CA0 /* HCIWriteLocalName.swift in Sources */,
				6EFB3DB620D2DD4300364CA0 /* HCISetEventFilter.swift in Sources */,
				35182A2820D235700009F82D /* GATTFormatDescriptor.swift in Sources */,
				3580287B20C8308E0096227B /* UnitIdentifier.swift in Sources */,
				6E6AADA820D21CF900DDE1CA /* ATTMaximumTransmissionUnitRequest.swift in Sources */,
				3518293320D2231D0009F82D /* GATTBloodPressureManagement.swift in Sources */,
				356EB92E20D442630022A48D /* HCILEScanRequestReceived.swift in Sources */,
				6EFB3DFD20D2EC9A00364CA0 /* HCILowEnergyMetaEvent.swift in Sources */,
				35182A2D20D2357A0009F82D /* GATTUserDescription.swift in Sources */,
				356EB8B620D4184F0022A48D /* HCILEReadLocalSupportedFeatures.swift in Sources */,
				6EFB3DAC20D2DBB800364CA0 /* LowEnergyConnectionInterval.swift in Sources */,
				6E740C4220657EEF006589F6 /* LinkPolicyCommand.swift in Sources */,
				356EB93320D4426E0022A48D /* HCILEChannelSelectionAlgorithm.swift in Sources */,
				3571E29220C894BA0017ACD2 /* Unit.swift in Sources */,
				35182A3220D235820009F82D /* GATTReportReference.swift in Sources */,
				6E6AAD8D20D2186C00DDE1CA /* GATTClientCharacteristicConfiguration.swift in Sources */,
				355BC2F120D3417E001A07D3 /* HCILERemoveDeviceToPeriodicAdvertiserList.swift in Sources */,
				6E60A3112069603700E42351 /* L2CAPSocket.swift in Sources */,
				3518298D20D22CC70009F82D /* GAPLESecureConnectionsRandom.swift in Sources */,
				6EFB3D2D20D2D41D00364CA0 /* LowEnergyWhiteListDevice.swift in Sources */,
				6E6AAE4B20D25AB300DDE1CA /* ATTHandleValueConfirmation.swift in Sources */,
				356EB91020D4356B0022A48D /* HCILEPhyUpdateComplete.swift in Sources */,
				355BC2B020D31093001A07D3 /* HCILESetExtendedAdvertisingData.swift in Sources */,
				6E60A2FD20695BC300E42351 /* LowEnergyWhiteList.swift in Sources */,
				355BC2B520D310CF001A07D3 /* HCILESetExtendedScanResponseData.swift in Sources */,
				3518297920D22C4B0009F82D /* GAPClassOfDevice.swift in Sources */,
				6EFB3DA220D2D94B00364CA0 /* LowEnergyRfRxPathCompensationValue.swift in Sources */,
				351829BF20D22D960009F82D /* GAPServiceData128BitUUID.swift in Sources */,
				6EED642C207413F30077CECE /* LowEnergyState.swift in Sources */,
				6EB98F1C20BF803E00FCE78E /* CompanyIdentifierExtension.swift in Sources */,
				6EFB3D8D20D2D75000364CA0 /* LowEnergyTxPower.swift in Sources */,
				6E6AAE0A20D2582D00DDE1CA /* ATTReadMultipleResponse.swift in Sources */,
				6E5940F62093C16300217406 /* Bool.swift in Sources */,
				6EFB3EA420D4380A00364CA0 /* HCIInquiry.swift in Sources */,
				355BC28320D2D333001A07D3 /* HCILESetAddressResolutionEnable.swift in Sources */,
				351829D820D22DD40009F82D /* GAPLEDeviceAddress.swift in Sources */,
				356EB8C520D418750022A48D /* HCILERandom.swift in Sources */,
				6EFB3DB120D2DBCC00364CA0 /* LowEnergyRole.swift in Sources */,
				6E704C861E95C41C00484A22 /* Integer.swift in Sources */,
				355BC26A20D2D302001A07D3 /* HCILEGenerateDHKey.swift in Sources */,
				6EFB3D5620D2D5A300364CA0 /* LowEnergyConnectionLatency.swift in Sources */,
				6EFB3D6A20D2D67B00364CA0 /* LowEnergyAllPhys.swift in Sources */,
				3518294720D2239B0009F82D /* GATTAlertLevel.swift in Sources */,
			);
			runOnlyForDeploymentPostprocessing = 0;
		};
		6EE84DB21CAF5C7C00A40C4D /* Sources */ = {
			isa = PBXSourcesBuildPhase;
			buildActionMask = 2147483647;
			files = (
				6E6AAE3520D25A5200DDE1CA /* ATTExecuteWriteRequest.swift in Sources */,
				356EB92C20D442630022A48D /* HCILEScanRequestReceived.swift in Sources */,
				355BC2B320D310CF001A07D3 /* HCILESetExtendedScanResponseData.swift in Sources */,
				3518293620D2233D0009F82D /* GATTAerobicHeartRateLowerLimit.swift in Sources */,
				35182A0D20D22FC20009F82D /* GAP3DInformation.swift in Sources */,
				355BC2BD20D31600001A07D3 /* HCILESetPeriodicAdvertisingParameters.swift in Sources */,
				6E6AADF920D2575900DDE1CA /* ATTReadBlobRequest.swift in Sources */,
				6E97026720CE236D008AA9C6 /* GATTService.swift in Sources */,
				355BC29520D2ED96001A07D3 /* HCILESetPhy.swift in Sources */,
				355BC2C720D31621001A07D3 /* HCILESetPeriodicAdvertisingEnable.swift in Sources */,
				6E9E4E83206DB68600D489E9 /* LowEnergyChannelMap.swift in Sources */,
				3518291820D222230009F82D /* GATTNewAlert.swift in Sources */,
				3531BBDA20CD013700EBB028 /* GAPData.swift in Sources */,
				355BC22220D2C366001A07D3 /* HCILERemoveDeviceFromWhiteList.swift in Sources */,
				6E6AAD8B20D2186C00DDE1CA /* GATTClientCharacteristicConfiguration.swift in Sources */,
				355BC21320D2C348001A07D3 /* HCILESetScanEnable.swift in Sources */,
				6EFB3D9120D2D80A00364CA0 /* LowEnergyFragmentPreference.swift in Sources */,
				351829AE20D22D7A0009F82D /* GAPListOf128BitServiceSolicitationUUIDs.swift in Sources */,
				356EB91320D442280022A48D /* HCILEExtendedAdvertisingReport.swift in Sources */,
				6E781B0A20CE534300786867 /* SFloat.swift in Sources */,
				6EE84DF81CAF891E00A40C4D /* HCIEvent.swift in Sources */,
				6E6AAD7C20D2174600DDE1CA /* GATTAlertNotificationService.swift in Sources */,
				6E740C4F20657F46006589F6 /* TestingCommand.swift in Sources */,
				6E60A320206979CF00E42351 /* iBeacon.swift in Sources */,
				6E32291C1FCE4C4F0035605D /* LowEnergyAddressType.swift in Sources */,
				355BC2D120D3163B001A07D3 /* HCILESetExtendedScanEnable.swift in Sources */,
				6EFB3D8620D2D73700364CA0 /* LowEnergyRxPhy.swift in Sources */,
				6EFB3DAA20D2DBB800364CA0 /* LowEnergyConnectionInterval.swift in Sources */,
				6E6AADAB20D21DD100DDE1CA /* ATTMaximumTransmissionUnitResponse.swift in Sources */,
				35182A1C20D235480009F82D /* GATTServerCharacteristicConfiguration.swift in Sources */,
				3518293B20D2235F0009F82D /* GATTAerobicHeartRateUpperLimit.swift in Sources */,
				355BC28120D2D333001A07D3 /* HCILESetAddressResolutionEnable.swift in Sources */,
				6EE910251FDE5841007AD3EA /* UInt128.swift in Sources */,
				3518292C20D222EF0009F82D /* GATTBloodPressureFeature.swift in Sources */,
				6EE84E061CAF8AD500A40C4D /* HCI.swift in Sources */,
				355BC24520D2C3AE001A07D3 /* HCILELongTermKeyRequestNegativeReply.swift in Sources */,
				6EFB3D9B20D2D88100364CA0 /* LowEnergyRfTxPathCompensationValue.swift in Sources */,
				6EFB3D3A20D2D4BC00364CA0 /* LowEnergyRxChannel.swift in Sources */,
				6E6AAE3020D25A3800DDE1CA /* ATTPrepareWriteResponse.swift in Sources */,
				35182A1720D235230009F82D /* GATTCharacteristicExtendedProperties.swift in Sources */,
				356EB93120D4426E0022A48D /* HCILEChannelSelectionAlgorithm.swift in Sources */,
				6EFB3D5920D2D5C400364CA0 /* LowEnergyPhyOptions.swift in Sources */,
				6EFB3DF120D2EC4300364CA0 /* HCIEncryptionChange.swift in Sources */,
				6EFB3DB920D2DD7700364CA0 /* HCIWriteLocalName.swift in Sources */,
				3518298120D22C6D0009F82D /* GAPSimplePairingRandomizerR.swift in Sources */,
				6EFB3D7C20D2D6F000364CA0 /* LowEnergyPeerIdentifyAddressType.swift in Sources */,
				6EFB3DCD20D2DEFC00364CA0 /* HCIReadConnectionAcceptTimeout.swift in Sources */,
				6E3229141FCDD40C0035605D /* CompanyIdentifier.swift in Sources */,
				355BC2EF20D3417E001A07D3 /* HCILERemoveDeviceToPeriodicAdvertiserList.swift in Sources */,
				6E6AAE2120D258E200DDE1CA /* ATTWriteCommand.swift in Sources */,
				6EFB3DFB20D2EC9A00364CA0 /* HCILowEnergyMetaEvent.swift in Sources */,
				355BC2D620D33FA1001A07D3 /* HCILEReadPhy.swift in Sources */,
				6EFB3D3520D2D46E00364CA0 /* LowEnergyTxChannel.swift in Sources */,
				355BC22720D2C376001A07D3 /* HCILEUpdateConnection.swift in Sources */,
				355BC27220D2D316001A07D3 /* HCILERemoveDeviceFromResolvingList.swift in Sources */,
				6E6AAE3F20D25A8300DDE1CA /* ATTHandleValueNotification.swift in Sources */,
				356EB90E20D4356B0022A48D /* HCILEPhyUpdateComplete.swift in Sources */,
				356EB91820D442370022A48D /* HCILEPeriodicAdvertisingSyncEstablished.swift in Sources */,
				6EFB3E0A20D2F10200364CA0 /* HCILEConnectionUpdateComplete.swift in Sources */,
				6EFB3DAF20D2DBCC00364CA0 /* LowEnergyRole.swift in Sources */,
				6E60A30A20695FFB00E42351 /* ATTConnection.swift in Sources */,
				6EE84E001CAF891E00A40C4D /* LowEnergyCommand.swift in Sources */,
				6E6AAD7520D2164600DDE1CA /* GATTDateTime.swift in Sources */,
				355BC2AE20D31093001A07D3 /* HCILESetExtendedAdvertisingData.swift in Sources */,
				6E124BC7207E553E0060E2E9 /* RSSI.swift in Sources */,
				355BC2B820D315F5001A07D3 /* HCILERemoveAdvertisingSet.swift in Sources */,
				6EFB3DA520D2DB9700364CA0 /* LowEnergyClockAccuracy.swift in Sources */,
				3518297220D22C400009F82D /* GAPTxPowerLevel.swift in Sources */,
				356EB8D220D427730022A48D /* HCILEReadSupportedStates.swift in Sources */,
				6EFB3D2B20D2D41D00364CA0 /* LowEnergyWhiteListDevice.swift in Sources */,
				6EBD96B9207A600B0037D253 /* ATTMaximumTransmissionUnit.swift in Sources */,
				6EE84DFD1CAF891E00A40C4D /* HCICommand.swift in Sources */,
				6E6AAE2620D2594C00DDE1CA /* ATTSignedWriteCommand.swift in Sources */,
				6E6AADEA20D244CC00DDE1CA /* GATTCharacteristicFormatType.swift in Sources */,
				356EB8B920D4185B0022A48D /* HCILEReadAdvertisingChannelTxPower.swift in Sources */,
				6EFB3E0020D2EE7700364CA0 /* HCILEConnectionComplete.swift in Sources */,
				6EE84DED1CAF881B00A40C4D /* ATTProtocolDataUnit.swift in Sources */,
				3518291D20D222440009F82D /* GATTSupportedUnreadAlertCategory.swift in Sources */,
				351829EA20D22E000009F82D /* GAPChannelMapUpdateIndication.swift in Sources */,
				6EFB3E0F20D2F12000364CA0 /* HCILEReadRemoteUsedFeaturesComplete.swift in Sources */,
				356EB8D720D428980022A48D /* HCILEReadResolvingListSize.swift in Sources */,
				356EB8DC20D42AF70022A48D /* HCILEReadMaximumDataLength.swift in Sources */,
				6EE84DE61CAF828800A40C4D /* ProtocolServiceMultiplexer.swift in Sources */,
				6EE84DE91CAF85AE00A40C4D /* GATT.swift in Sources */,
				6E6AADD120D22ABE00DDE1CA /* ATTFindInformationResponse.swift in Sources */,
				6E9578C12092698400BAA133 /* LowEnergyAdvertisingData.swift in Sources */,
				356EB8B420D4184F0022A48D /* HCILEReadLocalSupportedFeatures.swift in Sources */,
				351829F420D22E240009F82D /* GAPTransportDiscoveryData.swift in Sources */,
				35182A3520D2358F0009F82D /* GATTTimeTriggerSetting.swift in Sources */,
				6E6AAE4920D25AB300DDE1CA /* ATTHandleValueConfirmation.swift in Sources */,
				6E6AADC520D229B300DDE1CA /* VendorCommand.swift in Sources */,
				6E97026520CE234C008AA9C6 /* GATTCharacteristic.swift in Sources */,
				6E740C4A20657F35006589F6 /* StatusParametersCommand.swift in Sources */,
				35182A3020D235820009F82D /* GATTReportReference.swift in Sources */,
				6E60A3142069646200E42351 /* SecurityLevel.swift in Sources */,
				355BC20420D2C32A001A07D3 /* HCILESetScanResponseData.swift in Sources */,
				6E6AAE3A20D25A6D00DDE1CA /* ATTExecuteWriteResponse.swift in Sources */,
				6EE84DFE1CAF891E00A40C4D /* LinkControlCommand.swift in Sources */,
				3518290E20D221A70009F82D /* GATTAlertCategoryBitMask.swift in Sources */,
				356EB8CD20D427620022A48D /* HCILETestEnd.swift in Sources */,
				6EFB3DD720D2E05700364CA0 /* HCIReadLocalVersionInformation.swift in Sources */,
				3518295420D22B8E0009F82D /* GAPIncompleteListOf32BitServiceClassUUIDs.swift in Sources */,
				3518295E20D22BC20009F82D /* GAPIncompleteListOf128BitServiceClassUUIDs.swift in Sources */,
				6E704C8F1E95C45800484A22 /* Hexadecimal.swift in Sources */,
				6E60A2EC20695AE100E42351 /* POSIXError.swift in Sources */,
				351829E020D22DE90009F82D /* GAPURI.swift in Sources */,
				351829C220D22DAE0009F82D /* GAPAppearanceData.swift in Sources */,
				6EFB3E9D20D4340200364CA0 /* HCIHoldMode.swift in Sources */,
				351829F920D22E320009F82D /* GAPMeshMessage.swift in Sources */,
				6E60A30520695CC600E42351 /* GATTServer.swift in Sources */,
				6E740C3B20657ED3006589F6 /* LinkPolicyCommand.swift in Sources */,
				3518296820D22C290009F82D /* GAPShortLocalName.swift in Sources */,
				6E6AAE0D20D2584700DDE1CA /* ATTReadByGroupTypeRequest.swift in Sources */,
				6EE84DFB1CAF891E00A40C4D /* LowEnergyEvent.swift in Sources */,
				355BC22C20D2C380001A07D3 /* HCILESetHostChannelClassification.swift in Sources */,
				3518291320D221E30009F82D /* GATTAlertCategory.swift in Sources */,
				356EB90420D435500022A48D /* HCILEEnhancedConnectionComplete.swift in Sources */,
				355BC2EA20D3416D001A07D3 /* HCILEAddDeviceToPeriodicAdvertiserList.swift in Sources */,
				6E6AADE020D22C0200DDE1CA /* ATTReadByTypeRequest.swift in Sources */,
				6E704C871E95C41C00484A22 /* Range.swift in Sources */,
<<<<<<< HEAD
				6EFB3DDC20D2E0C900364CA0 /* HCIReadDeviceAddress.swift in Sources */,
				355BC27C20D2D328001A07D3 /* HCILEReadLocalResolvableAddressReturn.swift in Sources */,
				3518296320D22BCF0009F82D /* GAPCompleteListOf128BitServiceClassUUIDs.swift in Sources */,
				351829BD20D22D960009F82D /* GAPServiceData128BitUUID.swift in Sources */,
				355BC24F20D2C3C1001A07D3 /* HCILETransmitterTest.swift in Sources */,
				3518297720D22C4B0009F82D /* GAPClassOfDevice.swift in Sources */,
=======
				356EB94F20D45CBA0022A48D /* GATTAlertStatus.swift in Sources */,
				51F0880D20740C9600B7609C /* LowEnergyTestCommands.swift in Sources */,
>>>>>>> 1175fb63
				6E30AE2E20BEFEEC0072D101 /* Data.swift in Sources */,
				355BC23120D2C389001A07D3 /* HCILEReadRemoteUsedFeatures.swift in Sources */,
				6E6AADFE20D2577B00DDE1CA /* ATTReadBlobResponse.swift in Sources */,
				6E704C771E95C32D00484A22 /* BitMaskOption.swift in Sources */,
				356EB92720D442570022A48D /* HCILEAdvertisingSetTerminated.swift in Sources */,
				6E6AAE1220D2589C00DDE1CA /* ATTReadByGroupTypeResponse.swift in Sources */,
				356EB8AF20D416460022A48D /* HCILEReadBufferSize.swift in Sources */,
				6E32291A1FCE45480035605D /* AdvertisingChannelHeader.swift in Sources */,
				6E1F936720C213B60030367F /* ClassOfDevice.swift in Sources */,
				6E6AAD8620D2179F00DDE1CA /* GATTBloodPressureService.swift in Sources */,
				355BC27720D2D31F001A07D3 /* HCILEReadPeerResolvableAddressReturn.swift in Sources */,
				6E60A2BF2068928400E42351 /* BluetoothHostController.swift in Sources */,
				35182A3A20D2359C0009F82D /* GATTExternalReportReference.swift in Sources */,
				355BC23620D2C392001A07D3 /* HCILEEncrypt.swift in Sources */,
				6EFB3E1E20D2F1AB00364CA0 /* HCILEDataLengthChange.swift in Sources */,
				3518292720D222CF0009F82D /* GATTAlertNotificationControlPoint.swift in Sources */,
				6EAD976F20BF796200673DB7 /* DefinedCompanies.swift in Sources */,
				512F4B4C208A567A00576F34 /* UInt512.swift in Sources */,
				6E704C7B1E95C34D00484A22 /* ByteValue.swift in Sources */,
				6ECBCF21206FC3A200312117 /* Array.swift in Sources */,
				6E6AADE520D22CAB00DDE1CA /* ATTReadByTypeResponse.swift in Sources */,
				355BC26320D2D2FA001A07D3 /* HCILEWriteSuggestedDefaultDataLength.swift in Sources */,
				355BC2F420D3418A001A07D3 /* HCILEWriteRfPathCompensation.swift in Sources */,
				6EB45EF02001398100AE5A42 /* DefinedUUID.swift in Sources */,
				6E6AADB020D21FD800DDE1CA /* HCILESetEventMask.swift in Sources */,
				355BC1FA20D2C2EA001A07D3 /* HCILESetAdvertisingParameters.swift in Sources */,
				351829DB20D22DDF0009F82D /* GAPLERole.swift in Sources */,
				355BC24020D2C3A5001A07D3 /* HCILELongTermKeyRequestReply.swift in Sources */,
				355BC28620D2ED74001A07D3 /* HCILESetResolvablePrivateAddressTimeout.swift in Sources */,
				6E6AAD8120D2178000DDE1CA /* GATTBatteryService.swift in Sources */,
				351829B820D22D8F0009F82D /* GAPServiceData32BitUUID.swift in Sources */,
				6EFB3D5420D2D5A300364CA0 /* LowEnergyConnectionLatency.swift in Sources */,
				355BC25420D2C3CB001A07D3 /* HCILERemoteConnectionParameterRequestReply.swift in Sources */,
				6E6AADBA20D2249F00DDE1CA /* HCILEReadChannelMap.swift in Sources */,
				35182A2620D235700009F82D /* GATTFormatDescriptor.swift in Sources */,
				35182A3F20D235A90009F82D /* GATTNumberOfDigitals.swift in Sources */,
				355BC1FF20D2C31F001A07D3 /* HCILESetAdvertisingData.swift in Sources */,
				6EFB3DC320D2DDFA00364CA0 /* HCIReadLocalName.swift in Sources */,
				3571E29020C894BA0017ACD2 /* Unit.swift in Sources */,
				351829A420D22D030009F82D /* GAPListOf16BitServiceSolicitationUUIDs.swift in Sources */,
				3518298620D22CBE0009F82D /* GAPLESecureConnectionsConfirmation.swift in Sources */,
				3518296D20D22C350009F82D /* GAPCompleteLocalName.swift in Sources */,
				6EFB3DC820D2DED100364CA0 /* ConnectionAcceptTimeout.swift in Sources */,
				355BC20E20D2C33E001A07D3 /* HCILESetScanParameters.swift in Sources */,
				355BC24A20D2C3B7001A07D3 /* HCILEReceiverTest.swift in Sources */,
				6E443A2D2085D4E2005F4D5F /* GATTDescriptor.swift in Sources */,
<<<<<<< HEAD
				3518299020D22CD10009F82D /* GAPSecurityManagerTKValue.swift in Sources */,
				6EFB3D3F20D2D4EC00364CA0 /* LowEnergySupervisionTimeout.swift in Sources */,
				6EFB3DE720D2EB6500364CA0 /* HCICommandStatus.swift in Sources */,
				6EFB3DE220D2EB3600364CA0 /* HCICommandComplete.swift in Sources */,
				6EFB3EA720D4385200364CA0 /* HCIRemoteNameRequest.swift in Sources */,
				6E6AADF420D2573900DDE1CA /* ATTReadResponse.swift in Sources */,
=======
				51F08807206EE47000B7609C /* LowEnergyEncryption.swift in Sources */,
				356EB93620D4500F0022A48D /* GATTAnaerobicHeartRateLowerLimit.swift in Sources */,
>>>>>>> 1175fb63
				6E60A2F120695B2700E42351 /* LowEnergyScan.swift in Sources */,
				356EB8E620D42D7B0022A48D /* HCILEReadNumberOfSupportedAdvertisingSets.swift in Sources */,
				351829A920D22D6E0009F82D /* GAPListOf32BitServiceSolicitationUUIDs.swift in Sources */,
				6EED642A207413F30077CECE /* LowEnergyState.swift in Sources */,
				6EE84DE31CAF80AE00A40C4D /* Address.swift in Sources */,
				351829CC20D22DC20009F82D /* GAPRandomTargetAddress.swift in Sources */,
				6ECBCF18206FBD0F00312117 /* HCICommandTimeout.swift in Sources */,
<<<<<<< HEAD
				355BC29F20D31064001A07D3 /* HCILEEnhancedTransmitterTest.swift in Sources */,
				6EFB3EA220D4380A00364CA0 /* HCIInquiry.swift in Sources */,
=======
				356EB94A20D455340022A48D /* GATTBarometricPressureTrend.swift in Sources */,
>>>>>>> 1175fb63
				512F4B47208A562E00576F34 /* UInt256.swift in Sources */,
				6E6AADEF20D2571800DDE1CA /* ATTReadRequest.swift in Sources */,
				6E65DF8C20755CCD005BD2A0 /* ByteSwap.swift in Sources */,
				35182A0320D22F7F0009F82D /* GAPManufacturerSpecificData.swift in Sources */,
				3580287E20C832870096227B /* UnitIdentifierExtension.swift in Sources */,
				355BC2CC20D3162B001A07D3 /* HCILESetExtendedScanParameters.swift in Sources */,
				356EB8EB20D42E950022A48D /* HCILEReadPeriodicAdvertisingListSize.swift in Sources */,
				6EFB3E1420D2F13B00364CA0 /* HCILELongTermKeyRequest.swift in Sources */,
				356EB8C820D427170022A48D /* HCILEReadSuggestedDefaultDataLength.swift in Sources */,
				6EFB3DD220D2DFF000364CA0 /* GAPDataType.swift in Sources */,
				3518290920D221710009F82D /* GATTSupportedNewAlertCategory.swift in Sources */,
				6E740C4520657F25006589F6 /* InformationalCommand.swift in Sources */,
<<<<<<< HEAD
				6E6AAD9120D2199600DDE1CA /* GAPFlags.swift in Sources */,
				6EFB3DA020D2D94B00364CA0 /* LowEnergyRfRxPathCompensationValue.swift in Sources */,
				3518294520D2239B0009F82D /* GATTAlertLevel.swift in Sources */,
				6EFB3D9620D2D82E00364CA0 /* LowEnergyAdvertiserAddressType.swift in Sources */,
				3518299F20D22CF30009F82D /* GAPSlaveConnectionIntervalRange.swift in Sources */,
				6E6AADA620D21CF900DDE1CA /* ATTMaximumTransmissionUnitRequest.swift in Sources */,
				355BC2A420D31070001A07D3 /* HCILESetAdvertisingSetRandomAddress.swift in Sources */,
				356EB8E120D42BFF0022A48D /* HCILEReadMaximumAdvertisingDataLength.swift in Sources */,
				6EFB3DB420D2DD4300364CA0 /* HCISetEventFilter.swift in Sources */,
				355BC21820D2C351001A07D3 /* HCILECreateConnection.swift in Sources */,
				6E6AAD7020D2161B00DDE1CA /* GATTBatteryLevel.swift in Sources */,
				351829B320D22D840009F82D /* GAPServiceData16BitUUID.swift in Sources */,
				356EB90920D4355C0022A48D /* HCILEDirectedAdvertisingReport.swift in Sources */,
=======
				356EB93B20D450190022A48D /* GATTAnaerobicHeartRateUpperLimit.swift in Sources */,
				6E5808BE207D5B2E008F98BB /* LowEnergyFeaturesCommands.swift in Sources */,
				6E60A31920696D3E00E42351 /* HostControllerLocalName.swift in Sources */,
>>>>>>> 1175fb63
				6E60A2F620695B6500E42351 /* LowEnergyConnection.swift in Sources */,
				6E6AAE1720D258BA00DDE1CA /* ATTWriteRequest.swift in Sources */,
				355BC21D20D2C35D001A07D3 /* HCILEAddDeviceToWhiteList.swift in Sources */,
				6EFB3D4A20D2D54B00364CA0 /* LowEnergyMaxTxTime.swift in Sources */,
				6EFB3D3020D2D43D00364CA0 /* LowEnergyScanTimeInterval.swift in Sources */,
				6E0245D820683DBD007FB15E /* HCIPacketHeader.swift in Sources */,
				3518294020D223810009F82D /* GATTAge.swift in Sources */,
				356EB92220D4424D0022A48D /* HCILEPeriodicAdvertisingSyncLost.swift in Sources */,
				351829EF20D22E100009F82D /* GAPIndoorPositioning.swift in Sources */,
				6E740C3D20657EEB006589F6 /* HostControllerBasebandCommand.swift in Sources */,
				6E2809891FCF499100B2D68E /* HCIVersion.swift in Sources */,
				6EFB3D7720D2D6CF00364CA0 /* LowEnergyPacketPayload.swift in Sources */,
				6E6AADD620D22B5800DDE1CA /* ATTFindByTypeRequest.swift in Sources */,
				3518292220D222A30009F82D /* GATTUnreadAlertStatus.swift in Sources */,
				6E98ACBD207F89F600DBFE85 /* ATTError.swift in Sources */,
				355BC20920D2C335001A07D3 /* HCILESetAdvertiseEnable.swift in Sources */,
				356EB8FF20D435440022A48D /* HCILEGenerateDHKeyComplete.swift in Sources */,
				351829D620D22DD40009F82D /* GAPLEDeviceAddress.swift in Sources */,
				351829FE20D22E500009F82D /* GAPMeshBeacon.swift in Sources */,
				6EFB3D8B20D2D75000364CA0 /* LowEnergyTxPower.swift in Sources */,
				3518295920D22BB20009F82D /* GAPCompleteListOf32BitServiceClassUUIDs.swift in Sources */,
				355BC29A20D2EDA0001A07D3 /* HCILEEnhancedReceiverTest.swift in Sources */,
				6EFB3D6820D2D67B00364CA0 /* LowEnergyAllPhys.swift in Sources */,
				355BC2A920D31080001A07D3 /* HCILESetExtendedAdvertisingParameters.swift in Sources */,
				6E6AAD9620D219DA00DDE1CA /* GAPIncompleteListOf16BitServiceClassUUIDs.swift in Sources */,
				351829E520D22DF20009F82D /* GAPLESupportedFeatures.swift in Sources */,
				356EB8BE20D418670022A48D /* HCILEReadWhiteListSize.swift in Sources */,
				355BC23B20D2C39B001A07D3 /* HCILEStartEncryption.swift in Sources */,
				356EB94020D452460022A48D /* GATTAltitude.swift in Sources */,
				6E738B56206D920C00CEB343 /* LowEnergyFeature.swift in Sources */,
				6E704C981E95C6A500484A22 /* UUID.swift in Sources */,
				356EB91D20D442420022A48D /* HCILEPeriodicAdvertisingReport.swift in Sources */,
				6E6AADA120D21C2700DDE1CA /* ATTErrorResponse.swift in Sources */,
				355BC2E520D34162001A07D3 /* HCILEPeriodicAdvertisingTerminateSync.swift in Sources */,
				6EE84DE11CAF7EE800A40C4D /* GATTAttributes.swift in Sources */,
				355BC25E20D2D2F1001A07D3 /* HCILESetDataLength.swift in Sources */,
				355BC26820D2D302001A07D3 /* HCILEGenerateDHKey.swift in Sources */,
				3518294A20D223C30009F82D /* GATTAerobicThreshold.swift in Sources */,
				355BC2F920D34196001A07D3 /* HCILESetPrivacyMode.swift in Sources */,
				6EFB3D4F20D2D57600364CA0 /* LowEnergyMaxTxOctets.swift in Sources */,
				3518299A20D22CE60009F82D /* GAPSecurityManagerOOBFlags.swift in Sources */,
				6E3229101FCDC47F0035605D /* HCIError.swift in Sources */,
				355BC2E020D34152001A07D3 /* HCILEPeriodicAdvertisingCreateSync.swift in Sources */,
				6E1F936C20C2183E0030367F /* GAPAppearance.swift in Sources */,
				6E6AADB520D223AC00DDE1CA /* HCILESetRandomAddress.swift in Sources */,
				6E60A2E22069564A00E42351 /* GATTDatabase.swift in Sources */,
				6EFB3E0520D2EF6D00364CA0 /* HCILEAdvertisingReport.swift in Sources */,
				3518293120D2231D0009F82D /* GATTBloodPressureManagement.swift in Sources */,
				6EE84DE71CAF828800A40C4D /* ATT.swift in Sources */,
				6EFB3D8120D2D71D00364CA0 /* LowEnergyTxPhy.swift in Sources */,
				3580287920C8308E0096227B /* UnitIdentifier.swift in Sources */,
				35182A2B20D2357A0009F82D /* GATTUserDescription.swift in Sources */,
				6EFB3DBE20D2DD9C00364CA0 /* HCIWriteConnectionAcceptTimeout.swift in Sources */,
				355BC2C220D31610001A07D3 /* HCILESetPeriodicAdvertisingData.swift in Sources */,
				6EFB3D5E20D2D5D800364CA0 /* LowEnergyRxPhys.swift in Sources */,
				6E1F937720C241830030367F /* AdvertisingInterval.swift in Sources */,
				6EE84DF91CAF891E00A40C4D /* HCIGeneralEvent.swift in Sources */,
				35B7CADD20C5E72100F797AE /* GATTProfile.swift in Sources */,
				6EFB3DEC20D2EBD600364CA0 /* HCIRemoteNameRequestComplete.swift in Sources */,
				6E6AADCC20D22A9D00DDE1CA /* ATTFindInformationRequest.swift in Sources */,
				6E60A30120695CC600E42351 /* GATTClient.swift in Sources */,
				355BC25920D2D2E7001A07D3 /* HCILERemoteConnectionParameterRequestNegativeReply.swift in Sources */,
				356EB8F520D42F180022A48D /* HCILEReadRfPathCompensation.swift in Sources */,
				6EE84DD51CAF603000A40C4D /* BluetoothUUID.swift in Sources */,
				6E6AAE1C20D258CD00DDE1CA /* ATTWriteResponse.swift in Sources */,
				355BC2DB20D340E8001A07D3 /* HCILEExtendedCreateConnection.swift in Sources */,
				6E60A30F2069603700E42351 /* L2CAPSocket.swift in Sources */,
				356EB8C320D418750022A48D /* HCILERandom.swift in Sources */,
				355BC26D20D2D30D001A07D3 /* HCILEAddDeviceToResolvingList.swift in Sources */,
				35182A2120D235520009F82D /* GATTAggregateFormatDescriptor.swift in Sources */,
				6E6AAE4420D25A9700DDE1CA /* ATTHandleValueIndication.swift in Sources */,
				6E6AAE0320D2579800DDE1CA /* ATTReadMultipleRequest.swift in Sources */,
				6E6AAE0820D2582D00DDE1CA /* ATTReadMultipleResponse.swift in Sources */,
				6EFB3E1920D2F18600364CA0 /* HCILERemoteConnectionParameterRequest.swift in Sources */,
				3518298B20D22CC70009F82D /* GAPLESecureConnectionsRandom.swift in Sources */,
				6EFB3DF620D2EC6400364CA0 /* HCIEncryptionKeyRefreshComplete.swift in Sources */,
				3518297C20D22C620009F82D /* GAPSimplePairingHashC.swift in Sources */,
				351829D120D22DCA0009F82D /* GAPAdvertisingInterval.swift in Sources */,
				6EFB3D4520D2D53200364CA0 /* LowEnergyConnectionLength.swift in Sources */,
				35182A0820D22F9C0009F82D /* GAPPBADV.swift in Sources */,
				6EB98F1A20BF803E00FCE78E /* CompanyIdentifierExtension.swift in Sources */,
				356EB94520D453840022A48D /* GATTAnalogOutput.swift in Sources */,
				6E443A2F2085D606005F4D5F /* Bool.swift in Sources */,
				356EB8F020D42ED20022A48D /* HCILEReadTransmitPower.swift in Sources */,
				6E60A2FB20695BC300E42351 /* LowEnergyWhiteList.swift in Sources */,
				511A657B2075B61400538116 /* LowEnergyResolvingList.swift in Sources */,
				6E704C841E95C41C00484A22 /* Integer.swift in Sources */,
				356EB8FA20D435390022A48D /* HCILEReadLocalP256PublicKeyComplete.swift in Sources */,
				351829C720D22DB80009F82D /* GAPPublicTargetAddress.swift in Sources */,
				6E6AAD9B20D21A1900DDE1CA /* GAPCompleteListOf16BitServiceClassUUIDs.swift in Sources */,
				6EFB3D7220D2D6B700364CA0 /* LowEnergyScanInterval.swift in Sources */,
				6E6AAE2B20D25A1600DDE1CA /* ATTPrepareWriteRequest.swift in Sources */,
				6E60A2E72069582600E42351 /* LowEnergyAdvertising.swift in Sources */,
				355BC29020D2ED8C001A07D3 /* HCILESetDefaultPhy.swift in Sources */,
				6EFB3D6D20D2D69D00364CA0 /* LowEnergyConnectionIntervalRange.swift in Sources */,
				6EFB3D6320D2D66100364CA0 /* LowEnergyTxPhys.swift in Sources */,
				6E6AADDB20D22B9400DDE1CA /* ATTFindByTypeResponse.swift in Sources */,
				3518294F20D223DD0009F82D /* GATTAnalog.swift in Sources */,
				6E35CB25207FFB030039619C /* DefinedUUIDExtension.swift in Sources */,
			);
			runOnlyForDeploymentPostprocessing = 0;
		};
		6EE84DBD1CAF5C7C00A40C4D /* Sources */ = {
			isa = PBXSourcesBuildPhase;
			buildActionMask = 2147483647;
			files = (
				6E1F937520C22D7E0030367F /* DarwinTests.swift in Sources */,
				6E65DF83207552E4005BD2A0 /* UInt128Tests.swift in Sources */,
				6E65DF912075CD9F005BD2A0 /* UUIDTests.swift in Sources */,
				6E740C6720659CE8006589F6 /* HCITests.swift in Sources */,
				6E65DF932075D29C005BD2A0 /* iBeaconTests.swift in Sources */,
				6E3AD30920BF951600EAC58A /* CompanyIdentifierTests.swift in Sources */,
				6E443A0A2085D108005F4D5F /* TestProfile.swift in Sources */,
				6E65DF952075D568005BD2A0 /* XCTest.swift in Sources */,
				6E04273D20800B0700AD3C75 /* DefinedUUIDTests.swift in Sources */,
				6E04273A208008A200AD3C75 /* BluetoothUUIDTests.swift in Sources */,
				512F4B52208B341600576F34 /* UInt512Tests.swift in Sources */,
				6E142480206CFFC500BF72BC /* HostController.swift in Sources */,
				6E781B0220CE4DF800786867 /* GATTCharacteristicTests.swift in Sources */,
				3531BF4C20CEEF8F00F31BC3 /* UnitIdentifierTests.swift in Sources */,
				6E7F4A4120928E2B00E877F1 /* GAPTests.swift in Sources */,
				6ECBCF0B206E683C00312117 /* L2CAPSocket.swift in Sources */,
				6E30AE3720BF1A530072D101 /* GATTDescriptorTests.swift in Sources */,
				6E6AD98D1FCE8E4F007F0250 /* BluetoothTests.swift in Sources */,
				6E443A072085CF12005F4D5F /* GATTDatabaseTests.swift in Sources */,
				6EBD96C2207ABEE00037D253 /* GATTTests.swift in Sources */,
				512F4B51208B341000576F34 /* UInt256Tests.swift in Sources */,
				6E65DF85207552EE005BD2A0 /* AddressTests.swift in Sources */,
				6E740C6820659CEF006589F6 /* AttributeProtocolTests.swift in Sources */,
			);
			runOnlyForDeploymentPostprocessing = 0;
		};
		6EF45FA31CC6D04D001F7A39 /* Sources */ = {
			isa = PBXSourcesBuildPhase;
			buildActionMask = 2147483647;
			files = (
				6EFB3D5F20D2D5D800364CA0 /* LowEnergyRxPhys.swift in Sources */,
				6EFB3D9220D2D80A00364CA0 /* LowEnergyFragmentPreference.swift in Sources */,
				6EFB3DE320D2EB3600364CA0 /* HCICommandComplete.swift in Sources */,
				6EFB3D9C20D2D88100364CA0 /* LowEnergyRfTxPathCompensationValue.swift in Sources */,
				6EFB3D5020D2D57600364CA0 /* LowEnergyMaxTxOctets.swift in Sources */,
				355BC23720D2C392001A07D3 /* HCILEEncrypt.swift in Sources */,
				3518295520D22B8E0009F82D /* GAPIncompleteListOf32BitServiceClassUUIDs.swift in Sources */,
				6E71F33220CB60D500D08901 /* GATTProfile.swift in Sources */,
				6E9E4E84206DB68600D489E9 /* LowEnergyChannelMap.swift in Sources */,
				355BC2BE20D31600001A07D3 /* HCILESetPeriodicAdvertisingParameters.swift in Sources */,
				355BC1FB20D2C2EA001A07D3 /* HCILESetAdvertisingParameters.swift in Sources */,
				6EF45FA41CC6D04D001F7A39 /* HCIEvent.swift in Sources */,
				356EB92320D4424D0022A48D /* HCILEPeriodicAdvertisingSyncLost.swift in Sources */,
				6E740C5020657F46006589F6 /* TestingCommand.swift in Sources */,
				355BC29120D2ED8C001A07D3 /* HCILESetDefaultPhy.swift in Sources */,
				3588AC1C20CD05AC00F9FA8C /* GAPData.swift in Sources */,
				3518294120D223810009F82D /* GATTAge.swift in Sources */,
				6E60A321206979CF00E42351 /* iBeacon.swift in Sources */,
				6ECBCF19206FBD0F00312117 /* HCICommandTimeout.swift in Sources */,
				356EB91E20D442420022A48D /* HCILEPeriodicAdvertisingReport.swift in Sources */,
				3518298720D22CBE0009F82D /* GAPLESecureConnectionsConfirmation.swift in Sources */,
				351829B420D22D840009F82D /* GAPServiceData16BitUUID.swift in Sources */,
				6EFB3DF720D2EC6400364CA0 /* HCIEncryptionKeyRefreshComplete.swift in Sources */,
				6EFB3DBF20D2DD9C00364CA0 /* HCIWriteConnectionAcceptTimeout.swift in Sources */,
				6EF45FA51CC6D04D001F7A39 /* HCI.swift in Sources */,
				6E6AAD9720D219DA00DDE1CA /* GAPIncompleteListOf16BitServiceClassUUIDs.swift in Sources */,
				351829FA20D22E320009F82D /* GAPMeshMessage.swift in Sources */,
				6E6AADB120D21FD800DDE1CA /* HCILESetEventMask.swift in Sources */,
				6E6AAE1D20D258CD00DDE1CA /* ATTWriteResponse.swift in Sources */,
				351829D220D22DCA0009F82D /* GAPAdvertisingInterval.swift in Sources */,
				6EFB3DDD20D2E0C900364CA0 /* HCIReadDeviceAddress.swift in Sources */,
				6E6AADDC20D22B9400DDE1CA /* ATTFindByTypeResponse.swift in Sources */,
				6E6AAE0E20D2584700DDE1CA /* ATTReadByGroupTypeRequest.swift in Sources */,
				6EFB3D7320D2D6B800364CA0 /* LowEnergyScanInterval.swift in Sources */,
				6E6AAE4020D25A8300DDE1CA /* ATTHandleValueNotification.swift in Sources */,
				6E6AADD720D22B5800DDE1CA /* ATTFindByTypeRequest.swift in Sources */,
				355BC20F20D2C33E001A07D3 /* HCILESetScanParameters.swift in Sources */,
				6EFB3D9720D2D82E00364CA0 /* LowEnergyAdvertiserAddressType.swift in Sources */,
				3518294B20D223C30009F82D /* GATTAerobicThreshold.swift in Sources */,
				6E6AADCD20D22A9D00DDE1CA /* ATTFindInformationRequest.swift in Sources */,
				356EB94120D452460022A48D /* GATTAltitude.swift in Sources */,
				6E1F936820C213B60030367F /* ClassOfDevice.swift in Sources */,
				355BC2E120D34152001A07D3 /* HCILEPeriodicAdvertisingCreateSync.swift in Sources */,
				6EFB3DD820D2E05700364CA0 /* HCIReadLocalVersionInformation.swift in Sources */,
				351829EB20D22E000009F82D /* GAPChannelMapUpdateIndication.swift in Sources */,
				6EFB3D5A20D2D5C400364CA0 /* LowEnergyPhyOptions.swift in Sources */,
				356EB90A20D4355C0022A48D /* HCILEDirectedAdvertisingReport.swift in Sources */,
				6E9578C22092698400BAA133 /* LowEnergyAdvertisingData.swift in Sources */,
				355BC21420D2C348001A07D3 /* HCILESetScanEnable.swift in Sources */,
				356EB94620D453840022A48D /* GATTAnalogOutput.swift in Sources */,
				6EF45FA71CC6D04D001F7A39 /* LowEnergyCommand.swift in Sources */,
				6EFB3DE820D2EB6500364CA0 /* HCICommandStatus.swift in Sources */,
				355BC24120D2C3A5001A07D3 /* HCILELongTermKeyRequestReply.swift in Sources */,
				355BC25F20D2D2F1001A07D3 /* HCILESetDataLength.swift in Sources */,
				512F4B49208A564400576F34 /* UInt256.swift in Sources */,
				355BC27D20D2D328001A07D3 /* HCILEReadLocalResolvableAddressReturn.swift in Sources */,
				6EF45FA81CC6D04D001F7A39 /* HCICommand.swift in Sources */,
				6EFB3DCE20D2DEFC00364CA0 /* HCIReadConnectionAcceptTimeout.swift in Sources */,
				6E6AAD8220D2178000DDE1CA /* GATTBatteryService.swift in Sources */,
				355BC2DC20D340E8001A07D3 /* HCILEExtendedCreateConnection.swift in Sources */,
				6E572AD81FCE763E00CDC763 /* AdvertisingChannelHeader.swift in Sources */,
				3518296420D22BCF0009F82D /* GAPCompleteListOf128BitServiceClassUUIDs.swift in Sources */,
				35182A0E20D22FC20009F82D /* GAP3DInformation.swift in Sources */,
				6EFB3DA620D2DB9700364CA0 /* LowEnergyClockAccuracy.swift in Sources */,
				351829AA20D22D6E0009F82D /* GAPListOf32BitServiceSolicitationUUIDs.swift in Sources */,
				6EFB3D4620D2D53200364CA0 /* LowEnergyConnectionLength.swift in Sources */,
				355BC2AA20D31080001A07D3 /* HCILESetExtendedAdvertisingParameters.swift in Sources */,
				6E6AADD220D22ABE00DDE1CA /* ATTFindInformationResponse.swift in Sources */,
				6E6AADE620D22CAB00DDE1CA /* ATTReadByTypeResponse.swift in Sources */,
				6E60A30B20695FFB00E42351 /* ATTConnection.swift in Sources */,
				356EB8E720D42D7B0022A48D /* HCILEReadNumberOfSupportedAdvertisingSets.swift in Sources */,
				6EFB3EA820D4385200364CA0 /* HCIRemoteNameRequest.swift in Sources */,
				6EFB3D3120D2D43D00364CA0 /* LowEnergyScanTimeInterval.swift in Sources */,
				3518290F20D221A70009F82D /* GATTAlertCategoryBitMask.swift in Sources */,
				3518291E20D222440009F82D /* GATTSupportedUnreadAlertCategory.swift in Sources */,
				6EF45FA91CC6D04D001F7A39 /* ATTProtocolDataUnit.swift in Sources */,
				356EB92820D442570022A48D /* HCILEAdvertisingSetTerminated.swift in Sources */,
				351829DC20D22DDF0009F82D /* GAPLERole.swift in Sources */,
				355BC23C20D2C39B001A07D3 /* HCILEStartEncryption.swift in Sources */,
				6E740C3E20657EEB006589F6 /* HostControllerBasebandCommand.swift in Sources */,
				6E6AADEB20D244CC00DDE1CA /* GATTCharacteristicFormatType.swift in Sources */,
				355BC27820D2D31F001A07D3 /* HCILEReadPeerResolvableAddressReturn.swift in Sources */,
				355BC2EB20D3416D001A07D3 /* HCILEAddDeviceToPeriodicAdvertiserList.swift in Sources */,
				6EFB3DED20D2EBD600364CA0 /* HCIRemoteNameRequestComplete.swift in Sources */,
				355BC27320D2D316001A07D3 /* HCILERemoveDeviceFromResolvingList.swift in Sources */,
				35182A0420D22F7F0009F82D /* GAPManufacturerSpecificData.swift in Sources */,
				356EB8D820D428980022A48D /* HCILEReadResolvingListSize.swift in Sources */,
				6EFB3D3B20D2D4BC00364CA0 /* LowEnergyRxChannel.swift in Sources */,
				6EF45FAA1CC6D04D001F7A39 /* ProtocolServiceMultiplexer.swift in Sources */,
				3518299B20D22CE60009F82D /* GAPSecurityManagerOOBFlags.swift in Sources */,
				355BC24620D2C3AE001A07D3 /* HCILELongTermKeyRequestNegativeReply.swift in Sources */,
				6EFB3DD320D2DFF000364CA0 /* GAPDataType.swift in Sources */,
				355BC21E20D2C35D001A07D3 /* HCILEAddDeviceToWhiteList.swift in Sources */,
				6E6AAE2920D2595400DDE1CA /* ATTSignedWriteCommand.swift in Sources */,
				355BC22820D2C376001A07D3 /* HCILEUpdateConnection.swift in Sources */,
				6EFB3E9E20D4340200364CA0 /* HCIHoldMode.swift in Sources */,
				356EB8B020D416460022A48D /* HCILEReadBufferSize.swift in Sources */,
				6EF45FAB1CC6D04D001F7A39 /* GATT.swift in Sources */,
				355BC2E620D34162001A07D3 /* HCILEPeriodicAdvertisingTerminateSync.swift in Sources */,
				355BC2B920D315F5001A07D3 /* HCILERemoveAdvertisingSet.swift in Sources */,
				6EF45FAC1CC6D04D001F7A39 /* LinkControlCommand.swift in Sources */,
				6E6AAE1320D2589C00DDE1CA /* ATTReadByGroupTypeResponse.swift in Sources */,
				6E740C4B20657F35006589F6 /* StatusParametersCommand.swift in Sources */,
				355BC23220D2C389001A07D3 /* HCILEReadRemoteUsedFeatures.swift in Sources */,
				3518293720D2233D0009F82D /* GATTAerobicHeartRateLowerLimit.swift in Sources */,
				6E60A3152069646200E42351 /* SecurityLevel.swift in Sources */,
				35182A3620D2358F0009F82D /* GATTTimeTriggerSetting.swift in Sources */,
				6E704C901E95C45800484A22 /* Hexadecimal.swift in Sources */,
				6EF45FAD1CC6D04D001F7A39 /* LowEnergyEvent.swift in Sources */,
				6EFB3D4B20D2D54B00364CA0 /* LowEnergyMaxTxTime.swift in Sources */,
				351829FF20D22E500009F82D /* GAPMeshBeacon.swift in Sources */,
				6E60A2ED20695AE100E42351 /* POSIXError.swift in Sources */,
				6E6AAD7120D2161B00DDE1CA /* GATTBatteryLevel.swift in Sources */,
				355BC22D20D2C380001A07D3 /* HCILESetHostChannelClassification.swift in Sources */,
				6E60A30620695CC600E42351 /* GATTServer.swift in Sources */,
				6E704C881E95C41C00484A22 /* Range.swift in Sources */,
				35182A2220D235520009F82D /* GATTAggregateFormatDescriptor.swift in Sources */,
				6E6AADAC20D21DD100DDE1CA /* ATTMaximumTransmissionUnitResponse.swift in Sources */,
				356EB91920D442370022A48D /* HCILEPeriodicAdvertisingSyncEstablished.swift in Sources */,
				6E6AADA220D21C2700DDE1CA /* ATTErrorResponse.swift in Sources */,
				35182A1D20D235480009F82D /* GATTServerCharacteristicConfiguration.swift in Sources */,
				6E6AAD9C20D21A1900DDE1CA /* GAPCompleteListOf16BitServiceClassUUIDs.swift in Sources */,
				35182A1820D235230009F82D /* GATTCharacteristicExtendedProperties.swift in Sources */,
				6E704C781E95C32D00484A22 /* BitMaskOption.swift in Sources */,
				6EFB3E0620D2EF6D00364CA0 /* HCILEAdvertisingReport.swift in Sources */,
				6E6AAE4520D25A9700DDE1CA /* ATTHandleValueIndication.swift in Sources */,
				3518299120D22CD10009F82D /* GAPSecurityManagerTKValue.swift in Sources */,
				6E704C7C1E95C34D00484A22 /* ByteValue.swift in Sources */,
				356EB8CE20D427620022A48D /* HCILETestEnd.swift in Sources */,
				6EFB3E1F20D2F1AB00364CA0 /* HCILEDataLengthChange.swift in Sources */,
				6EFB3D8220D2D71D00364CA0 /* LowEnergyTxPhy.swift in Sources */,
				6EFB3DC420D2DDFA00364CA0 /* HCIReadLocalName.swift in Sources */,
				35182A4020D235A90009F82D /* GATTNumberOfDigitals.swift in Sources */,
				35182A3B20D2359C0009F82D /* GATTExternalReportReference.swift in Sources */,
				6E30AE2F20BEFEEC0072D101 /* Data.swift in Sources */,
				6ECBCF22206FC3A200312117 /* Array.swift in Sources */,
				6E6AADFF20D2577B00DDE1CA /* ATTReadBlobResponse.swift in Sources */,
				6EFB3E1520D2F13B00364CA0 /* HCILELongTermKeyRequest.swift in Sources */,
				355BC2F520D3418A001A07D3 /* HCILEWriteRfPathCompensation.swift in Sources */,
				355BC2A520D31070001A07D3 /* HCILESetAdvertisingSetRandomAddress.swift in Sources */,
				6EFB3E0B20D2F10200364CA0 /* HCILEConnectionUpdateComplete.swift in Sources */,
				6E6AADE120D22C0200DDE1CA /* ATTReadByTypeRequest.swift in Sources */,
				6EF45FAE1CC6D04D001F7A39 /* Address.swift in Sources */,
				6E60A2C02068928400E42351 /* BluetoothHostController.swift in Sources */,
<<<<<<< HEAD
				355BC24B20D2C3B7001A07D3 /* HCILEReceiverTest.swift in Sources */,
				3518290A20D221710009F82D /* GATTSupportedNewAlertCategory.swift in Sources */,
				351829C820D22DB80009F82D /* GAPPublicTargetAddress.swift in Sources */,
=======
				356EB94B20D455340022A48D /* GATTBarometricPressureTrend.swift in Sources */,
>>>>>>> 1175fb63
				6EB45EF12001398100AE5A42 /* DefinedUUID.swift in Sources */,
				6E1F936D20C2183E0030367F /* GAPAppearance.swift in Sources */,
				6E60A2E82069582600E42351 /* LowEnergyAdvertising.swift in Sources */,
				3518295020D223DD0009F82D /* GATTAnalog.swift in Sources */,
				3518292D20D222EF0009F82D /* GATTBloodPressureFeature.swift in Sources */,
				35182A0920D22F9C0009F82D /* GAPPBADV.swift in Sources */,
				6EFB3D4020D2D4EC00364CA0 /* LowEnergySupervisionTimeout.swift in Sources */,
				356EB8EC20D42E950022A48D /* HCILEReadPeriodicAdvertisingListSize.swift in Sources */,
				6E6AAD8720D2179F00DDE1CA /* GATTBloodPressureService.swift in Sources */,
				6E38DFED20875A8000D8765A /* GATTDescriptor.swift in Sources */,
				3518295A20D22BB20009F82D /* GAPCompleteListOf32BitServiceClassUUIDs.swift in Sources */,
				6EFB3E1A20D2F18600364CA0 /* HCILERemoteConnectionParameterRequest.swift in Sources */,
				6EE910281FDE585B007AD3EA /* HCIVersion.swift in Sources */,
<<<<<<< HEAD
				6E6AAE3B20D25A6D00DDE1CA /* ATTExecuteWriteResponse.swift in Sources */,
				355BC25A20D2D2E7001A07D3 /* HCILERemoteConnectionParameterRequestNegativeReply.swift in Sources */,
				351829E620D22DF20009F82D /* GAPLESupportedFeatures.swift in Sources */,
				355BC2C820D31621001A07D3 /* HCILESetPeriodicAdvertisingEnable.swift in Sources */,
				355BC2CD20D3162B001A07D3 /* HCILESetExtendedScanParameters.swift in Sources */,
=======
				356EB93C20D450190022A48D /* GATTAnaerobicHeartRateUpperLimit.swift in Sources */,
>>>>>>> 1175fb63
				6E60A2F220695B2700E42351 /* LowEnergyScan.swift in Sources */,
				6E740C4620657F25006589F6 /* InformationalCommand.swift in Sources */,
				351829AF20D22D7A0009F82D /* GAPListOf128BitServiceSolicitationUUIDs.swift in Sources */,
				6EEADB24208E5DC000CFD908 /* UInt512.swift in Sources */,
				3580287F20C832870096227B /* UnitIdentifierExtension.swift in Sources */,
				3518293C20D2235F0009F82D /* GATTAerobicHeartRateUpperLimit.swift in Sources */,
				6E0245D920683DBD007FB15E /* HCIPacketHeader.swift in Sources */,
				6EFB3D8720D2D73700364CA0 /* LowEnergyRxPhy.swift in Sources */,
				356EB8F120D42ED20022A48D /* HCILEReadTransmitPower.swift in Sources */,
				6E60A2F720695B6500E42351 /* LowEnergyConnection.swift in Sources */,
				356EB8BA20D4185B0022A48D /* HCILEReadAdvertisingChannelTxPower.swift in Sources */,
				3518291920D222230009F82D /* GATTNewAlert.swift in Sources */,
				6E6AAD7D20D2174600DDE1CA /* GATTAlertNotificationService.swift in Sources */,
				3518296E20D22C350009F82D /* GAPCompleteLocalName.swift in Sources */,
				6EFB3E1020D2F12000364CA0 /* HCILEReadRemoteUsedFeaturesComplete.swift in Sources */,
				355BC25520D2C3CB001A07D3 /* HCILERemoteConnectionParameterRequestReply.swift in Sources */,
				6E704C991E95C6A500484A22 /* UUID.swift in Sources */,
				6E6AAD7620D2164600DDE1CA /* GATTDateTime.swift in Sources */,
				355BC26420D2D2FA001A07D3 /* HCILEWriteSuggestedDefaultDataLength.swift in Sources */,
				6E6AADB620D223AC00DDE1CA /* HCILESetRandomAddress.swift in Sources */,
				6EFB3E0120D2EE7700364CA0 /* HCILEConnectionComplete.swift in Sources */,
				356EB8DD20D42AF70022A48D /* HCILEReadMaximumDataLength.swift in Sources */,
				355BC2FA20D34196001A07D3 /* HCILESetPrivacyMode.swift in Sources */,
				356EB8C920D427170022A48D /* HCILEReadSuggestedDefaultDataLength.swift in Sources */,
				3518295F20D22BC20009F82D /* GAPIncompleteListOf128BitServiceClassUUIDs.swift in Sources */,
				6E6AAE3620D25A5200DDE1CA /* ATTExecuteWriteRequest.swift in Sources */,
				6E6AAE2C20D25A1600DDE1CA /* ATTPrepareWriteRequest.swift in Sources */,
				6E6AAE0420D2579800DDE1CA /* ATTReadMultipleRequest.swift in Sources */,
				355BC28720D2ED74001A07D3 /* HCILESetResolvablePrivateAddressTimeout.swift in Sources */,
				6EBD96BA207A600B0037D253 /* ATTMaximumTransmissionUnit.swift in Sources */,
<<<<<<< HEAD
				355BC29620D2ED96001A07D3 /* HCILESetPhy.swift in Sources */,
				355BC20A20D2C335001A07D3 /* HCILESetAdvertiseEnable.swift in Sources */,
				356EB8BF20D418670022A48D /* HCILEReadWhiteListSize.swift in Sources */,
				6EFB3D6E20D2D69D00364CA0 /* LowEnergyConnectionIntervalRange.swift in Sources */,
				6E124BC8207E553E0060E2E9 /* RSSI.swift in Sources */,
				355BC26E20D2D30D001A07D3 /* HCILEAddDeviceToResolvingList.swift in Sources */,
				6E6AADFA20D2575900DDE1CA /* ATTReadBlobRequest.swift in Sources */,
=======
				356EB95020D45CBA0022A48D /* GATTAlertStatus.swift in Sources */,
				6E124BC8207E553E0060E2E9 /* RSSI.swift in Sources */,
				356EB93720D4500F0022A48D /* GATTAnaerobicHeartRateLowerLimit.swift in Sources */,
>>>>>>> 1175fb63
				6EF45FB01CC6D04D001F7A39 /* GATTAttributes.swift in Sources */,
				6E6AAE2220D258E200DDE1CA /* ATTWriteCommand.swift in Sources */,
				355BC22320D2C366001A07D3 /* HCILERemoveDeviceFromWhiteList.swift in Sources */,
				351829B920D22D8F0009F82D /* GAPServiceData32BitUUID.swift in Sources */,
				356EB8F620D42F180022A48D /* HCILEReadRfPathCompensation.swift in Sources */,
				6E6AADF520D2573900DDE1CA /* ATTReadResponse.swift in Sources */,
				6E3229111FCDCB780035605D /* HCIError.swift in Sources */,
				355BC2D220D3163B001A07D3 /* HCILESetExtendedScanEnable.swift in Sources */,
				6EFB3DC920D2DED100364CA0 /* ConnectionAcceptTimeout.swift in Sources */,
				351829F520D22E240009F82D /* GAPTransportDiscoveryData.swift in Sources */,
				6EE910261FDE5841007AD3EA /* UInt128.swift in Sources */,
				356EB8FB20D435390022A48D /* HCILEReadLocalP256PublicKeyComplete.swift in Sources */,
				6E738B57206D920C00CEB343 /* LowEnergyFeature.swift in Sources */,
				6EF45FB11CC6D04D001F7A39 /* ATT.swift in Sources */,
				356EB8E220D42BFF0022A48D /* HCILEReadMaximumAdvertisingDataLength.swift in Sources */,
				6E6AAD9220D2199600DDE1CA /* GAPFlags.swift in Sources */,
				355BC21920D2C351001A07D3 /* HCILECreateConnection.swift in Sources */,
				351829A020D22CF30009F82D /* GAPSlaveConnectionIntervalRange.swift in Sources */,
				6E781B0B20CE534300786867 /* SFloat.swift in Sources */,
				6E1F937820C241830030367F /* AdvertisingInterval.swift in Sources */,
				6EAD977020BF796200673DB7 /* DefinedCompanies.swift in Sources */,
				351829F020D22E100009F82D /* GAPIndoorPositioning.swift in Sources */,
				3518297D20D22C620009F82D /* GAPSimplePairingHashC.swift in Sources */,
				3518296920D22C290009F82D /* GAPShortLocalName.swift in Sources */,
				355BC25020D2C3C1001A07D3 /* HCILETransmitterTest.swift in Sources */,
				356EB90020D435440022A48D /* HCILEGenerateDHKeyComplete.swift in Sources */,
				355BC2C320D31610001A07D3 /* HCILESetPeriodicAdvertisingData.swift in Sources */,
				351829A520D22D040009F82D /* GAPListOf16BitServiceSolicitationUUIDs.swift in Sources */,
				351829CD20D22DC20009F82D /* GAPRandomTargetAddress.swift in Sources */,
				3518291420D221E30009F82D /* GATTAlertCategory.swift in Sources */,
				6E6AAE1820D258BA00DDE1CA /* ATTWriteRequest.swift in Sources */,
				355BC20020D2C31F001A07D3 /* HCILESetAdvertisingData.swift in Sources */,
				6EFB3D3620D2D46E00364CA0 /* LowEnergyTxChannel.swift in Sources */,
				3518292820D222CF0009F82D /* GATTAlertNotificationControlPoint.swift in Sources */,
				6EFB3D7D20D2D6F000364CA0 /* LowEnergyPeerIdentifyAddressType.swift in Sources */,
				355BC29B20D2EDA0001A07D3 /* HCILEEnhancedReceiverTest.swift in Sources */,
				6EF45FB31CC6D04D001F7A39 /* HCIGeneralEvent.swift in Sources */,
				3518297320D22C400009F82D /* GAPTxPowerLevel.swift in Sources */,
				3518292320D222A30009F82D /* GATTUnreadAlertStatus.swift in Sources */,
				355BC20520D2C32A001A07D3 /* HCILESetScanResponseData.swift in Sources */,
				6E65DF8D20755CCD005BD2A0 /* ByteSwap.swift in Sources */,
				356EB8D320D427730022A48D /* HCILEReadSupportedStates.swift in Sources */,
				351829E120D22DE90009F82D /* GAPURI.swift in Sources */,
				6E35CB26207FFB030039619C /* DefinedUUIDExtension.swift in Sources */,
				6EFB3D6420D2D66100364CA0 /* LowEnergyTxPhys.swift in Sources */,
				6E6AADC620D229B300DDE1CA /* VendorCommand.swift in Sources */,
				6E98ACBE207F89F600DBFE85 /* ATTError.swift in Sources */,
				6E6AADF020D2571800DDE1CA /* ATTReadRequest.swift in Sources */,
				6E781AFC20CE40A300786867 /* GATTCharacteristic.swift in Sources */,
				351829C320D22DAE0009F82D /* GAPAppearanceData.swift in Sources */,
				6E781AFF20CE40A600786867 /* GATTService.swift in Sources */,
				6E6AAE3120D25A3800DDE1CA /* ATTPrepareWriteResponse.swift in Sources */,
				6E60A2E32069564A00E42351 /* GATTDatabase.swift in Sources */,
				356EB90520D435500022A48D /* HCILEEnhancedConnectionComplete.swift in Sources */,
				3518298220D22C6D0009F82D /* GAPSimplePairingRandomizerR.swift in Sources */,
				6E572AD61FCE763B00CDC763 /* LowEnergyAddressType.swift in Sources */,
				6E3229151FCDD6420035605D /* CompanyIdentifier.swift in Sources */,
				6EF45FB41CC6D04D001F7A39 /* BluetoothUUID.swift in Sources */,
				6EFB3D7820D2D6CF00364CA0 /* LowEnergyPacketPayload.swift in Sources */,
				6E60A30220695CC600E42351 /* GATTClient.swift in Sources */,
				355BC2D720D33FA1001A07D3 /* HCILEReadPhy.swift in Sources */,
				6E6AADBB20D2249F00DDE1CA /* HCILEReadChannelMap.swift in Sources */,
				6EFB3DF220D2EC4300364CA0 /* HCIEncryptionChange.swift in Sources */,
				356EB91420D442280022A48D /* HCILEExtendedAdvertisingReport.swift in Sources */,
				355BC2A020D31064001A07D3 /* HCILEEnhancedTransmitterTest.swift in Sources */,
				6EFB3DBA20D2DD7700364CA0 /* HCIWriteLocalName.swift in Sources */,
				6EFB3DB520D2DD4300364CA0 /* HCISetEventFilter.swift in Sources */,
				35182A2720D235700009F82D /* GATTFormatDescriptor.swift in Sources */,
				3580287A20C8308E0096227B /* UnitIdentifier.swift in Sources */,
				6E6AADA720D21CF900DDE1CA /* ATTMaximumTransmissionUnitRequest.swift in Sources */,
				3518293220D2231D0009F82D /* GATTBloodPressureManagement.swift in Sources */,
				356EB92D20D442630022A48D /* HCILEScanRequestReceived.swift in Sources */,
				6EFB3DFC20D2EC9A00364CA0 /* HCILowEnergyMetaEvent.swift in Sources */,
				35182A2C20D2357A0009F82D /* GATTUserDescription.swift in Sources */,
				356EB8B520D4184F0022A48D /* HCILEReadLocalSupportedFeatures.swift in Sources */,
				6EFB3DAB20D2DBB800364CA0 /* LowEnergyConnectionInterval.swift in Sources */,
				6E740C4120657EEF006589F6 /* LinkPolicyCommand.swift in Sources */,
				356EB93220D4426E0022A48D /* HCILEChannelSelectionAlgorithm.swift in Sources */,
				3571E29120C894BA0017ACD2 /* Unit.swift in Sources */,
				35182A3120D235820009F82D /* GATTReportReference.swift in Sources */,
				6E6AAD8C20D2186C00DDE1CA /* GATTClientCharacteristicConfiguration.swift in Sources */,
				355BC2F020D3417E001A07D3 /* HCILERemoveDeviceToPeriodicAdvertiserList.swift in Sources */,
				6E60A3102069603700E42351 /* L2CAPSocket.swift in Sources */,
				3518298C20D22CC70009F82D /* GAPLESecureConnectionsRandom.swift in Sources */,
				6EFB3D2C20D2D41D00364CA0 /* LowEnergyWhiteListDevice.swift in Sources */,
				6E6AAE4A20D25AB300DDE1CA /* ATTHandleValueConfirmation.swift in Sources */,
				356EB90F20D4356B0022A48D /* HCILEPhyUpdateComplete.swift in Sources */,
				355BC2AF20D31093001A07D3 /* HCILESetExtendedAdvertisingData.swift in Sources */,
				6E60A2FC20695BC300E42351 /* LowEnergyWhiteList.swift in Sources */,
				355BC2B420D310CF001A07D3 /* HCILESetExtendedScanResponseData.swift in Sources */,
				3518297820D22C4B0009F82D /* GAPClassOfDevice.swift in Sources */,
				6EFB3DA120D2D94B00364CA0 /* LowEnergyRfRxPathCompensationValue.swift in Sources */,
				351829BE20D22D960009F82D /* GAPServiceData128BitUUID.swift in Sources */,
				6EED642B207413F30077CECE /* LowEnergyState.swift in Sources */,
				6EB98F1B20BF803E00FCE78E /* CompanyIdentifierExtension.swift in Sources */,
				6EFB3D8C20D2D75000364CA0 /* LowEnergyTxPower.swift in Sources */,
				6E6AAE0920D2582D00DDE1CA /* ATTReadMultipleResponse.swift in Sources */,
				6E5940F52093C16200217406 /* Bool.swift in Sources */,
				6EFB3EA320D4380A00364CA0 /* HCIInquiry.swift in Sources */,
				355BC28220D2D333001A07D3 /* HCILESetAddressResolutionEnable.swift in Sources */,
				351829D720D22DD40009F82D /* GAPLEDeviceAddress.swift in Sources */,
				356EB8C420D418750022A48D /* HCILERandom.swift in Sources */,
				6EFB3DB020D2DBCC00364CA0 /* LowEnergyRole.swift in Sources */,
				6E704C851E95C41C00484A22 /* Integer.swift in Sources */,
				355BC26920D2D302001A07D3 /* HCILEGenerateDHKey.swift in Sources */,
				6EFB3D5520D2D5A300364CA0 /* LowEnergyConnectionLatency.swift in Sources */,
				6EFB3D6920D2D67B00364CA0 /* LowEnergyAllPhys.swift in Sources */,
				3518294620D2239B0009F82D /* GATTAlertLevel.swift in Sources */,
			);
			runOnlyForDeploymentPostprocessing = 0;
		};
/* End PBXSourcesBuildPhase section */

/* Begin PBXTargetDependency section */
		6EE84DC41CAF5C7C00A40C4D /* PBXTargetDependency */ = {
			isa = PBXTargetDependency;
			target = 6EE84DB61CAF5C7C00A40C4D /* Bluetooth-macOS */;
			targetProxy = 6EE84DC31CAF5C7C00A40C4D /* PBXContainerItemProxy */;
		};
/* End PBXTargetDependency section */

/* Begin XCBuildConfiguration section */
		6E49B26320532D45002EA5DC /* Debug */ = {
			isa = XCBuildConfiguration;
			buildSettings = {
				CLANG_ENABLE_MODULES = YES;
				CODE_SIGN_IDENTITY = "";
				DEFINES_MODULE = YES;
				DYLIB_COMPATIBILITY_VERSION = 1;
				DYLIB_CURRENT_VERSION = 1;
				DYLIB_INSTALL_NAME_BASE = "@rpath";
				FRAMEWORK_VERSION = A;
				INSTALL_PATH = "$(LOCAL_LIBRARY_DIR)/Frameworks";
				LD_RUNPATH_SEARCH_PATHS = "$(inherited) @executable_path/../Frameworks @loader_path/Frameworks";
				SDKROOT = appletvos;
				SKIP_INSTALL = YES;
				SWIFT_OPTIMIZATION_LEVEL = "-Onone";
			};
			name = Debug;
		};
		6E49B26420532D45002EA5DC /* Release */ = {
			isa = XCBuildConfiguration;
			buildSettings = {
				CLANG_ENABLE_MODULES = YES;
				CODE_SIGN_IDENTITY = "";
				DEFINES_MODULE = YES;
				DYLIB_COMPATIBILITY_VERSION = 1;
				DYLIB_CURRENT_VERSION = 1;
				DYLIB_INSTALL_NAME_BASE = "@rpath";
				FRAMEWORK_VERSION = A;
				INSTALL_PATH = "$(LOCAL_LIBRARY_DIR)/Frameworks";
				LD_RUNPATH_SEARCH_PATHS = "$(inherited) @executable_path/../Frameworks @loader_path/Frameworks";
				SDKROOT = appletvos;
				SKIP_INSTALL = YES;
				SWIFT_OPTIMIZATION_LEVEL = "-Owholemodule";
			};
			name = Release;
		};
		6EB2EA1B1CD5A8A7000CF975 /* Debug */ = {
			isa = XCBuildConfiguration;
			buildSettings = {
				CLANG_ENABLE_MODULES = YES;
				CODE_SIGN_IDENTITY = "";
				DEFINES_MODULE = YES;
				DYLIB_COMPATIBILITY_VERSION = 1;
				DYLIB_CURRENT_VERSION = 1;
				DYLIB_INSTALL_NAME_BASE = "@rpath";
				FRAMEWORK_VERSION = A;
				INSTALL_PATH = "$(LOCAL_LIBRARY_DIR)/Frameworks";
				LD_RUNPATH_SEARCH_PATHS = "$(inherited) @executable_path/../Frameworks @loader_path/Frameworks";
				SDKROOT = watchos;
				SKIP_INSTALL = YES;
				SWIFT_OPTIMIZATION_LEVEL = "-Onone";
			};
			name = Debug;
		};
		6EB2EA1C1CD5A8A7000CF975 /* Release */ = {
			isa = XCBuildConfiguration;
			buildSettings = {
				CLANG_ENABLE_MODULES = YES;
				CODE_SIGN_IDENTITY = "";
				DEFINES_MODULE = YES;
				DYLIB_COMPATIBILITY_VERSION = 1;
				DYLIB_CURRENT_VERSION = 1;
				DYLIB_INSTALL_NAME_BASE = "@rpath";
				FRAMEWORK_VERSION = A;
				INSTALL_PATH = "$(LOCAL_LIBRARY_DIR)/Frameworks";
				LD_RUNPATH_SEARCH_PATHS = "$(inherited) @executable_path/../Frameworks @loader_path/Frameworks";
				SDKROOT = watchos;
				SKIP_INSTALL = YES;
				SWIFT_OPTIMIZATION_LEVEL = "-Owholemodule";
			};
			name = Release;
		};
		6EE84DC91CAF5C7C00A40C4D /* Debug */ = {
			isa = XCBuildConfiguration;
			buildSettings = {
				ALWAYS_SEARCH_USER_PATHS = NO;
				CLANG_ANALYZER_NONNULL = YES;
				CLANG_CXX_LANGUAGE_STANDARD = "gnu++0x";
				CLANG_CXX_LIBRARY = "libc++";
				CLANG_ENABLE_MODULES = YES;
				CLANG_ENABLE_OBJC_ARC = YES;
				CLANG_WARN_BLOCK_CAPTURE_AUTORELEASING = YES;
				CLANG_WARN_BOOL_CONVERSION = YES;
				CLANG_WARN_COMMA = YES;
				CLANG_WARN_CONSTANT_CONVERSION = YES;
				CLANG_WARN_DEPRECATED_OBJC_IMPLEMENTATIONS = YES;
				CLANG_WARN_DIRECT_OBJC_ISA_USAGE = YES_ERROR;
				CLANG_WARN_EMPTY_BODY = YES;
				CLANG_WARN_ENUM_CONVERSION = YES;
				CLANG_WARN_INFINITE_RECURSION = YES;
				CLANG_WARN_INT_CONVERSION = YES;
				CLANG_WARN_NON_LITERAL_NULL_CONVERSION = YES;
				CLANG_WARN_OBJC_IMPLICIT_RETAIN_SELF = YES;
				CLANG_WARN_OBJC_LITERAL_CONVERSION = YES;
				CLANG_WARN_OBJC_ROOT_CLASS = YES_ERROR;
				CLANG_WARN_RANGE_LOOP_ANALYSIS = YES;
				CLANG_WARN_STRICT_PROTOTYPES = YES;
				CLANG_WARN_SUSPICIOUS_MOVE = YES;
				CLANG_WARN_UNREACHABLE_CODE = YES;
				CLANG_WARN__DUPLICATE_METHOD_MATCH = YES;
				CODE_SIGNING_REQUIRED = NO;
				CODE_SIGN_IDENTITY = "";
				COPY_PHASE_STRIP = NO;
				CURRENT_PROJECT_VERSION = 1;
				DEBUG_INFORMATION_FORMAT = dwarf;
				ENABLE_BITCODE = YES;
				ENABLE_STRICT_OBJC_MSGSEND = YES;
				ENABLE_TESTABILITY = YES;
				GCC_C_LANGUAGE_STANDARD = gnu99;
				GCC_DYNAMIC_NO_PIC = NO;
				GCC_NO_COMMON_BLOCKS = YES;
				GCC_OPTIMIZATION_LEVEL = 0;
				GCC_PREPROCESSOR_DEFINITIONS = (
					"DEBUG=1",
					"$(inherited)",
				);
				GCC_WARN_64_TO_32_BIT_CONVERSION = YES;
				GCC_WARN_ABOUT_RETURN_TYPE = YES_ERROR;
				GCC_WARN_UNDECLARED_SELECTOR = YES;
				GCC_WARN_UNINITIALIZED_AUTOS = YES_AGGRESSIVE;
				GCC_WARN_UNUSED_FUNCTION = YES;
				GCC_WARN_UNUSED_VARIABLE = YES;
				INFOPLIST_FILE = Bluetooth/Info.plist;
				IPHONEOS_DEPLOYMENT_TARGET = 8.0;
				MACOSX_DEPLOYMENT_TARGET = 10.10;
				MTL_ENABLE_DEBUG_INFO = YES;
				ONLY_ACTIVE_ARCH = YES;
				PRODUCT_BUNDLE_IDENTIFIER = org.pureswift.Bluetooth;
				PRODUCT_NAME = $PROJECT_NAME;
				SDKROOT = macosx;
				SWIFT_OPTIMIZATION_LEVEL = "-Onone";
				SWIFT_VERSION = 3.0;
				TVOS_DEPLOYMENT_TARGET = 9.0;
				VERSIONING_SYSTEM = "apple-generic";
				VERSION_INFO_PREFIX = "";
				WATCHOS_DEPLOYMENT_TARGET = 2.0;
			};
			name = Debug;
		};
		6EE84DCA1CAF5C7C00A40C4D /* Release */ = {
			isa = XCBuildConfiguration;
			buildSettings = {
				ALWAYS_SEARCH_USER_PATHS = NO;
				CLANG_ANALYZER_NONNULL = YES;
				CLANG_CXX_LANGUAGE_STANDARD = "gnu++0x";
				CLANG_CXX_LIBRARY = "libc++";
				CLANG_ENABLE_MODULES = YES;
				CLANG_ENABLE_OBJC_ARC = YES;
				CLANG_WARN_BLOCK_CAPTURE_AUTORELEASING = YES;
				CLANG_WARN_BOOL_CONVERSION = YES;
				CLANG_WARN_COMMA = YES;
				CLANG_WARN_CONSTANT_CONVERSION = YES;
				CLANG_WARN_DEPRECATED_OBJC_IMPLEMENTATIONS = YES;
				CLANG_WARN_DIRECT_OBJC_ISA_USAGE = YES_ERROR;
				CLANG_WARN_EMPTY_BODY = YES;
				CLANG_WARN_ENUM_CONVERSION = YES;
				CLANG_WARN_INFINITE_RECURSION = YES;
				CLANG_WARN_INT_CONVERSION = YES;
				CLANG_WARN_NON_LITERAL_NULL_CONVERSION = YES;
				CLANG_WARN_OBJC_IMPLICIT_RETAIN_SELF = YES;
				CLANG_WARN_OBJC_LITERAL_CONVERSION = YES;
				CLANG_WARN_OBJC_ROOT_CLASS = YES_ERROR;
				CLANG_WARN_RANGE_LOOP_ANALYSIS = YES;
				CLANG_WARN_STRICT_PROTOTYPES = YES;
				CLANG_WARN_SUSPICIOUS_MOVE = YES;
				CLANG_WARN_UNREACHABLE_CODE = YES;
				CLANG_WARN__DUPLICATE_METHOD_MATCH = YES;
				CODE_SIGNING_REQUIRED = NO;
				CODE_SIGN_IDENTITY = "";
				COPY_PHASE_STRIP = NO;
				CURRENT_PROJECT_VERSION = 1;
				DEBUG_INFORMATION_FORMAT = "dwarf-with-dsym";
				ENABLE_BITCODE = YES;
				ENABLE_NS_ASSERTIONS = NO;
				ENABLE_STRICT_OBJC_MSGSEND = YES;
				GCC_C_LANGUAGE_STANDARD = gnu99;
				GCC_NO_COMMON_BLOCKS = YES;
				GCC_WARN_64_TO_32_BIT_CONVERSION = YES;
				GCC_WARN_ABOUT_RETURN_TYPE = YES_ERROR;
				GCC_WARN_UNDECLARED_SELECTOR = YES;
				GCC_WARN_UNINITIALIZED_AUTOS = YES_AGGRESSIVE;
				GCC_WARN_UNUSED_FUNCTION = YES;
				GCC_WARN_UNUSED_VARIABLE = YES;
				INFOPLIST_FILE = Bluetooth/Info.plist;
				IPHONEOS_DEPLOYMENT_TARGET = 8.0;
				MACOSX_DEPLOYMENT_TARGET = 10.10;
				MTL_ENABLE_DEBUG_INFO = NO;
				PRODUCT_BUNDLE_IDENTIFIER = org.pureswift.Bluetooth;
				PRODUCT_NAME = $PROJECT_NAME;
				SDKROOT = macosx;
				SWIFT_OPTIMIZATION_LEVEL = "-Owholemodule";
				SWIFT_VERSION = 3.0;
				TVOS_DEPLOYMENT_TARGET = 9.0;
				VERSIONING_SYSTEM = "apple-generic";
				VERSION_INFO_PREFIX = "";
				WATCHOS_DEPLOYMENT_TARGET = 2.0;
			};
			name = Release;
		};
		6EE84DCC1CAF5C7C00A40C4D /* Debug */ = {
			isa = XCBuildConfiguration;
			buildSettings = {
				CLANG_ENABLE_MODULES = YES;
				CODE_SIGN_IDENTITY = "";
				COMBINE_HIDPI_IMAGES = YES;
				DEFINES_MODULE = YES;
				DYLIB_COMPATIBILITY_VERSION = 1;
				DYLIB_CURRENT_VERSION = 1;
				DYLIB_INSTALL_NAME_BASE = "@rpath";
				ENABLE_BITCODE = NO;
				FRAMEWORK_VERSION = A;
				INSTALL_PATH = "$(LOCAL_LIBRARY_DIR)/Frameworks";
				LD_RUNPATH_SEARCH_PATHS = "$(inherited) @executable_path/../Frameworks @loader_path/Frameworks";
				SKIP_INSTALL = YES;
				SWIFT_OPTIMIZATION_LEVEL = "-Onone";
			};
			name = Debug;
		};
		6EE84DCD1CAF5C7C00A40C4D /* Release */ = {
			isa = XCBuildConfiguration;
			buildSettings = {
				CLANG_ENABLE_MODULES = YES;
				CODE_SIGN_IDENTITY = "";
				COMBINE_HIDPI_IMAGES = YES;
				DEFINES_MODULE = YES;
				DYLIB_COMPATIBILITY_VERSION = 1;
				DYLIB_CURRENT_VERSION = 1;
				DYLIB_INSTALL_NAME_BASE = "@rpath";
				ENABLE_BITCODE = NO;
				FRAMEWORK_VERSION = A;
				INSTALL_PATH = "$(LOCAL_LIBRARY_DIR)/Frameworks";
				LD_RUNPATH_SEARCH_PATHS = "$(inherited) @executable_path/../Frameworks @loader_path/Frameworks";
				SKIP_INSTALL = YES;
				SWIFT_OPTIMIZATION_LEVEL = "-Owholemodule";
			};
			name = Release;
		};
		6EE84DCF1CAF5C7C00A40C4D /* Debug */ = {
			isa = XCBuildConfiguration;
			buildSettings = {
				ALWAYS_EMBED_SWIFT_STANDARD_LIBRARIES = YES;
				COMBINE_HIDPI_IMAGES = YES;
				ENABLE_BITCODE = NO;
				INFOPLIST_FILE = BluetoothTests/Info.plist;
				LD_RUNPATH_SEARCH_PATHS = "$(inherited) @executable_path/../Frameworks @loader_path/../Frameworks";
				PRODUCT_BUNDLE_IDENTIFIER = org.pureswift.BluetoothTests;
				PRODUCT_NAME = "$(TARGET_NAME)";
			};
			name = Debug;
		};
		6EE84DD01CAF5C7C00A40C4D /* Release */ = {
			isa = XCBuildConfiguration;
			buildSettings = {
				ALWAYS_EMBED_SWIFT_STANDARD_LIBRARIES = YES;
				COMBINE_HIDPI_IMAGES = YES;
				ENABLE_BITCODE = NO;
				INFOPLIST_FILE = BluetoothTests/Info.plist;
				LD_RUNPATH_SEARCH_PATHS = "$(inherited) @executable_path/../Frameworks @loader_path/../Frameworks";
				PRODUCT_BUNDLE_IDENTIFIER = org.pureswift.BluetoothTests;
				PRODUCT_NAME = "$(TARGET_NAME)";
			};
			name = Release;
		};
		6EF45FBB1CC6D04D001F7A39 /* Debug */ = {
			isa = XCBuildConfiguration;
			buildSettings = {
				CLANG_ENABLE_MODULES = YES;
				CODE_SIGN_IDENTITY = "";
				DEFINES_MODULE = YES;
				DYLIB_COMPATIBILITY_VERSION = 1;
				DYLIB_CURRENT_VERSION = 1;
				DYLIB_INSTALL_NAME_BASE = "@rpath";
				FRAMEWORK_VERSION = A;
				INSTALL_PATH = "$(LOCAL_LIBRARY_DIR)/Frameworks";
				LD_RUNPATH_SEARCH_PATHS = "$(inherited) @executable_path/../Frameworks @loader_path/Frameworks";
				SDKROOT = iphoneos;
				SKIP_INSTALL = YES;
				SWIFT_OPTIMIZATION_LEVEL = "-Onone";
				TARGETED_DEVICE_FAMILY = "1,2";
			};
			name = Debug;
		};
		6EF45FBC1CC6D04D001F7A39 /* Release */ = {
			isa = XCBuildConfiguration;
			buildSettings = {
				CLANG_ENABLE_MODULES = YES;
				CODE_SIGN_IDENTITY = "";
				DEFINES_MODULE = YES;
				DYLIB_COMPATIBILITY_VERSION = 1;
				DYLIB_CURRENT_VERSION = 1;
				DYLIB_INSTALL_NAME_BASE = "@rpath";
				FRAMEWORK_VERSION = A;
				INSTALL_PATH = "$(LOCAL_LIBRARY_DIR)/Frameworks";
				LD_RUNPATH_SEARCH_PATHS = "$(inherited) @executable_path/../Frameworks @loader_path/Frameworks";
				SDKROOT = iphoneos;
				SKIP_INSTALL = YES;
				SWIFT_OPTIMIZATION_LEVEL = "-Owholemodule";
				TARGETED_DEVICE_FAMILY = "1,2";
			};
			name = Release;
		};
/* End XCBuildConfiguration section */

/* Begin XCConfigurationList section */
		6E49B26220532D45002EA5DC /* Build configuration list for PBXNativeTarget "Bluetooth-tvOS" */ = {
			isa = XCConfigurationList;
			buildConfigurations = (
				6E49B26320532D45002EA5DC /* Debug */,
				6E49B26420532D45002EA5DC /* Release */,
			);
			defaultConfigurationIsVisible = 0;
			defaultConfigurationName = Release;
		};
		6EB2EA1A1CD5A8A7000CF975 /* Build configuration list for PBXNativeTarget "Bluetooth-watchOS" */ = {
			isa = XCConfigurationList;
			buildConfigurations = (
				6EB2EA1B1CD5A8A7000CF975 /* Debug */,
				6EB2EA1C1CD5A8A7000CF975 /* Release */,
			);
			defaultConfigurationIsVisible = 0;
			defaultConfigurationName = Release;
		};
		6EE84DB11CAF5C7C00A40C4D /* Build configuration list for PBXProject "Bluetooth" */ = {
			isa = XCConfigurationList;
			buildConfigurations = (
				6EE84DC91CAF5C7C00A40C4D /* Debug */,
				6EE84DCA1CAF5C7C00A40C4D /* Release */,
			);
			defaultConfigurationIsVisible = 0;
			defaultConfigurationName = Release;
		};
		6EE84DCB1CAF5C7C00A40C4D /* Build configuration list for PBXNativeTarget "Bluetooth-macOS" */ = {
			isa = XCConfigurationList;
			buildConfigurations = (
				6EE84DCC1CAF5C7C00A40C4D /* Debug */,
				6EE84DCD1CAF5C7C00A40C4D /* Release */,
			);
			defaultConfigurationIsVisible = 0;
			defaultConfigurationName = Release;
		};
		6EE84DCE1CAF5C7C00A40C4D /* Build configuration list for PBXNativeTarget "BluetoothTests" */ = {
			isa = XCConfigurationList;
			buildConfigurations = (
				6EE84DCF1CAF5C7C00A40C4D /* Debug */,
				6EE84DD01CAF5C7C00A40C4D /* Release */,
			);
			defaultConfigurationIsVisible = 0;
			defaultConfigurationName = Release;
		};
		6EF45FBA1CC6D04D001F7A39 /* Build configuration list for PBXNativeTarget "Bluetooth-iOS" */ = {
			isa = XCConfigurationList;
			buildConfigurations = (
				6EF45FBB1CC6D04D001F7A39 /* Debug */,
				6EF45FBC1CC6D04D001F7A39 /* Release */,
			);
			defaultConfigurationIsVisible = 0;
			defaultConfigurationName = Release;
		};
/* End XCConfigurationList section */
	};
	rootObject = 6EE84DAE1CAF5C7C00A40C4D /* Project object */;
}<|MERGE_RESOLUTION|>--- conflicted
+++ resolved
@@ -253,7 +253,6 @@
 		35182A4220D235A90009F82D /* GATTNumberOfDigitals.swift in Sources */ = {isa = PBXBuildFile; fileRef = 35182A3E20D235A90009F82D /* GATTNumberOfDigitals.swift */; };
 		3531BBDA20CD013700EBB028 /* GAPData.swift in Sources */ = {isa = PBXBuildFile; fileRef = 3531BBD920CD013700EBB028 /* GAPData.swift */; };
 		3531BF4C20CEEF8F00F31BC3 /* UnitIdentifierTests.swift in Sources */ = {isa = PBXBuildFile; fileRef = 3531BF4A20CEEF8400F31BC3 /* UnitIdentifierTests.swift */; };
-<<<<<<< HEAD
 		355BC1FA20D2C2EA001A07D3 /* HCILESetAdvertisingParameters.swift in Sources */ = {isa = PBXBuildFile; fileRef = 355BC1F920D2C2EA001A07D3 /* HCILESetAdvertisingParameters.swift */; };
 		355BC1FB20D2C2EA001A07D3 /* HCILESetAdvertisingParameters.swift in Sources */ = {isa = PBXBuildFile; fileRef = 355BC1F920D2C2EA001A07D3 /* HCILESetAdvertisingParameters.swift */; };
 		355BC1FC20D2C2EA001A07D3 /* HCILESetAdvertisingParameters.swift in Sources */ = {isa = PBXBuildFile; fileRef = 355BC1F920D2C2EA001A07D3 /* HCILESetAdvertisingParameters.swift */; };
@@ -566,7 +565,6 @@
 		356EB93220D4426E0022A48D /* HCILEChannelSelectionAlgorithm.swift in Sources */ = {isa = PBXBuildFile; fileRef = 356EB93020D4426D0022A48D /* HCILEChannelSelectionAlgorithm.swift */; };
 		356EB93320D4426E0022A48D /* HCILEChannelSelectionAlgorithm.swift in Sources */ = {isa = PBXBuildFile; fileRef = 356EB93020D4426D0022A48D /* HCILEChannelSelectionAlgorithm.swift */; };
 		356EB93420D4426E0022A48D /* HCILEChannelSelectionAlgorithm.swift in Sources */ = {isa = PBXBuildFile; fileRef = 356EB93020D4426D0022A48D /* HCILEChannelSelectionAlgorithm.swift */; };
-=======
 		356EB93620D4500F0022A48D /* GATTAnaerobicHeartRateLowerLimit.swift in Sources */ = {isa = PBXBuildFile; fileRef = 356EB93520D4500F0022A48D /* GATTAnaerobicHeartRateLowerLimit.swift */; };
 		356EB93720D4500F0022A48D /* GATTAnaerobicHeartRateLowerLimit.swift in Sources */ = {isa = PBXBuildFile; fileRef = 356EB93520D4500F0022A48D /* GATTAnaerobicHeartRateLowerLimit.swift */; };
 		356EB93820D4500F0022A48D /* GATTAnaerobicHeartRateLowerLimit.swift in Sources */ = {isa = PBXBuildFile; fileRef = 356EB93520D4500F0022A48D /* GATTAnaerobicHeartRateLowerLimit.swift */; };
@@ -575,19 +573,6 @@
 		356EB93C20D450190022A48D /* GATTAnaerobicHeartRateUpperLimit.swift in Sources */ = {isa = PBXBuildFile; fileRef = 356EB93A20D450180022A48D /* GATTAnaerobicHeartRateUpperLimit.swift */; };
 		356EB93D20D450190022A48D /* GATTAnaerobicHeartRateUpperLimit.swift in Sources */ = {isa = PBXBuildFile; fileRef = 356EB93A20D450180022A48D /* GATTAnaerobicHeartRateUpperLimit.swift */; };
 		356EB93E20D450190022A48D /* GATTAnaerobicHeartRateUpperLimit.swift in Sources */ = {isa = PBXBuildFile; fileRef = 356EB93A20D450180022A48D /* GATTAnaerobicHeartRateUpperLimit.swift */; };
-		356EB94F20D45CBA0022A48D /* GATTAlertStatus.swift in Sources */ = {isa = PBXBuildFile; fileRef = 356EB94E20D45CBA0022A48D /* GATTAlertStatus.swift */; };
-		356EB95020D45CBA0022A48D /* GATTAlertStatus.swift in Sources */ = {isa = PBXBuildFile; fileRef = 356EB94E20D45CBA0022A48D /* GATTAlertStatus.swift */; };
-		356EB95120D45CBA0022A48D /* GATTAlertStatus.swift in Sources */ = {isa = PBXBuildFile; fileRef = 356EB94E20D45CBA0022A48D /* GATTAlertStatus.swift */; };
-		356EB95220D45CBA0022A48D /* GATTAlertStatus.swift in Sources */ = {isa = PBXBuildFile; fileRef = 356EB94E20D45CBA0022A48D /* GATTAlertStatus.swift */; };
-		356EB94A20D455340022A48D /* GATTBarometricPressureTrend.swift in Sources */ = {isa = PBXBuildFile; fileRef = 356EB94920D455340022A48D /* GATTBarometricPressureTrend.swift */; };
-		356EB94B20D455340022A48D /* GATTBarometricPressureTrend.swift in Sources */ = {isa = PBXBuildFile; fileRef = 356EB94920D455340022A48D /* GATTBarometricPressureTrend.swift */; };
-		356EB94C20D455340022A48D /* GATTBarometricPressureTrend.swift in Sources */ = {isa = PBXBuildFile; fileRef = 356EB94920D455340022A48D /* GATTBarometricPressureTrend.swift */; };
-		356EB94D20D455340022A48D /* GATTBarometricPressureTrend.swift in Sources */ = {isa = PBXBuildFile; fileRef = 356EB94920D455340022A48D /* GATTBarometricPressureTrend.swift */; };
-		356EB94520D453840022A48D /* GATTAnalogOutput.swift in Sources */ = {isa = PBXBuildFile; fileRef = 356EB94420D453840022A48D /* GATTAnalogOutput.swift */; };
-		356EB94620D453840022A48D /* GATTAnalogOutput.swift in Sources */ = {isa = PBXBuildFile; fileRef = 356EB94420D453840022A48D /* GATTAnalogOutput.swift */; };
-		356EB94720D453840022A48D /* GATTAnalogOutput.swift in Sources */ = {isa = PBXBuildFile; fileRef = 356EB94420D453840022A48D /* GATTAnalogOutput.swift */; };
-		356EB94820D453840022A48D /* GATTAnalogOutput.swift in Sources */ = {isa = PBXBuildFile; fileRef = 356EB94420D453840022A48D /* GATTAnalogOutput.swift */; };
->>>>>>> 1175fb63
 		356EB94020D452460022A48D /* GATTAltitude.swift in Sources */ = {isa = PBXBuildFile; fileRef = 356EB93F20D452460022A48D /* GATTAltitude.swift */; };
 		356EB94120D452460022A48D /* GATTAltitude.swift in Sources */ = {isa = PBXBuildFile; fileRef = 356EB93F20D452460022A48D /* GATTAltitude.swift */; };
 		356EB94220D452460022A48D /* GATTAltitude.swift in Sources */ = {isa = PBXBuildFile; fileRef = 356EB93F20D452460022A48D /* GATTAltitude.swift */; };
@@ -596,6 +581,14 @@
 		356EB94620D453840022A48D /* GATTAnalogOutput.swift in Sources */ = {isa = PBXBuildFile; fileRef = 356EB94420D453840022A48D /* GATTAnalogOutput.swift */; };
 		356EB94720D453840022A48D /* GATTAnalogOutput.swift in Sources */ = {isa = PBXBuildFile; fileRef = 356EB94420D453840022A48D /* GATTAnalogOutput.swift */; };
 		356EB94820D453840022A48D /* GATTAnalogOutput.swift in Sources */ = {isa = PBXBuildFile; fileRef = 356EB94420D453840022A48D /* GATTAnalogOutput.swift */; };
+		356EB94A20D455340022A48D /* GATTBarometricPressureTrend.swift in Sources */ = {isa = PBXBuildFile; fileRef = 356EB94920D455340022A48D /* GATTBarometricPressureTrend.swift */; };
+		356EB94B20D455340022A48D /* GATTBarometricPressureTrend.swift in Sources */ = {isa = PBXBuildFile; fileRef = 356EB94920D455340022A48D /* GATTBarometricPressureTrend.swift */; };
+		356EB94C20D455340022A48D /* GATTBarometricPressureTrend.swift in Sources */ = {isa = PBXBuildFile; fileRef = 356EB94920D455340022A48D /* GATTBarometricPressureTrend.swift */; };
+		356EB94D20D455340022A48D /* GATTBarometricPressureTrend.swift in Sources */ = {isa = PBXBuildFile; fileRef = 356EB94920D455340022A48D /* GATTBarometricPressureTrend.swift */; };
+		356EB94F20D45CBA0022A48D /* GATTAlertStatus.swift in Sources */ = {isa = PBXBuildFile; fileRef = 356EB94E20D45CBA0022A48D /* GATTAlertStatus.swift */; };
+		356EB95020D45CBA0022A48D /* GATTAlertStatus.swift in Sources */ = {isa = PBXBuildFile; fileRef = 356EB94E20D45CBA0022A48D /* GATTAlertStatus.swift */; };
+		356EB95120D45CBA0022A48D /* GATTAlertStatus.swift in Sources */ = {isa = PBXBuildFile; fileRef = 356EB94E20D45CBA0022A48D /* GATTAlertStatus.swift */; };
+		356EB95220D45CBA0022A48D /* GATTAlertStatus.swift in Sources */ = {isa = PBXBuildFile; fileRef = 356EB94E20D45CBA0022A48D /* GATTAlertStatus.swift */; };
 		3571E29020C894BA0017ACD2 /* Unit.swift in Sources */ = {isa = PBXBuildFile; fileRef = 3571E28F20C894BA0017ACD2 /* Unit.swift */; };
 		3571E29120C894BA0017ACD2 /* Unit.swift in Sources */ = {isa = PBXBuildFile; fileRef = 3571E28F20C894BA0017ACD2 /* Unit.swift */; };
 		3571E29220C894BA0017ACD2 /* Unit.swift in Sources */ = {isa = PBXBuildFile; fileRef = 3571E28F20C894BA0017ACD2 /* Unit.swift */; };
@@ -1388,7 +1381,6 @@
 		35182A3E20D235A90009F82D /* GATTNumberOfDigitals.swift */ = {isa = PBXFileReference; lastKnownFileType = sourcecode.swift; path = GATTNumberOfDigitals.swift; sourceTree = "<group>"; };
 		3531BBD920CD013700EBB028 /* GAPData.swift */ = {isa = PBXFileReference; fileEncoding = 4; lastKnownFileType = sourcecode.swift; path = GAPData.swift; sourceTree = "<group>"; };
 		3531BF4A20CEEF8400F31BC3 /* UnitIdentifierTests.swift */ = {isa = PBXFileReference; lastKnownFileType = sourcecode.swift; path = UnitIdentifierTests.swift; sourceTree = "<group>"; };
-<<<<<<< HEAD
 		355BC1F920D2C2EA001A07D3 /* HCILESetAdvertisingParameters.swift */ = {isa = PBXFileReference; lastKnownFileType = sourcecode.swift; path = HCILESetAdvertisingParameters.swift; sourceTree = "<group>"; };
 		355BC1FE20D2C31F001A07D3 /* HCILESetAdvertisingData.swift */ = {isa = PBXFileReference; lastKnownFileType = sourcecode.swift; path = HCILESetAdvertisingData.swift; sourceTree = "<group>"; };
 		355BC20320D2C32A001A07D3 /* HCILESetScanResponseData.swift */ = {isa = PBXFileReference; lastKnownFileType = sourcecode.swift; path = HCILESetScanResponseData.swift; sourceTree = "<group>"; };
@@ -1467,15 +1459,12 @@
 		356EB92620D442570022A48D /* HCILEAdvertisingSetTerminated.swift */ = {isa = PBXFileReference; lastKnownFileType = sourcecode.swift; path = HCILEAdvertisingSetTerminated.swift; sourceTree = "<group>"; };
 		356EB92B20D442630022A48D /* HCILEScanRequestReceived.swift */ = {isa = PBXFileReference; lastKnownFileType = sourcecode.swift; path = HCILEScanRequestReceived.swift; sourceTree = "<group>"; };
 		356EB93020D4426D0022A48D /* HCILEChannelSelectionAlgorithm.swift */ = {isa = PBXFileReference; lastKnownFileType = sourcecode.swift; path = HCILEChannelSelectionAlgorithm.swift; sourceTree = "<group>"; };
-=======
 		356EB93520D4500F0022A48D /* GATTAnaerobicHeartRateLowerLimit.swift */ = {isa = PBXFileReference; lastKnownFileType = sourcecode.swift; path = GATTAnaerobicHeartRateLowerLimit.swift; sourceTree = "<group>"; };
 		356EB93A20D450180022A48D /* GATTAnaerobicHeartRateUpperLimit.swift */ = {isa = PBXFileReference; lastKnownFileType = sourcecode.swift; path = GATTAnaerobicHeartRateUpperLimit.swift; sourceTree = "<group>"; };
-		356EB94E20D45CBA0022A48D /* GATTAlertStatus.swift */ = {isa = PBXFileReference; lastKnownFileType = sourcecode.swift; path = GATTAlertStatus.swift; sourceTree = "<group>"; };
-		356EB94920D455340022A48D /* GATTBarometricPressureTrend.swift */ = {isa = PBXFileReference; lastKnownFileType = sourcecode.swift; path = GATTBarometricPressureTrend.swift; sourceTree = "<group>"; };
-		356EB94420D453840022A48D /* GATTAnalogOutput.swift */ = {isa = PBXFileReference; lastKnownFileType = sourcecode.swift; path = GATTAnalogOutput.swift; sourceTree = "<group>"; };
->>>>>>> 1175fb63
 		356EB93F20D452460022A48D /* GATTAltitude.swift */ = {isa = PBXFileReference; lastKnownFileType = sourcecode.swift; path = GATTAltitude.swift; sourceTree = "<group>"; };
 		356EB94420D453840022A48D /* GATTAnalogOutput.swift */ = {isa = PBXFileReference; lastKnownFileType = sourcecode.swift; path = GATTAnalogOutput.swift; sourceTree = "<group>"; };
+		356EB94920D455340022A48D /* GATTBarometricPressureTrend.swift */ = {isa = PBXFileReference; lastKnownFileType = sourcecode.swift; path = GATTBarometricPressureTrend.swift; sourceTree = "<group>"; };
+		356EB94E20D45CBA0022A48D /* GATTAlertStatus.swift */ = {isa = PBXFileReference; lastKnownFileType = sourcecode.swift; path = GATTAlertStatus.swift; sourceTree = "<group>"; };
 		3571E28F20C894BA0017ACD2 /* Unit.swift */ = {isa = PBXFileReference; lastKnownFileType = sourcecode.swift; path = Unit.swift; sourceTree = "<group>"; };
 		3580287820C8308E0096227B /* UnitIdentifier.swift */ = {isa = PBXFileReference; lastKnownFileType = sourcecode.swift; path = UnitIdentifier.swift; sourceTree = "<group>"; };
 		3580287D20C832870096227B /* UnitIdentifierExtension.swift */ = {isa = PBXFileReference; lastKnownFileType = sourcecode.swift; path = UnitIdentifierExtension.swift; sourceTree = "<group>"; };
@@ -1759,25 +1748,29 @@
 		6E6AAD6E20D215F900DDE1CA /* Characteristics */ = {
 			isa = PBXGroup;
 			children = (
+				3518293520D2233D0009F82D /* GATTAerobicHeartRateLowerLimit.swift */,
+				3518293A20D2235F0009F82D /* GATTAerobicHeartRateUpperLimit.swift */,
+				3518294920D223C30009F82D /* GATTAerobicThreshold.swift */,
+				3518293F20D223810009F82D /* GATTAge.swift */,
+				3518291220D221E30009F82D /* GATTAlertCategory.swift */,
+				3518290D20D221A70009F82D /* GATTAlertCategoryBitMask.swift */,
+				3518294420D2239B0009F82D /* GATTAlertLevel.swift */,
+				3518292620D222CF0009F82D /* GATTAlertNotificationControlPoint.swift */,
+				356EB94E20D45CBA0022A48D /* GATTAlertStatus.swift */,
+				356EB93F20D452460022A48D /* GATTAltitude.swift */,
+				356EB93520D4500F0022A48D /* GATTAnaerobicHeartRateLowerLimit.swift */,
+				356EB93A20D450180022A48D /* GATTAnaerobicHeartRateUpperLimit.swift */,
+				3518294E20D223DD0009F82D /* GATTAnalog.swift */,
+				356EB94420D453840022A48D /* GATTAnalogOutput.swift */,
+				356EB94920D455340022A48D /* GATTBarometricPressureTrend.swift */,
 				6E6AAD6F20D2161B00DDE1CA /* GATTBatteryLevel.swift */,
+				3518292B20D222EF0009F82D /* GATTBloodPressureFeature.swift */,
+				3518293020D2231D0009F82D /* GATTBloodPressureManagement.swift */,
 				6E6AAD7420D2164600DDE1CA /* GATTDateTime.swift */,
+				3518291720D222230009F82D /* GATTNewAlert.swift */,
 				3518290820D221710009F82D /* GATTSupportedNewAlertCategory.swift */,
-				3518290D20D221A70009F82D /* GATTAlertCategoryBitMask.swift */,
-				3518291220D221E30009F82D /* GATTAlertCategory.swift */,
-				3518291720D222230009F82D /* GATTNewAlert.swift */,
 				3518291C20D222440009F82D /* GATTSupportedUnreadAlertCategory.swift */,
 				3518292120D222A30009F82D /* GATTUnreadAlertStatus.swift */,
-				3518292620D222CF0009F82D /* GATTAlertNotificationControlPoint.swift */,
-				3518292B20D222EF0009F82D /* GATTBloodPressureFeature.swift */,
-				3518293020D2231D0009F82D /* GATTBloodPressureManagement.swift */,
-				3518293520D2233D0009F82D /* GATTAerobicHeartRateLowerLimit.swift */,
-				3518293A20D2235F0009F82D /* GATTAerobicHeartRateUpperLimit.swift */,
-				3518293F20D223810009F82D /* GATTAge.swift */,
-				3518294420D2239B0009F82D /* GATTAlertLevel.swift */,
-				3518294920D223C30009F82D /* GATTAerobicThreshold.swift */,
-				3518294E20D223DD0009F82D /* GATTAnalog.swift */,
-				356EB94420D453840022A48D /* GATTAnalogOutput.swift */,
-				356EB93F20D452460022A48D /* GATTAltitude.swift */,
 			);
 			name = Characteristics;
 			sourceTree = "<group>";
@@ -1795,16 +1788,16 @@
 		6E6AAD7A20D2172E00DDE1CA /* Descriptors */ = {
 			isa = PBXGroup;
 			children = (
+				35182A2020D235520009F82D /* GATTAggregateFormatDescriptor.swift */,
+				35182A1620D235230009F82D /* GATTCharacteristicExtendedProperties.swift */,
 				6E6AAD8A20D2186C00DDE1CA /* GATTClientCharacteristicConfiguration.swift */,
-				35182A1620D235230009F82D /* GATTCharacteristicExtendedProperties.swift */,
+				35182A3920D2359C0009F82D /* GATTExternalReportReference.swift */,
+				35182A2520D235700009F82D /* GATTFormatDescriptor.swift */,
+				35182A3E20D235A90009F82D /* GATTNumberOfDigitals.swift */,
+				35182A2F20D235820009F82D /* GATTReportReference.swift */,
 				35182A1B20D235480009F82D /* GATTServerCharacteristicConfiguration.swift */,
-				35182A2020D235520009F82D /* GATTAggregateFormatDescriptor.swift */,
-				35182A2520D235700009F82D /* GATTFormatDescriptor.swift */,
+				35182A3420D2358F0009F82D /* GATTTimeTriggerSetting.swift */,
 				35182A2A20D2357A0009F82D /* GATTUserDescription.swift */,
-				35182A2F20D235820009F82D /* GATTReportReference.swift */,
-				35182A3420D2358F0009F82D /* GATTTimeTriggerSetting.swift */,
-				35182A3920D2359C0009F82D /* GATTExternalReportReference.swift */,
-				35182A3E20D235A90009F82D /* GATTNumberOfDigitals.swift */,
 			);
 			name = Descriptors;
 			sourceTree = "<group>";
@@ -2118,20 +2111,11 @@
 				35B7CADC20C5E72100F797AE /* GATTProfile.swift */,
 				6E97026420CE234C008AA9C6 /* GATTCharacteristic.swift */,
 				6E97026620CE236D008AA9C6 /* GATTService.swift */,
-<<<<<<< HEAD
 				6E443A2C2085D4E2005F4D5F /* GATTDescriptor.swift */,
 				6E6AADE920D244CC00DDE1CA /* GATTCharacteristicFormatType.swift */,
 				6E6AAD7A20D2172E00DDE1CA /* Descriptors */,
 				6E6AAD7920D2170F00DDE1CA /* Services */,
 				6E6AAD6E20D215F900DDE1CA /* Characteristics */,
-=======
-				356EB93520D4500F0022A48D /* GATTAnaerobicHeartRateLowerLimit.swift */,
-				356EB93A20D450180022A48D /* GATTAnaerobicHeartRateUpperLimit.swift */,
-				356EB94E20D45CBA0022A48D /* GATTAlertStatus.swift */,
-				356EB94920D455340022A48D /* GATTBarometricPressureTrend.swift */,
-				356EB94420D453840022A48D /* GATTAnalogOutput.swift */,
-				356EB93F20D452460022A48D /* GATTAltitude.swift */,
->>>>>>> 1175fb63
 			);
 			name = Specifications;
 			sourceTree = "<group>";
@@ -2180,37 +2164,37 @@
 		6EE84DD11CAF5DC800A40C4D /* Sources */ = {
 			isa = PBXGroup;
 			children = (
-				6E704C961E95C4B300484A22 /* Extensions */,
-				6E781B0E20CE560D00786867 /* Numeric Data Types */,
+				6EE84DE21CAF80AE00A40C4D /* Address.swift */,
+				6E3229191FCE45480035605D /* AdvertisingChannelHeader.swift */,
+				6E1F937620C241830030367F /* AdvertisingInterval.swift */,
+				6E60A31E2069711600E42351 /* Attribute Protocol */,
 				6E704C761E95C32D00484A22 /* BitMaskOption.swift */,
+				6EE84DD41CAF603000A40C4D /* BluetoothUUID.swift */,
+				6E65DF8B20755CCD005BD2A0 /* ByteSwap.swift */,
 				6E704C7A1E95C34D00484A22 /* ByteValue.swift */,
-				6E65DF8B20755CCD005BD2A0 /* ByteSwap.swift */,
-				6EE84DE21CAF80AE00A40C4D /* Address.swift */,
-				6EE84DD41CAF603000A40C4D /* BluetoothUUID.swift */,
+				6E1F936620C213B60030367F /* ClassOfDevice.swift */,
+				6E3229131FCDD40C0035605D /* CompanyIdentifier.swift */,
+				6EB98F1920BF803E00FCE78E /* CompanyIdentifierExtension.swift */,
+				6EFB3DC720D2DED100364CA0 /* ConnectionAcceptTimeout.swift */,
+				6EAD976E20BF796200673DB7 /* DefinedCompanies.swift */,
 				6EB45EEF2001398100AE5A42 /* DefinedUUID.swift */,
 				6E35CB24207FFB030039619C /* DefinedUUIDExtension.swift */,
+				6E704C961E95C4B300484A22 /* Extensions */,
+				6E1F937B20C24C720030367F /* GAP */,
+				6E7105B820CE21FF00D1E191 /* GATT */,
+				6EE84E021CAF892300A40C4D /* HCI */,
+				6E60A31D20696DD300E42351 /* Host Controller */,
+				6E60A31F206979CF00E42351 /* iBeacon.swift */,
+				6E60A30E2069603700E42351 /* L2CAPSocket.swift */,
+				6EFB3D8F20D2D78100364CA0 /* Low Energy */,
+				6E781B0E20CE560D00786867 /* Numeric Data Types */,
+				6E60A2EB20695AE000E42351 /* POSIXError.swift */,
+				6EE84DE41CAF828800A40C4D /* ProtocolServiceMultiplexer.swift */,
+				6E124BC6207E553E0060E2E9 /* RSSI.swift */,
+				6E60A3132069646100E42351 /* SecurityLevel.swift */,
+				3571E28F20C894BA0017ACD2 /* Unit.swift */,
 				3580287820C8308E0096227B /* UnitIdentifier.swift */,
 				3580287D20C832870096227B /* UnitIdentifierExtension.swift */,
-				3571E28F20C894BA0017ACD2 /* Unit.swift */,
-				6E3229131FCDD40C0035605D /* CompanyIdentifier.swift */,
-				6EAD976E20BF796200673DB7 /* DefinedCompanies.swift */,
-				6EB98F1920BF803E00FCE78E /* CompanyIdentifierExtension.swift */,
-				6EE84DE41CAF828800A40C4D /* ProtocolServiceMultiplexer.swift */,
-				6E60A3132069646100E42351 /* SecurityLevel.swift */,
-				6E60A2EB20695AE000E42351 /* POSIXError.swift */,
-				6E60A30E2069603700E42351 /* L2CAPSocket.swift */,
-				6E124BC6207E553E0060E2E9 /* RSSI.swift */,
-				6E1F936620C213B60030367F /* ClassOfDevice.swift */,
-				6E60A31F206979CF00E42351 /* iBeacon.swift */,
-				6E1F937620C241830030367F /* AdvertisingInterval.swift */,
-				6E3229191FCE45480035605D /* AdvertisingChannelHeader.swift */,
-				6EFB3DC720D2DED100364CA0 /* ConnectionAcceptTimeout.swift */,
-				6EFB3D8F20D2D78100364CA0 /* Low Energy */,
-				6E7105B820CE21FF00D1E191 /* GATT */,
-				6E1F937B20C24C720030367F /* GAP */,
-				6E60A31E2069711600E42351 /* Attribute Protocol */,
-				6E60A31D20696DD300E42351 /* Host Controller */,
-				6EE84E021CAF892300A40C4D /* HCI */,
 			);
 			name = Sources;
 			path = ../Sources;
@@ -2266,37 +2250,37 @@
 			isa = PBXGroup;
 			children = (
 				6E32291B1FCE4C4F0035605D /* LowEnergyAddressType.swift */,
+				6EFB3D9520D2D82E00364CA0 /* LowEnergyAdvertiserAddressType.swift */,
+				6E9578C02092698400BAA133 /* LowEnergyAdvertisingData.swift */,
+				6EFB3D6720D2D67B00364CA0 /* LowEnergyAllPhys.swift */,
+				6E9E4E82206DB68600D489E9 /* LowEnergyChannelMap.swift */,
+				6EFB3DA420D2DB9700364CA0 /* LowEnergyClockAccuracy.swift */,
+				6EFB3DA920D2DBB800364CA0 /* LowEnergyConnectionInterval.swift */,
+				6EFB3D6C20D2D69D00364CA0 /* LowEnergyConnectionIntervalRange.swift */,
+				6EFB3D5320D2D5A300364CA0 /* LowEnergyConnectionLatency.swift */,
+				6EFB3D4420D2D53200364CA0 /* LowEnergyConnectionLength.swift */,
 				6E738B55206D920C00CEB343 /* LowEnergyFeature.swift */,
-				6EED6429207413F30077CECE /* LowEnergyState.swift */,
-				6E9578C02092698400BAA133 /* LowEnergyAdvertisingData.swift */,
-				6EFB3D2A20D2D41D00364CA0 /* LowEnergyWhiteListDevice.swift */,
-				6EFB3D2F20D2D43D00364CA0 /* LowEnergyScanTimeInterval.swift */,
-				6EFB3D3420D2D46E00364CA0 /* LowEnergyTxChannel.swift */,
-				6EFB3D3920D2D4BC00364CA0 /* LowEnergyRxChannel.swift */,
-				6EFB3D3E20D2D4EC00364CA0 /* LowEnergySupervisionTimeout.swift */,
-				6EFB3D4420D2D53200364CA0 /* LowEnergyConnectionLength.swift */,
+				6EFB3D9020D2D80A00364CA0 /* LowEnergyFragmentPreference.swift */,
+				6EFB3D4E20D2D57600364CA0 /* LowEnergyMaxTxOctets.swift */,
 				6EFB3D4920D2D54B00364CA0 /* LowEnergyMaxTxTime.swift */,
-				6EFB3D4E20D2D57600364CA0 /* LowEnergyMaxTxOctets.swift */,
-				6EFB3D5320D2D5A300364CA0 /* LowEnergyConnectionLatency.swift */,
-				6EFB3D5820D2D5C400364CA0 /* LowEnergyPhyOptions.swift */,
-				6EFB3D5D20D2D5D800364CA0 /* LowEnergyRxPhys.swift */,
-				6EFB3D6220D2D66100364CA0 /* LowEnergyTxPhys.swift */,
-				6EFB3D6720D2D67B00364CA0 /* LowEnergyAllPhys.swift */,
-				6EFB3D6C20D2D69D00364CA0 /* LowEnergyConnectionIntervalRange.swift */,
-				6EFB3D7120D2D6B700364CA0 /* LowEnergyScanInterval.swift */,
 				6EFB3D7620D2D6CF00364CA0 /* LowEnergyPacketPayload.swift */,
 				6EFB3D7B20D2D6F000364CA0 /* LowEnergyPeerIdentifyAddressType.swift */,
+				6EFB3D5820D2D5C400364CA0 /* LowEnergyPhyOptions.swift */,
+				6EFB3D9F20D2D94B00364CA0 /* LowEnergyRfRxPathCompensationValue.swift */,
+				6EFB3D9A20D2D88100364CA0 /* LowEnergyRfTxPathCompensationValue.swift */,
+				6EFB3DAE20D2DBCC00364CA0 /* LowEnergyRole.swift */,
+				6EFB3D3920D2D4BC00364CA0 /* LowEnergyRxChannel.swift */,
+				6EFB3D8520D2D73700364CA0 /* LowEnergyRxPhy.swift */,
+				6EFB3D5D20D2D5D800364CA0 /* LowEnergyRxPhys.swift */,
+				6EFB3D7120D2D6B700364CA0 /* LowEnergyScanInterval.swift */,
+				6EFB3D2F20D2D43D00364CA0 /* LowEnergyScanTimeInterval.swift */,
+				6EED6429207413F30077CECE /* LowEnergyState.swift */,
+				6EFB3D3E20D2D4EC00364CA0 /* LowEnergySupervisionTimeout.swift */,
+				6EFB3D3420D2D46E00364CA0 /* LowEnergyTxChannel.swift */,
 				6EFB3D8020D2D71D00364CA0 /* LowEnergyTxPhy.swift */,
-				6EFB3D8520D2D73700364CA0 /* LowEnergyRxPhy.swift */,
+				6EFB3D6220D2D66100364CA0 /* LowEnergyTxPhys.swift */,
 				6EFB3D8A20D2D75000364CA0 /* LowEnergyTxPower.swift */,
-				6EFB3D9020D2D80A00364CA0 /* LowEnergyFragmentPreference.swift */,
-				6EFB3D9520D2D82E00364CA0 /* LowEnergyAdvertiserAddressType.swift */,
-				6EFB3D9A20D2D88100364CA0 /* LowEnergyRfTxPathCompensationValue.swift */,
-				6EFB3D9F20D2D94B00364CA0 /* LowEnergyRfRxPathCompensationValue.swift */,
-				6EFB3DA420D2DB9700364CA0 /* LowEnergyClockAccuracy.swift */,
-				6EFB3DA920D2DBB800364CA0 /* LowEnergyConnectionInterval.swift */,
-				6EFB3DAE20D2DBCC00364CA0 /* LowEnergyRole.swift */,
-				6E9E4E82206DB68600D489E9 /* LowEnergyChannelMap.swift */,
+				6EFB3D2A20D2D41D00364CA0 /* LowEnergyWhiteListDevice.swift */,
 			);
 			name = "Low Energy";
 			sourceTree = "<group>";
@@ -2724,13 +2708,10 @@
 				6E6AADE320D22C0200DDE1CA /* ATTReadByTypeRequest.swift in Sources */,
 				6E49B24D20532D45002EA5DC /* Address.swift in Sources */,
 				6E60A2C22068928400E42351 /* BluetoothHostController.swift in Sources */,
-<<<<<<< HEAD
 				355BC24D20D2C3B7001A07D3 /* HCILEReceiverTest.swift in Sources */,
 				3518290C20D221710009F82D /* GATTSupportedNewAlertCategory.swift in Sources */,
 				351829CA20D22DB80009F82D /* GAPPublicTargetAddress.swift in Sources */,
-=======
 				356EB94D20D455340022A48D /* GATTBarometricPressureTrend.swift in Sources */,
->>>>>>> 1175fb63
 				6E49B25020532D45002EA5DC /* DefinedUUID.swift in Sources */,
 				6E1F936F20C2183E0030367F /* GAPAppearance.swift in Sources */,
 				6E60A2EA2069582600E42351 /* LowEnergyAdvertising.swift in Sources */,
@@ -2744,15 +2725,12 @@
 				3518295C20D22BB20009F82D /* GAPCompleteListOf32BitServiceClassUUIDs.swift in Sources */,
 				6EFB3E1C20D2F18600364CA0 /* HCILERemoteConnectionParameterRequest.swift in Sources */,
 				6E49B25120532D45002EA5DC /* HCIVersion.swift in Sources */,
-<<<<<<< HEAD
 				6E6AAE3D20D25A6D00DDE1CA /* ATTExecuteWriteResponse.swift in Sources */,
 				355BC25C20D2D2E7001A07D3 /* HCILERemoteConnectionParameterRequestNegativeReply.swift in Sources */,
 				351829E820D22DF20009F82D /* GAPLESupportedFeatures.swift in Sources */,
 				355BC2CA20D31621001A07D3 /* HCILESetPeriodicAdvertisingEnable.swift in Sources */,
 				355BC2CF20D3162B001A07D3 /* HCILESetExtendedScanParameters.swift in Sources */,
-=======
 				356EB93E20D450190022A48D /* GATTAnaerobicHeartRateUpperLimit.swift in Sources */,
->>>>>>> 1175fb63
 				6E60A2F420695B2700E42351 /* LowEnergyScan.swift in Sources */,
 				6E740C4820657F25006589F6 /* InformationalCommand.swift in Sources */,
 				351829B120D22D7A0009F82D /* GAPListOf128BitServiceSolicitationUUIDs.swift in Sources */,
@@ -2783,7 +2761,6 @@
 				6E6AAE0620D2579800DDE1CA /* ATTReadMultipleRequest.swift in Sources */,
 				355BC28920D2ED74001A07D3 /* HCILESetResolvablePrivateAddressTimeout.swift in Sources */,
 				6EBD96BC207A600B0037D253 /* ATTMaximumTransmissionUnit.swift in Sources */,
-<<<<<<< HEAD
 				355BC29820D2ED96001A07D3 /* HCILESetPhy.swift in Sources */,
 				355BC20C20D2C335001A07D3 /* HCILESetAdvertiseEnable.swift in Sources */,
 				356EB8C120D418670022A48D /* HCILEReadWhiteListSize.swift in Sources */,
@@ -2791,11 +2768,9 @@
 				6E124BCA207E553E0060E2E9 /* RSSI.swift in Sources */,
 				355BC27020D2D30D001A07D3 /* HCILEAddDeviceToResolvingList.swift in Sources */,
 				6E6AADFC20D2575900DDE1CA /* ATTReadBlobRequest.swift in Sources */,
-=======
 				356EB95220D45CBA0022A48D /* GATTAlertStatus.swift in Sources */,
 				6E124BCA207E553E0060E2E9 /* RSSI.swift in Sources */,
 				356EB93920D4500F0022A48D /* GATTAnaerobicHeartRateLowerLimit.swift in Sources */,
->>>>>>> 1175fb63
 				6E49B25320532D45002EA5DC /* GATTAttributes.swift in Sources */,
 				6E6AAE2420D258E200DDE1CA /* ATTWriteCommand.swift in Sources */,
 				355BC22520D2C366001A07D3 /* HCILERemoveDeviceFromWhiteList.swift in Sources */,
@@ -3055,13 +3030,10 @@
 				6E6AADE220D22C0200DDE1CA /* ATTReadByTypeRequest.swift in Sources */,
 				6EB2EA0E1CD5A8A7000CF975 /* Address.swift in Sources */,
 				6E60A2C12068928400E42351 /* BluetoothHostController.swift in Sources */,
-<<<<<<< HEAD
 				355BC24C20D2C3B7001A07D3 /* HCILEReceiverTest.swift in Sources */,
 				3518290B20D221710009F82D /* GATTSupportedNewAlertCategory.swift in Sources */,
 				351829C920D22DB80009F82D /* GAPPublicTargetAddress.swift in Sources */,
-=======
 				356EB94C20D455340022A48D /* GATTBarometricPressureTrend.swift in Sources */,
->>>>>>> 1175fb63
 				6EB45EF22001398100AE5A42 /* DefinedUUID.swift in Sources */,
 				6E1F936E20C2183E0030367F /* GAPAppearance.swift in Sources */,
 				6E60A2E92069582600E42351 /* LowEnergyAdvertising.swift in Sources */,
@@ -3075,15 +3047,12 @@
 				3518295B20D22BB20009F82D /* GAPCompleteListOf32BitServiceClassUUIDs.swift in Sources */,
 				6EFB3E1B20D2F18600364CA0 /* HCILERemoteConnectionParameterRequest.swift in Sources */,
 				6EE910291FDE585C007AD3EA /* HCIVersion.swift in Sources */,
-<<<<<<< HEAD
 				6E6AAE3C20D25A6D00DDE1CA /* ATTExecuteWriteResponse.swift in Sources */,
 				355BC25B20D2D2E7001A07D3 /* HCILERemoteConnectionParameterRequestNegativeReply.swift in Sources */,
 				351829E720D22DF20009F82D /* GAPLESupportedFeatures.swift in Sources */,
 				355BC2C920D31621001A07D3 /* HCILESetPeriodicAdvertisingEnable.swift in Sources */,
 				355BC2CE20D3162B001A07D3 /* HCILESetExtendedScanParameters.swift in Sources */,
-=======
 				356EB93D20D450190022A48D /* GATTAnaerobicHeartRateUpperLimit.swift in Sources */,
->>>>>>> 1175fb63
 				6E60A2F320695B2700E42351 /* LowEnergyScan.swift in Sources */,
 				6E740C4720657F25006589F6 /* InformationalCommand.swift in Sources */,
 				351829B020D22D7A0009F82D /* GAPListOf128BitServiceSolicitationUUIDs.swift in Sources */,
@@ -3114,7 +3083,6 @@
 				6E6AAE0520D2579800DDE1CA /* ATTReadMultipleRequest.swift in Sources */,
 				355BC28820D2ED74001A07D3 /* HCILESetResolvablePrivateAddressTimeout.swift in Sources */,
 				6EBD96BB207A600B0037D253 /* ATTMaximumTransmissionUnit.swift in Sources */,
-<<<<<<< HEAD
 				355BC29720D2ED96001A07D3 /* HCILESetPhy.swift in Sources */,
 				355BC20B20D2C335001A07D3 /* HCILESetAdvertiseEnable.swift in Sources */,
 				356EB8C020D418670022A48D /* HCILEReadWhiteListSize.swift in Sources */,
@@ -3122,11 +3090,9 @@
 				6E124BC9207E553E0060E2E9 /* RSSI.swift in Sources */,
 				355BC26F20D2D30D001A07D3 /* HCILEAddDeviceToResolvingList.swift in Sources */,
 				6E6AADFB20D2575900DDE1CA /* ATTReadBlobRequest.swift in Sources */,
-=======
 				356EB95120D45CBA0022A48D /* GATTAlertStatus.swift in Sources */,
 				6E124BC9207E553E0060E2E9 /* RSSI.swift in Sources */,
 				356EB93820D4500F0022A48D /* GATTAnaerobicHeartRateLowerLimit.swift in Sources */,
->>>>>>> 1175fb63
 				6EB2EA101CD5A8A7000CF975 /* GATTAttributes.swift in Sources */,
 				6E6AAE2320D258E200DDE1CA /* ATTWriteCommand.swift in Sources */,
 				355BC22420D2C366001A07D3 /* HCILERemoveDeviceFromWhiteList.swift in Sources */,
@@ -3362,17 +3328,13 @@
 				355BC2EA20D3416D001A07D3 /* HCILEAddDeviceToPeriodicAdvertiserList.swift in Sources */,
 				6E6AADE020D22C0200DDE1CA /* ATTReadByTypeRequest.swift in Sources */,
 				6E704C871E95C41C00484A22 /* Range.swift in Sources */,
-<<<<<<< HEAD
 				6EFB3DDC20D2E0C900364CA0 /* HCIReadDeviceAddress.swift in Sources */,
 				355BC27C20D2D328001A07D3 /* HCILEReadLocalResolvableAddressReturn.swift in Sources */,
 				3518296320D22BCF0009F82D /* GAPCompleteListOf128BitServiceClassUUIDs.swift in Sources */,
 				351829BD20D22D960009F82D /* GAPServiceData128BitUUID.swift in Sources */,
 				355BC24F20D2C3C1001A07D3 /* HCILETransmitterTest.swift in Sources */,
 				3518297720D22C4B0009F82D /* GAPClassOfDevice.swift in Sources */,
-=======
 				356EB94F20D45CBA0022A48D /* GATTAlertStatus.swift in Sources */,
-				51F0880D20740C9600B7609C /* LowEnergyTestCommands.swift in Sources */,
->>>>>>> 1175fb63
 				6E30AE2E20BEFEEC0072D101 /* Data.swift in Sources */,
 				355BC23120D2C389001A07D3 /* HCILEReadRemoteUsedFeatures.swift in Sources */,
 				6E6AADFE20D2577B00DDE1CA /* ATTReadBlobResponse.swift in Sources */,
@@ -3419,17 +3381,13 @@
 				355BC20E20D2C33E001A07D3 /* HCILESetScanParameters.swift in Sources */,
 				355BC24A20D2C3B7001A07D3 /* HCILEReceiverTest.swift in Sources */,
 				6E443A2D2085D4E2005F4D5F /* GATTDescriptor.swift in Sources */,
-<<<<<<< HEAD
 				3518299020D22CD10009F82D /* GAPSecurityManagerTKValue.swift in Sources */,
 				6EFB3D3F20D2D4EC00364CA0 /* LowEnergySupervisionTimeout.swift in Sources */,
 				6EFB3DE720D2EB6500364CA0 /* HCICommandStatus.swift in Sources */,
 				6EFB3DE220D2EB3600364CA0 /* HCICommandComplete.swift in Sources */,
 				6EFB3EA720D4385200364CA0 /* HCIRemoteNameRequest.swift in Sources */,
 				6E6AADF420D2573900DDE1CA /* ATTReadResponse.swift in Sources */,
-=======
-				51F08807206EE47000B7609C /* LowEnergyEncryption.swift in Sources */,
 				356EB93620D4500F0022A48D /* GATTAnaerobicHeartRateLowerLimit.swift in Sources */,
->>>>>>> 1175fb63
 				6E60A2F120695B2700E42351 /* LowEnergyScan.swift in Sources */,
 				356EB8E620D42D7B0022A48D /* HCILEReadNumberOfSupportedAdvertisingSets.swift in Sources */,
 				351829A920D22D6E0009F82D /* GAPListOf32BitServiceSolicitationUUIDs.swift in Sources */,
@@ -3437,12 +3395,9 @@
 				6EE84DE31CAF80AE00A40C4D /* Address.swift in Sources */,
 				351829CC20D22DC20009F82D /* GAPRandomTargetAddress.swift in Sources */,
 				6ECBCF18206FBD0F00312117 /* HCICommandTimeout.swift in Sources */,
-<<<<<<< HEAD
 				355BC29F20D31064001A07D3 /* HCILEEnhancedTransmitterTest.swift in Sources */,
 				6EFB3EA220D4380A00364CA0 /* HCIInquiry.swift in Sources */,
-=======
 				356EB94A20D455340022A48D /* GATTBarometricPressureTrend.swift in Sources */,
->>>>>>> 1175fb63
 				512F4B47208A562E00576F34 /* UInt256.swift in Sources */,
 				6E6AADEF20D2571800DDE1CA /* ATTReadRequest.swift in Sources */,
 				6E65DF8C20755CCD005BD2A0 /* ByteSwap.swift in Sources */,
@@ -3455,7 +3410,6 @@
 				6EFB3DD220D2DFF000364CA0 /* GAPDataType.swift in Sources */,
 				3518290920D221710009F82D /* GATTSupportedNewAlertCategory.swift in Sources */,
 				6E740C4520657F25006589F6 /* InformationalCommand.swift in Sources */,
-<<<<<<< HEAD
 				6E6AAD9120D2199600DDE1CA /* GAPFlags.swift in Sources */,
 				6EFB3DA020D2D94B00364CA0 /* LowEnergyRfRxPathCompensationValue.swift in Sources */,
 				3518294520D2239B0009F82D /* GATTAlertLevel.swift in Sources */,
@@ -3469,11 +3423,7 @@
 				6E6AAD7020D2161B00DDE1CA /* GATTBatteryLevel.swift in Sources */,
 				351829B320D22D840009F82D /* GAPServiceData16BitUUID.swift in Sources */,
 				356EB90920D4355C0022A48D /* HCILEDirectedAdvertisingReport.swift in Sources */,
-=======
 				356EB93B20D450190022A48D /* GATTAnaerobicHeartRateUpperLimit.swift in Sources */,
-				6E5808BE207D5B2E008F98BB /* LowEnergyFeaturesCommands.swift in Sources */,
-				6E60A31920696D3E00E42351 /* HostControllerLocalName.swift in Sources */,
->>>>>>> 1175fb63
 				6E60A2F620695B6500E42351 /* LowEnergyConnection.swift in Sources */,
 				6E6AAE1720D258BA00DDE1CA /* ATTWriteRequest.swift in Sources */,
 				355BC21D20D2C35D001A07D3 /* HCILEAddDeviceToWhiteList.swift in Sources */,
@@ -3754,13 +3704,10 @@
 				6E6AADE120D22C0200DDE1CA /* ATTReadByTypeRequest.swift in Sources */,
 				6EF45FAE1CC6D04D001F7A39 /* Address.swift in Sources */,
 				6E60A2C02068928400E42351 /* BluetoothHostController.swift in Sources */,
-<<<<<<< HEAD
 				355BC24B20D2C3B7001A07D3 /* HCILEReceiverTest.swift in Sources */,
 				3518290A20D221710009F82D /* GATTSupportedNewAlertCategory.swift in Sources */,
 				351829C820D22DB80009F82D /* GAPPublicTargetAddress.swift in Sources */,
-=======
 				356EB94B20D455340022A48D /* GATTBarometricPressureTrend.swift in Sources */,
->>>>>>> 1175fb63
 				6EB45EF12001398100AE5A42 /* DefinedUUID.swift in Sources */,
 				6E1F936D20C2183E0030367F /* GAPAppearance.swift in Sources */,
 				6E60A2E82069582600E42351 /* LowEnergyAdvertising.swift in Sources */,
@@ -3774,15 +3721,12 @@
 				3518295A20D22BB20009F82D /* GAPCompleteListOf32BitServiceClassUUIDs.swift in Sources */,
 				6EFB3E1A20D2F18600364CA0 /* HCILERemoteConnectionParameterRequest.swift in Sources */,
 				6EE910281FDE585B007AD3EA /* HCIVersion.swift in Sources */,
-<<<<<<< HEAD
 				6E6AAE3B20D25A6D00DDE1CA /* ATTExecuteWriteResponse.swift in Sources */,
 				355BC25A20D2D2E7001A07D3 /* HCILERemoteConnectionParameterRequestNegativeReply.swift in Sources */,
 				351829E620D22DF20009F82D /* GAPLESupportedFeatures.swift in Sources */,
 				355BC2C820D31621001A07D3 /* HCILESetPeriodicAdvertisingEnable.swift in Sources */,
 				355BC2CD20D3162B001A07D3 /* HCILESetExtendedScanParameters.swift in Sources */,
-=======
 				356EB93C20D450190022A48D /* GATTAnaerobicHeartRateUpperLimit.swift in Sources */,
->>>>>>> 1175fb63
 				6E60A2F220695B2700E42351 /* LowEnergyScan.swift in Sources */,
 				6E740C4620657F25006589F6 /* InformationalCommand.swift in Sources */,
 				351829AF20D22D7A0009F82D /* GAPListOf128BitServiceSolicitationUUIDs.swift in Sources */,
@@ -3813,7 +3757,6 @@
 				6E6AAE0420D2579800DDE1CA /* ATTReadMultipleRequest.swift in Sources */,
 				355BC28720D2ED74001A07D3 /* HCILESetResolvablePrivateAddressTimeout.swift in Sources */,
 				6EBD96BA207A600B0037D253 /* ATTMaximumTransmissionUnit.swift in Sources */,
-<<<<<<< HEAD
 				355BC29620D2ED96001A07D3 /* HCILESetPhy.swift in Sources */,
 				355BC20A20D2C335001A07D3 /* HCILESetAdvertiseEnable.swift in Sources */,
 				356EB8BF20D418670022A48D /* HCILEReadWhiteListSize.swift in Sources */,
@@ -3821,11 +3764,9 @@
 				6E124BC8207E553E0060E2E9 /* RSSI.swift in Sources */,
 				355BC26E20D2D30D001A07D3 /* HCILEAddDeviceToResolvingList.swift in Sources */,
 				6E6AADFA20D2575900DDE1CA /* ATTReadBlobRequest.swift in Sources */,
-=======
 				356EB95020D45CBA0022A48D /* GATTAlertStatus.swift in Sources */,
 				6E124BC8207E553E0060E2E9 /* RSSI.swift in Sources */,
 				356EB93720D4500F0022A48D /* GATTAnaerobicHeartRateLowerLimit.swift in Sources */,
->>>>>>> 1175fb63
 				6EF45FB01CC6D04D001F7A39 /* GATTAttributes.swift in Sources */,
 				6E6AAE2220D258E200DDE1CA /* ATTWriteCommand.swift in Sources */,
 				355BC22320D2C366001A07D3 /* HCILERemoveDeviceFromWhiteList.swift in Sources */,

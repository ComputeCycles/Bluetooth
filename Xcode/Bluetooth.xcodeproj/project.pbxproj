--- conflicted
+++ resolved
@@ -605,18 +605,15 @@
 		3588AC1D20CD05AC00F9FA8C /* GAPData.swift in Sources */ = {isa = PBXBuildFile; fileRef = 3531BBD920CD013700EBB028 /* GAPData.swift */; };
 		3588AC1E20CD05AD00F9FA8C /* GAPData.swift in Sources */ = {isa = PBXBuildFile; fileRef = 3531BBD920CD013700EBB028 /* GAPData.swift */; };
 		35B7CADD20C5E72100F797AE /* GATTProfile.swift in Sources */ = {isa = PBXBuildFile; fileRef = 35B7CADC20C5E72100F797AE /* GATTProfile.swift */; };
-<<<<<<< HEAD
 		35CEF95720D869C2009E1688 /* GATTBootKeyboardOutputReport.swift in Sources */ = {isa = PBXBuildFile; fileRef = 35CEF95620D869C2009E1688 /* GATTBootKeyboardOutputReport.swift */; };
 		35CEF95820D869C2009E1688 /* GATTBootKeyboardOutputReport.swift in Sources */ = {isa = PBXBuildFile; fileRef = 35CEF95620D869C2009E1688 /* GATTBootKeyboardOutputReport.swift */; };
 		35CEF95920D869C2009E1688 /* GATTBootKeyboardOutputReport.swift in Sources */ = {isa = PBXBuildFile; fileRef = 35CEF95620D869C2009E1688 /* GATTBootKeyboardOutputReport.swift */; };
 		35CEF95A20D869C2009E1688 /* GATTBootKeyboardOutputReport.swift in Sources */ = {isa = PBXBuildFile; fileRef = 35CEF95620D869C2009E1688 /* GATTBootKeyboardOutputReport.swift */; };
-=======
 		35CA73CF20D9674D000E49F7 /* GATTBootMouseInputReport.swift in Sources */ = {isa = PBXBuildFile; fileRef = 35CA73CE20D9674D000E49F7 /* GATTBootMouseInputReport.swift */; };
 		35CA73D020D9674D000E49F7 /* GATTBootMouseInputReport.swift in Sources */ = {isa = PBXBuildFile; fileRef = 35CA73CE20D9674D000E49F7 /* GATTBootMouseInputReport.swift */; };
 		35CA73D120D9674D000E49F7 /* GATTBootMouseInputReport.swift in Sources */ = {isa = PBXBuildFile; fileRef = 35CA73CE20D9674D000E49F7 /* GATTBootMouseInputReport.swift */; };
 		35CA73D220D9674D000E49F7 /* GATTBootMouseInputReport.swift in Sources */ = {isa = PBXBuildFile; fileRef = 35CA73CE20D9674D000E49F7 /* GATTBootMouseInputReport.swift */; };
 		35CA73D920D96C0D000E49F7 /* GATTBootKeyboardInputReport.swift in Sources */ = {isa = PBXBuildFile; fileRef = 35CA73D820D96C0D000E49F7 /* GATTBootKeyboardInputReport.swift */; };
->>>>>>> a92480d2
 		35CA73DB20D9735E000E49F7 /* GATTCentralAddressResolution.swift in Sources */ = {isa = PBXBuildFile; fileRef = 35CA73DA20D9735E000E49F7 /* GATTCentralAddressResolution.swift */; };
 		35CA73DC20D9735E000E49F7 /* GATTCentralAddressResolution.swift in Sources */ = {isa = PBXBuildFile; fileRef = 35CA73DA20D9735E000E49F7 /* GATTCentralAddressResolution.swift */; };
 		35CA73DD20D9735E000E49F7 /* GATTCentralAddressResolution.swift in Sources */ = {isa = PBXBuildFile; fileRef = 35CA73DA20D9735E000E49F7 /* GATTCentralAddressResolution.swift */; };
@@ -1494,12 +1491,9 @@
 		3580287820C8308E0096227B /* UnitIdentifier.swift */ = {isa = PBXFileReference; lastKnownFileType = sourcecode.swift; path = UnitIdentifier.swift; sourceTree = "<group>"; };
 		3580287D20C832870096227B /* UnitIdentifierExtension.swift */ = {isa = PBXFileReference; lastKnownFileType = sourcecode.swift; path = UnitIdentifierExtension.swift; sourceTree = "<group>"; };
 		35B7CADC20C5E72100F797AE /* GATTProfile.swift */ = {isa = PBXFileReference; lastKnownFileType = sourcecode.swift; path = GATTProfile.swift; sourceTree = "<group>"; };
-<<<<<<< HEAD
 		35CEF95620D869C2009E1688 /* GATTBootKeyboardOutputReport.swift */ = {isa = PBXFileReference; lastKnownFileType = sourcecode.swift; path = GATTBootKeyboardOutputReport.swift; sourceTree = "<group>"; };
-=======
 		35CA73CE20D9674D000E49F7 /* GATTBootMouseInputReport.swift */ = {isa = PBXFileReference; lastKnownFileType = sourcecode.swift; path = GATTBootMouseInputReport.swift; sourceTree = "<group>"; };
 		35CA73D820D96C0D000E49F7 /* GATTBootKeyboardInputReport.swift */ = {isa = PBXFileReference; fileEncoding = 4; lastKnownFileType = sourcecode.swift; path = GATTBootKeyboardInputReport.swift; sourceTree = "<group>"; };
->>>>>>> a92480d2
 		35CA73DA20D9735E000E49F7 /* GATTCentralAddressResolution.swift */ = {isa = PBXFileReference; lastKnownFileType = sourcecode.swift; path = GATTCentralAddressResolution.swift; sourceTree = "<group>"; };
 		35CEF94220D809B9009E1688 /* GATTBatteryPowerState.swift */ = {isa = PBXFileReference; lastKnownFileType = sourcecode.swift; path = GATTBatteryPowerState.swift; sourceTree = "<group>"; };
 		35CEF94720D8251A009E1688 /* GATTBodySensorLocation.swift */ = {isa = PBXFileReference; lastKnownFileType = sourcecode.swift; path = GATTBodySensorLocation.swift; sourceTree = "<group>"; };

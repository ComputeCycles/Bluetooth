--- conflicted
+++ resolved
@@ -7,21 +7,15 @@
 	objects = {
 
 /* Begin PBXBuildFile section */
-<<<<<<< HEAD
 		3531BBDA20CD013700EBB028 /* GAPData.swift in Sources */ = {isa = PBXBuildFile; fileRef = 3531BBD920CD013700EBB028 /* GAPData.swift */; };
-=======
->>>>>>> ddd607c0
 		3571E29020C894BA0017ACD2 /* Units.swift in Sources */ = {isa = PBXBuildFile; fileRef = 3571E28F20C894BA0017ACD2 /* Units.swift */; };
 		3571E29120C894BA0017ACD2 /* Units.swift in Sources */ = {isa = PBXBuildFile; fileRef = 3571E28F20C894BA0017ACD2 /* Units.swift */; };
 		3571E29220C894BA0017ACD2 /* Units.swift in Sources */ = {isa = PBXBuildFile; fileRef = 3571E28F20C894BA0017ACD2 /* Units.swift */; };
 		3571E29320C894BA0017ACD2 /* Units.swift in Sources */ = {isa = PBXBuildFile; fileRef = 3571E28F20C894BA0017ACD2 /* Units.swift */; };
-<<<<<<< HEAD
 		3571E29520C8B8330017ACD2 /* GATTBloodPressureService.swift in Sources */ = {isa = PBXBuildFile; fileRef = 3571E29420C8B8330017ACD2 /* GATTBloodPressureService.swift */; };
 		3571E29620C8B8330017ACD2 /* GATTBloodPressureService.swift in Sources */ = {isa = PBXBuildFile; fileRef = 3571E29420C8B8330017ACD2 /* GATTBloodPressureService.swift */; };
 		3571E29720C8B8330017ACD2 /* GATTBloodPressureService.swift in Sources */ = {isa = PBXBuildFile; fileRef = 3571E29420C8B8330017ACD2 /* GATTBloodPressureService.swift */; };
 		3571E29820C8B8330017ACD2 /* GATTBloodPressureService.swift in Sources */ = {isa = PBXBuildFile; fileRef = 3571E29420C8B8330017ACD2 /* GATTBloodPressureService.swift */; };
-=======
->>>>>>> ddd607c0
 		3580287920C8308E0096227B /* UnitIdentifier.swift in Sources */ = {isa = PBXBuildFile; fileRef = 3580287820C8308E0096227B /* UnitIdentifier.swift */; };
 		3580287A20C8308E0096227B /* UnitIdentifier.swift in Sources */ = {isa = PBXBuildFile; fileRef = 3580287820C8308E0096227B /* UnitIdentifier.swift */; };
 		3580287B20C8308E0096227B /* UnitIdentifier.swift in Sources */ = {isa = PBXBuildFile; fileRef = 3580287820C8308E0096227B /* UnitIdentifier.swift */; };
@@ -30,12 +24,9 @@
 		3580287F20C832870096227B /* UnitIdentifierExtension.swift in Sources */ = {isa = PBXBuildFile; fileRef = 3580287D20C832870096227B /* UnitIdentifierExtension.swift */; };
 		3580288020C832870096227B /* UnitIdentifierExtension.swift in Sources */ = {isa = PBXBuildFile; fileRef = 3580287D20C832870096227B /* UnitIdentifierExtension.swift */; };
 		3580288120C832870096227B /* UnitIdentifierExtension.swift in Sources */ = {isa = PBXBuildFile; fileRef = 3580287D20C832870096227B /* UnitIdentifierExtension.swift */; };
-<<<<<<< HEAD
 		3588AC1C20CD05AC00F9FA8C /* GAPData.swift in Sources */ = {isa = PBXBuildFile; fileRef = 3531BBD920CD013700EBB028 /* GAPData.swift */; };
 		3588AC1D20CD05AC00F9FA8C /* GAPData.swift in Sources */ = {isa = PBXBuildFile; fileRef = 3531BBD920CD013700EBB028 /* GAPData.swift */; };
 		3588AC1E20CD05AD00F9FA8C /* GAPData.swift in Sources */ = {isa = PBXBuildFile; fileRef = 3531BBD920CD013700EBB028 /* GAPData.swift */; };
-=======
->>>>>>> ddd607c0
 		358CB4DB20C796A20003DC60 /* GATTBatteryService.swift in Sources */ = {isa = PBXBuildFile; fileRef = 358CB4DA20C796A20003DC60 /* GATTBatteryService.swift */; };
 		358CB4DC20C796A20003DC60 /* GATTBatteryService.swift in Sources */ = {isa = PBXBuildFile; fileRef = 358CB4DA20C796A20003DC60 /* GATTBatteryService.swift */; };
 		358CB4DD20C796A20003DC60 /* GATTBatteryService.swift in Sources */ = {isa = PBXBuildFile; fileRef = 358CB4DA20C796A20003DC60 /* GATTBatteryService.swift */; };
@@ -427,13 +418,9 @@
 /* End PBXCopyFilesBuildPhase section */
 
 /* Begin PBXFileReference section */
-<<<<<<< HEAD
 		3531BBD920CD013700EBB028 /* GAPData.swift */ = {isa = PBXFileReference; fileEncoding = 4; lastKnownFileType = sourcecode.swift; path = GAPData.swift; sourceTree = "<group>"; };
 		3571E28F20C894BA0017ACD2 /* Units.swift */ = {isa = PBXFileReference; lastKnownFileType = sourcecode.swift; path = Units.swift; sourceTree = "<group>"; };
 		3571E29420C8B8330017ACD2 /* GATTBloodPressureService.swift */ = {isa = PBXFileReference; lastKnownFileType = sourcecode.swift; path = GATTBloodPressureService.swift; sourceTree = "<group>"; };
-=======
-		3571E28F20C894BA0017ACD2 /* Units.swift */ = {isa = PBXFileReference; lastKnownFileType = sourcecode.swift; path = Units.swift; sourceTree = "<group>"; };
->>>>>>> ddd607c0
 		3580287820C8308E0096227B /* UnitIdentifier.swift */ = {isa = PBXFileReference; lastKnownFileType = sourcecode.swift; path = UnitIdentifier.swift; sourceTree = "<group>"; };
 		3580287D20C832870096227B /* UnitIdentifierExtension.swift */ = {isa = PBXFileReference; lastKnownFileType = sourcecode.swift; path = UnitIdentifierExtension.swift; sourceTree = "<group>"; };
 		358CB4DA20C796A20003DC60 /* GATTBatteryService.swift */ = {isa = PBXFileReference; lastKnownFileType = sourcecode.swift; path = GATTBatteryService.swift; sourceTree = "<group>"; };
@@ -598,21 +585,13 @@
 /* End PBXFrameworksBuildPhase section */
 
 /* Begin PBXGroup section */
-		358CB4D920C796460003DC60 /* GATTServices */ = {
-			isa = PBXGroup;
-			children = (
-				358CB4DA20C796A20003DC60 /* GATTBatteryService.swift */,
-				3571E29420C8B8330017ACD2 /* GATTBloodPressureService.swift */,
-			);
-			name = GATTServices;
-			sourceTree = "<group>";
-		};
 		35A2DF6A20C21FD3008B9A77 /* GATT Profiles */ = {
 			isa = PBXGroup;
 			children = (
 				35B7CADC20C5E72100F797AE /* GATTProfile.swift */,
 				35B8CE8320C646C1000BEC39 /* GATTAlertNotificationProfile.swift */,
 				358CB4DA20C796A20003DC60 /* GATTBatteryService.swift */,
+                3571E29420C8B8330017ACD2 /* GATTBloodPressureService.swift */,
 			);
 			name = "GATT Profiles";
 			sourceTree = "<group>";
@@ -764,7 +743,6 @@
 		6EE84DD11CAF5DC800A40C4D /* Sources */ = {
 			isa = PBXGroup;
 			children = (
-				358CB4D920C796460003DC60 /* GATTServices */,
 				35A2DF6A20C21FD3008B9A77 /* GATT Profiles */,
 				6E704C961E95C4B300484A22 /* Extensions */,
 				6E704C761E95C32D00484A22 /* BitMaskOption.swift */,
@@ -778,10 +756,6 @@
 				6EB45EEF2001398100AE5A42 /* DefinedUUID.swift */,
 				6E35CB24207FFB030039619C /* DefinedUUIDExtension.swift */,
 				3580287820C8308E0096227B /* UnitIdentifier.swift */,
-<<<<<<< HEAD
-=======
-				3580287D20C832870096227B /* UnitIdentifierExtension.swift */,
->>>>>>> ddd607c0
 				3571E28F20C894BA0017ACD2 /* Units.swift */,
 				6E3229131FCDD40C0035605D /* CompanyIdentifier.swift */,
 				6EAD976E20BF796200673DB7 /* DefinedCompanies.swift */,

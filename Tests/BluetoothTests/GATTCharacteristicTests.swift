--- conflicted
+++ resolved
@@ -35,12 +35,9 @@
         ("testBarometricPressureTrend", testBarometricPressureTrend),
         ("testAnalogOutput", testAnalogOutput),
         ("testAlertStatus", testAlertStatus),
-<<<<<<< HEAD
+        ("testBootMouseInputReport", testBootMouseInputReport),
         ("testBootKeyboardOutputReport", testBootKeyboardOutputReport),
-=======
-        ("testBootMouseInputReport", testBootMouseInputReport),
         ("testBootKeyboardInputReport", testBootKeyboardInputReport),
->>>>>>> a92480d2
         ("testBatteryPowerState", testBatteryPowerState),
         ("testBodySensorLocation", testBodySensorLocation),
         ("testCentralAddressResolution", testCentralAddressResolution)
@@ -494,6 +491,21 @@
         XCTAssertEqual(GATTAnalog(data: data), GATTAnalog(data: data))
     }
     
+    func testBootMouseInputReport() {
+        
+        XCTAssertNil(GATTBootMouseInputReport(data: Data([0x3d, 0x72])))
+        
+        let data = Data([0x01])
+        
+        guard let characteristic = GATTBootMouseInputReport(data: data)
+            else { XCTFail("Could not decode from bytes"); return }
+        
+        XCTAssertEqual(characteristic.data, data)
+        XCTAssertEqual(characteristic.description, "1")
+        XCTAssertEqual(characteristic, 1)
+        XCTAssertEqual(GATTBootMouseInputReport.uuid, .bootMouseInputReport)
+    }
+    
     func testBootKeyboardInputReport() {
         
         XCTAssertNil(GATTBootKeyboardInputReport(data: Data([0x3d, 0x72])))
@@ -507,21 +519,6 @@
         XCTAssertEqual(characteristic.description, "1")
         XCTAssertEqual(GATTBootKeyboardInputReport.uuid, .bootKeyboardInputReport)
         XCTAssertEqual(GATTBootKeyboardInputReport(data: data), GATTBootKeyboardInputReport(data: data))
-    }
-    
-    func testBootMouseInputReport() {
-        
-        XCTAssertNil(GATTBootMouseInputReport(data: Data([0x3d, 0x72])))
-        
-        let data = Data([0x01])
-        
-        guard let characteristic = GATTBootMouseInputReport(data: data)
-            else { XCTFail("Could not decode from bytes"); return }
-        
-        XCTAssertEqual(characteristic.data, data)
-        XCTAssertEqual(characteristic.description, "1")
-        XCTAssertEqual(characteristic, 1)
-        XCTAssertEqual(GATTBootMouseInputReport.uuid, .bootMouseInputReport)
     }
     
     func testBootKeyboardOutputReport() {

//
//  GATTCharacteristicTests.swift
//  Bluetooth
//
//  Created by Alsey Coleman Miller on 6/10/18.
//  Copyright © 2018 PureSwift. All rights reserved.
//

import XCTest
import Foundation
@testable import Bluetooth

final class GATTCharacteristicTests: XCTestCase {
    
    static let allTests = [
        ("testDateTime", testDateTime),
        ("testBatteryLevel", testBatteryLevel),
        ("testSupportedNewAlertCategory", testSupportedNewAlertCategory),
        ("testAlertCategoryIdBitMask", testAlertCategoryIdBitMask),
        ("testNewAlert", testNewAlert),
        ("testAlertCategoryID", testAlertCategoryID),
        ("testSupportedUnreadAlertCategory", testSupportedUnreadAlertCategory),
        ("testUnreadAlertStatus", testUnreadAlertStatus),
        ("testAlertNotificationControlPoint", testAlertNotificationControlPoint),
        ("testBloodPressureMeasurement", testBloodPressureMeasurement),
        ("testAltitude", testAltitude),
        ("testAerobicHeartRateLowerLimit", testAerobicHeartRateLowerLimit),
        ("testAerobicHeartRateUpperLimit", testAerobicHeartRateUpperLimit),
        ("testAlertLevel", testAlertLevel),
        ("testAerobicThreshold", testAerobicThreshold),
        ("testAnaerobicHeartRateLowerLimit", testAnaerobicHeartRateLowerLimit),
        ("testAnaerobicHeartRateUpperLimit", testAnaerobicHeartRateUpperLimit),
        ("testAge", testAge),
        ("testAnalog", testAnalog),
        ("testBarometricPressureTrend", testBarometricPressureTrend),
        ("testAge", testAge),
        ("testAnalog", testAnalog),
        ("testAnalogOutput", testAnalogOutput),
        ("testAlertStatus", testAlertStatus),
<<<<<<< HEAD
        ("testBootKeyboardOutputReport", testBootKeyboardOutputReport),
=======
        ("testBatteryPowerState", testBatteryPowerState),
>>>>>>> 44841c39
        ("testBodySensorLocation", testBodySensorLocation),
        ("testCentralAddressResolution", testCentralAddressResolution)
    ]
    
    func testDateTime() {
        
        /// remove subsecond precision
        let date = Date(timeIntervalSinceReferenceDate: TimeInterval(Int(Date.timeIntervalSinceReferenceDate)))
        
        // Date conversion
        XCTAssertNotEqual(GATTDateTime().year, .unknown)
        XCTAssertNotEqual(GATTDateTime().month, .unknown)
        XCTAssertNotEqual(GATTDateTime().day, .unknown)
        XCTAssertEqual(GATTDateTime(date: Date(timeIntervalSinceReferenceDate: 0)).year.rawValue, 2001)
        XCTAssertEqual(GATTDateTime(date: Date(timeIntervalSinceReferenceDate: 0)).month, .january)
        XCTAssertEqual(GATTDateTime(date: Date(timeIntervalSinceReferenceDate: 0)).day.rawValue, 1)
        XCTAssertEqual(GATTDateTime(date: Date(timeIntervalSinceReferenceDate: 3600)).hour.rawValue, 1)
        XCTAssertEqual(GATTDateTime(date: Date(timeIntervalSinceReferenceDate: 60)).minute.rawValue, 1)
        XCTAssertEqual(GATTDateTime(date: Date(timeIntervalSinceReferenceDate: 30)).second.rawValue, 30)
        
        // Crashes on Linux
        // fatal error: copy(with:) is not yet implemented: file Foundation/NSCalendar.swift, line 1434
        #if os(macOS)
        XCTAssertEqual(Date(dateTime: GATTDateTime(date: date)), date)
        #endif
        
        // create valid values
        (1582...9999).forEach { XCTAssertNotNil(GATTDateTime.Year(rawValue: $0)) }
        XCTAssertEqual(GATTDateTime.Year(rawValue: 0), .unknown)
        (1...12).forEach { XCTAssertNotNil(GATTDateTime.Month(rawValue: $0)) }
        XCTAssertEqual(GATTDateTime.Month(rawValue: 0), .unknown)
        (1...31).forEach { XCTAssertNotNil(GATTDateTime.Day(rawValue: $0)) }
        XCTAssertEqual(GATTDateTime.Day(rawValue: 0), .unknown)
        (0...23).forEach { XCTAssertNotNil(GATTDateTime.Hour(rawValue: $0)) }
        (0...59).forEach { XCTAssertNotNil(GATTDateTime.Minute(rawValue: $0)) } 
        (0...59).forEach { XCTAssertNotNil(GATTDateTime.Second(rawValue: $0)) }
        
        // test decoding
        XCTAssertNil(GATTDateTime(data: Data()), "Invalid length")
        XCTAssertNil(GATTDateTime(data: Data([0x00])), "Invalid length")
        XCTAssertNil(GATTDateTime(data: Data([0x00, 0x00])), "Invalid length")
        XCTAssertNil(GATTDateTime(data: Data([0x00, 0x00, 0x00])), "Invalid length")
        XCTAssertNil(GATTDateTime(data: Data([0x00, 0x00, 0x00, 0x00])), "Invalid length")
        XCTAssertNil(GATTDateTime(data: Data([0xFF, 0xFF, 0xFF, 0xFF, 0xFF])), "Invalid length")
        XCTAssertNil(GATTDateTime(data: Data([0xFF, 0xFF, 0xFF, 0xFF, 0xFF, 0xFF, 0xFF])), "Invalid values")
        XCTAssertNil(GATTDateTime(data: Data([0x00, 0x00, 0x00, 0x00, 0xFF, 0xFF, 0xFF])), "Invalid values")
        XCTAssertNil(GATTDateTime(data: Data([0xFF, 0xFF, 0xFF, 0xFF, 0xFF, 0xFF, 0xFF, 0xFF])), "Invalid length")
        
        // encoding
        do {
            
            let data = Data([0x00, 0x00, 0x00, 0x00, 0x00, 0x00, 0x00])
            
            guard let characteristic = GATTDateTime(data: data)
                else { XCTFail(); return }
            
            XCTAssertEqual(characteristic.data, data)
            XCTAssertEqual(characteristic.year, .unknown)
            XCTAssertEqual(characteristic.month, .unknown)
            XCTAssertEqual(characteristic.day, .unknown)
            XCTAssertEqual(characteristic.hour, .min)
            XCTAssertEqual(characteristic.minute, .min)
            XCTAssertEqual(characteristic.second, .min)
        }
        
        // encoding
        do {
            
            let data = Data([203, 7, 4, 24, 12, 5, 30])
            
            guard let characteristic = GATTDateTime(data: data)
                else { XCTFail(); return }
            
            XCTAssertEqual(characteristic.data, data)
            XCTAssertEqual(characteristic.year.rawValue, 1995)
            XCTAssertEqual(characteristic.month, .april)
            XCTAssertEqual(characteristic.day.rawValue, 24)
            XCTAssertEqual(characteristic.hour.rawValue, 12)
            XCTAssertEqual(characteristic.minute.rawValue, 5)
            XCTAssertEqual(characteristic.second.rawValue, 30)
        }
    }
    
    func testBatteryLevel() {
        
        let data = Data([0x22])
        
        guard let characteristic = GATTBatteryLevel(data: data)
            else { XCTFail("Could not decode from bytes"); return }
        
        guard let percentage = GATTBatteryPercentage(rawValue: 34)
            else { XCTFail("Could not init Percentage"); return }
        
        // test characteristic
        XCTAssertEqual(characteristic.data, data)
        XCTAssertEqual(characteristic.level, percentage)
        XCTAssertEqual(characteristic.description, "34%")
        XCTAssertNotNil(GATTBatteryLevel(level: percentage)) 
        XCTAssertEqual(GATTBatteryLevel.uuid, .batteryLevel)
        XCTAssertEqual(GATTBatteryLevel(data: data), GATTBatteryLevel(data: data))
        (0 ... 100).forEach { XCTAssertNotNil(GATTBatteryLevel(data: Data([$0]))) }
        (101 ... UInt8.max).forEach { XCTAssertNil(GATTBatteryLevel(data: Data([$0]))) }
        
        // test percentage
        XCTAssertEqual(GATTBatteryPercentage.unitType.description, "27AD (percentage)")
        XCTAssertEqual(GATTBatteryPercentage.unitType.type, "org.bluetooth.unit.percentage")
        XCTAssertEqual(GATTBatteryPercentage.unitType, .percentage)
        (0 ... 100).forEach { XCTAssertNotNil(GATTBatteryPercentage(rawValue: $0)) }
        (101 ... UInt8.max).forEach { XCTAssertNil(GATTBatteryPercentage(rawValue: $0)) }
    }
    
    func testSupportedNewAlertCategory() {
        
        let data = Data([0x0a])
        
        guard let characteristic = GATTSupportedNewAlertCategory(data: data)
            else { XCTFail("Could not decode from bytes"); return }
        
        
        XCTAssertEqual(characteristic.data, data)
        XCTAssertEqual(characteristic.categories, [.call, .email], "The value 0x0a is interpreted that this server supports “Call” and “Email” categories.")
    }
    
    func testAlertCategoryIdBitMask() {
        
        let data = Data([0x03])
        
        guard let characteristic = GATTAlertCategoryBitMask(data: data)
            else { XCTFail("Could not decode from bytes"); return }
        
        XCTAssertEqual(characteristic.data, data)
        XCTAssertEqual(characteristic.categories, [.simpleAlert, .email], "The value 0x03 is interpreted as “Simple Alert and Email bits set")
    }
    
    func testNewAlert() {
        
        typealias Information = GATTNewAlert.Information
        
        let data = Data([0x01, 0x04, 0x52, 0x69, 0x63, 0x68, 0x61, 0x72, 0x64])
        
        guard let characteristic = GATTNewAlert(data: data)
            else { XCTFail("Could not decode from bytes"); return }
        
        XCTAssertEqual(characteristic.data, data)
        
        // The value 0x01, 0x04, 0x52, 0x69, 0x63, 0x68, 0x61, 0x72, 0x64 are interpreted that the server has 4 new email messages and the last message was sent by “Richard”.
        XCTAssertEqual(characteristic.category, .email)
        XCTAssertEqual(characteristic.newAlertsCount, 4)
        XCTAssertEqual(characteristic.information.rawValue, "Richard")
        
        XCTAssertNil(Information(rawValue: "Alsey Coleman Miller ABCDEFGHIJKLMNOP"))
        XCTAssertNotNil(Information(rawValue: ""))
        XCTAssertNotNil(Information(rawValue: "Alsey Coleman"))
    }
    
    func testAlertCategoryID() {
        
        let data = Data([0x01])
        
        guard let characteristic = GATTAlertCategory(data: data)
            else { XCTFail("Could not decode from bytes"); return }
        
        XCTAssertEqual(characteristic.data, data)
        
        XCTAssertEqual(characteristic, .email, "The value 0x01 is interpreted as “Email”")
    }
    
    func testSupportedUnreadAlertCategory() {
        
        let data = Data([0x03])
        
        guard let characteristic = GATTSupportedUnreadAlertCategory(data: data)
            else { XCTFail("Could not decode from bytes"); return }
        
        XCTAssertEqual(characteristic.data, data)
        XCTAssertEqual(characteristic, GATTSupportedUnreadAlertCategory(data: Data([0x03, 0x00])))
        XCTAssertEqual(characteristic.categories, [.email, .simpleAlert], "The value 0x03 is interpreted that this server supports “Simple Alert” and “Email” categories for unread alert.")
        
    }
    
    func testUnreadAlertStatus() {
        
        let data = Data([0x01, 0x04])
        
        guard let characteristic = GATTUnreadAlertStatus(data: data)
            else { XCTFail("Could not decode from bytes"); return }
        
        XCTAssertEqual(characteristic.data, data)
        
        // The value 0x01, 0x04 are interpreted that the server has 4 unread messages in Email category.
        XCTAssertEqual(characteristic.category, .email)
        XCTAssertEqual(characteristic.unreadCount, 4)
    }
    
    func testAlertNotificationControlPoint() {
        
        let data = Data([0x02, 0x01])
        
        guard let characteristic = GATTAlertNotificationControlPoint(data: data)
            else { XCTFail("Could not decode from bytes"); return }
        
        XCTAssertEqual(characteristic.data, data)
        
        // The data 0x02 0x01 interprets “Disable New Incoming Notification for Email Category”.
        XCTAssertEqual(characteristic.command, .disableNewIncomingAlertNotification)
        XCTAssertEqual(characteristic.category, .email)
    }
    
    func testBloodPressureMeasurement() {
        
        typealias Unit = GATTBloodPressureMeasurement.Unit
        typealias CompoundValue = GATTBloodPressureMeasurement.CompoundValue
        typealias MeasurementStatus = GATTBloodPressureMeasurement.MeasurementStatus
        
        XCTAssertEqual(Unit.mmHg.unit, .millimetreOfMercury)
        XCTAssertEqual(Unit.kPa.unit, .pascalPressure)
        XCTAssertEqual(.mmHg, Unit(unit: .millimetreOfMercury))
        XCTAssertEqual(.kPa, Unit(unit: .pascalPressure))
        
        let characteristic = GATTBloodPressureMeasurement(compoundValue:
            CompoundValue(unit: .kPa,
                          systolic: SFloat(builtin: 0xAA),
                          diastolic: SFloat(builtin: 0xBB),
                          meanArterialPressure: SFloat(builtin: 0xCC)),
            userIdentifier: 0x1B,
            measurementStatus: .all
        )
        
        XCTAssertEqual(Array(GATTBloodPressureMeasurement(data: characteristic.data)?.data ?? Data()), Array(characteristic.data))
    }
    
    func testAltitude() {
        
        let data = Data([0x00, 0x00])
        let altitude = UInt16(littleEndian: UInt16(bytes: (data[0], data[1])))
        
        guard let characteristics = GATTAltitude(data: data)
            else { XCTFail("Could not decode from bytes"); return }
        
        XCTAssertEqual(characteristics.data, data)
        XCTAssertEqual(characteristics.altitude, altitude)
        XCTAssertEqual(characteristics.description, "0")
        XCTAssertEqual(GATTAltitude.uuid, .altitude)
        XCTAssert(GATTAltitude(data: data) == GATTAltitude(data: data))
    }
    
    func testAerobicHeartRateLowerLimit() {
        
        typealias BeatsPerMinute = GATTAerobicHeartRateLowerLimit.BeatsPerMinute
        
        XCTAssertNil(GATTAerobicHeartRateLowerLimit(data: Data([0x3d, 0x72])))
        
        let data = Data([0x22])
        
        let beats: BeatsPerMinute = 34
        
        guard let characteristic = GATTAerobicHeartRateLowerLimit(data: data)
            else { XCTFail("Could not decode from bytes"); return }
        
        XCTAssertEqual(characteristic.data, data)
        XCTAssertEqual(characteristic.beats, beats)
        XCTAssertEqual(characteristic.description, "34")
        XCTAssertEqual(beats.description, "34")
        XCTAssertEqual(GATTAerobicHeartRateLowerLimit.uuid, .aerobicHeartRateLowerLimit)
        XCTAssertEqual(BeatsPerMinute.unitType, .beatsPerMinute)
    }
    
    func testAerobicHeartRateUpperLimit() {
        
        typealias BeatsPerMinute = GATTAerobicHeartRateUpperLimit.BeatsPerMinute
        
        XCTAssertNil(GATTAerobicHeartRateUpperLimit(data: Data([0x3d, 0x72])))
        
        let data = Data([0x22])
        
        let beats: BeatsPerMinute = 34
        
        guard let characteristic = GATTAerobicHeartRateUpperLimit(data: data)
            else { XCTFail("Could not decode from bytes"); return }
        
        XCTAssertEqual(characteristic.data, data)
        XCTAssertEqual(characteristic.beats, beats)
        XCTAssertEqual(characteristic.description, "34")
        XCTAssertEqual(beats.description, "34")
        XCTAssertEqual(GATTAerobicHeartRateUpperLimit.uuid, .aerobicHeartRateUpperLimit)
        XCTAssertEqual(BeatsPerMinute.unitType, .beatsPerMinute)
    }
    
    func testAlertLevel() {
        
        let data = Data([0x01])
        
        guard let characteristic = GATTAlertLevel(data: data)
            else { XCTFail("Could not decode from bytes"); return }
        
        XCTAssertEqual(characteristic.data, data)
        XCTAssertEqual(characteristic, .mild, "The value 0x01 should be interpreted as mild Alert")
        XCTAssertEqual(GATTAlertLevel.uuid, .alertLevel)
    }
    
    func testAerobicThreshold() {
        
        typealias BeatsPerMinute = GATTAerobicThreshold.BeatsPerMinute
        
        XCTAssertNil(GATTAerobicThreshold(data: Data([0x4f, 0x45])))
        
        let data = Data([0x32])
        
        let beats: BeatsPerMinute = 50
        
        guard let characteristic = GATTAerobicThreshold(data: data)
            else { XCTFail("Could not decode from bytes"); return }
        
        XCTAssertEqual(characteristic.data, data)
        XCTAssertEqual(characteristic.beats, beats)
        XCTAssertEqual(characteristic.description, "50")
        XCTAssertEqual(beats.description, "50")
        XCTAssertEqual(GATTAerobicThreshold.uuid, .aerobicThreshold)
        XCTAssertEqual(BeatsPerMinute.unitType, .beatsPerMinute)
    }
    
    func testAge() {
        
        typealias Year = GATTAge.Year
        
        XCTAssertNil(GATTAge(data: Data([0x4f, 0x45])))
        
        let data = Data([0x32])
        
        let year: Year = 50
        
        guard let characteristic = GATTAge(data: data)
            else { XCTFail("Could not decode from bytes"); return }
        
        XCTAssertEqual(characteristic.data, data)
        XCTAssertEqual(characteristic.year, year)
        XCTAssertEqual(characteristic.description, "50")
        XCTAssertEqual(year.description, "50")
        XCTAssertEqual(GATTAge.uuid, .age)
        XCTAssertEqual(Year.unitType, .year)
    }
    
    func testAlertStatus() {
        
        let data = Data([0x37])
        
        guard let characteristic = GATTAlertStatus(data: data)
            else { XCTFail("Could not decode from bytes"); return }
        
        XCTAssertEqual(characteristic.data, data)
        XCTAssert(characteristic.states.contains(.ringer))
        XCTAssert(characteristic.states.contains(.displayAlert))
        XCTAssert(characteristic.states.contains(.vibrate))
        XCTAssert(characteristic.states.contains(GATTAlertStatus.State.all))
        XCTAssertEqual(characteristic.description, "55")
        XCTAssertEqual(GATTAlertStatus.uuid, .alertStatus)
        XCTAssert(GATTAlertStatus(data: data) == GATTAlertStatus(data: data))
    }

    func testAnaerobicHeartRateLowerLimit() {
        
        typealias BeatsPerMinute = GATTAnaerobicHeartRateLowerLimit.BeatsPerMinute
        
        XCTAssertNil(GATTAnaerobicHeartRateLowerLimit(data: Data([0x3d, 0x72])))
        
        let data = Data([0x22])
        
        let beats: BeatsPerMinute = 34
        
        guard let characteristic = GATTAnaerobicHeartRateLowerLimit(data: data)
            else { XCTFail("Could not decode from bytes"); return }
        
        XCTAssertEqual(characteristic.data, data)
        XCTAssertEqual(characteristic.beats, beats)
        XCTAssertEqual(characteristic.description, "34")
        XCTAssertEqual(beats.description, "34")
        XCTAssertEqual(GATTAnaerobicHeartRateLowerLimit.uuid, .anaerobicHeartRateLowerLimit)
        XCTAssertEqual(GATTAnaerobicHeartRateLowerLimit(data: data), GATTAnaerobicHeartRateLowerLimit(data: data))
        XCTAssertEqual(BeatsPerMinute.unitType, .beatsPerMinute)
        XCTAssertNotEqual(GATTAnaerobicHeartRateLowerLimit(data: Data([0x4f])), GATTAnaerobicHeartRateLowerLimit(data: Data([0x5e])))
    }
    
    func testAnaerobicHeartRateUpperLimit() {
        
        typealias BeatsPerMinute = GATTAnaerobicHeartRateUpperLimit.BeatsPerMinute
        
        XCTAssertNil(GATTAnaerobicHeartRateUpperLimit(data: Data([0x3d, 0x72])))
        
        let data = Data([0x22])
        
        let beats: BeatsPerMinute = 34
        
        guard let characteristic = GATTAnaerobicHeartRateUpperLimit(data: data)
            else { XCTFail("Could not decode from bytes"); return }
        
        XCTAssertEqual(characteristic.data, data)
        XCTAssertEqual(characteristic.beats, beats)
        XCTAssertEqual(characteristic.description, "34")
        XCTAssertEqual(beats.description, "34")
        XCTAssertEqual(GATTAnaerobicHeartRateUpperLimit.uuid, .anaerobicHeartRateUpperLimit)
        XCTAssertEqual(GATTAnaerobicHeartRateUpperLimit(data: data), GATTAnaerobicHeartRateUpperLimit(data: data))
        XCTAssertEqual(BeatsPerMinute.unitType, .beatsPerMinute)
        XCTAssertNotEqual(GATTAnaerobicHeartRateUpperLimit(data: Data([0x4f])), GATTAnaerobicHeartRateUpperLimit(data: Data([0x5e])))
    }
    
    func testBarometricPressureTrend() {
        
        XCTAssertNil(GATTBarometricPressureTrend(data: Data([0x3d, 0x72])))
        XCTAssertNil(GATTBarometricPressureTrend(data: Data([0xFF])))
        
        let data = Data([0x01])
        
        guard let characteristic = GATTBarometricPressureTrend(data: data)
            else { XCTFail("Could not decode from bytes"); return }
        
        XCTAssertEqual(characteristic.data, data)
        XCTAssertEqual(GATTBarometricPressureTrend(data: Data([0x01])), GATTBarometricPressureTrend.continuouslyFalling)
        XCTAssertEqual(GATTBarometricPressureTrend.uuid, .barometricPressureTrend)
        XCTAssertEqual(GATTBarometricPressureTrend.unitType, .unitless)
        XCTAssert(GATTBarometricPressureTrend(data: data) == GATTBarometricPressureTrend(data: data))
    }
    
    func testAnalogOutput() {
        
        let data = Data([0x00, 0x00])
        let output = UInt16(littleEndian: UInt16(bytes: (data[0], data[1])))
        
        guard let characteristics = GATTAnalogOutput(data: data)
        else { XCTFail("Could not decode from bytes"); return }
        
        XCTAssertEqual(characteristics.data, data)
        XCTAssertEqual(characteristics.output, output)
        XCTAssertEqual(characteristics.description, "0")
        XCTAssertEqual(GATTAnalogOutput.uuid, .analogOutput)
        XCTAssert(GATTAnalogOutput(data: data) == GATTAnalogOutput(data: data))
    }
    
    func testAnalog() {
        
        let data = Data([0x00, 0x00])
        let analog = UInt16(littleEndian: UInt16(bytes: (data[0], data[1])))
        
        guard let characteristics = GATTAnalog(data: data)
            else { XCTFail("Could not decode from bytes"); return }
        
        XCTAssertEqual(characteristics.data, data)
        XCTAssertEqual(characteristics.analog, analog)
        XCTAssertEqual(characteristics.description, "0")
        XCTAssertEqual(GATTAnalog.uuid, .analog)
        XCTAssert(GATTAnalog(data: data) == GATTAnalog(data: data))
    }
    
    func testBootKeyboardOutputReport() {
        
        XCTAssertNil(GATTBootKeyboardOutputReport(data: Data([0x3d, 0x72])))
        
        let data = Data([0x01])
        
        guard let characteristic = GATTBootKeyboardOutputReport(data: data)
            else { XCTFail("Could not decode from bytes"); return }
        
        XCTAssertEqual(characteristic.data, data)
        XCTAssertEqual(characteristic.description, "1")
        XCTAssertEqual(GATTBootKeyboardOutputReport.uuid, .bootKeyboardOutputReport)
        XCTAssertEqual(GATTBootKeyboardOutputReport(data: data), GATTBootKeyboardOutputReport(data: data))
    }
    
    func testBatteryPowerState() {
        
        let data = Data([0b00_01_10_11])
        
        guard let characteristic = GATTBatteryPowerState(data: data)
            else { XCTFail("Could not decode from bytes"); return }
        
        XCTAssertEqual(characteristic.data, data)
        XCTAssertEqual(characteristic.presentState, .unknown)
        XCTAssertEqual(characteristic.dischargeState, .notSupported)
        XCTAssertEqual(characteristic.chargeState, .notCharging)
        XCTAssertEqual(characteristic.levelState, .criticallyLow)
        XCTAssertEqual(GATTBatteryPowerState.uuid, .batteryPowerState)
        XCTAssertEqual(GATTBatteryPowerState(data: data), GATTBatteryPowerState(data: data))
    }
    
    func testBodySensorLocation() {
        
        let data = Data([0x01])
        
        guard let characteristic = GATTBodySensorLocation(data: data)
            else { XCTFail("Could not decode from bytes"); return }
        
        XCTAssertEqual(characteristic.data, data, "Encoded data does not match expected encoded data")
        
        // enum values
        XCTAssertEqual(GATTBodySensorLocation(data: Data([0x00])), .other, "The value 0x00 should be interpreted as Other")
        XCTAssertEqual(GATTBodySensorLocation(data: Data([0x01])), .chest, "The value 0x01 should be interpreted as Chest")
        XCTAssertEqual(GATTBodySensorLocation(data: Data([0x02])), .wrist, "The value 0x02 should be interpreted as Wrist")
        XCTAssertEqual(GATTBodySensorLocation(data: Data([0x03])), .finger, "The value 0x03 should be interpreted as Finger")
        XCTAssertEqual(GATTBodySensorLocation(data: Data([0x04])), .hand, "The value 0x04 should be interpreted as Hand")
        XCTAssertEqual(GATTBodySensorLocation(data: Data([0x05])), .earLobe, "The value 0x05 should be interpreted as Ear Lobe")
        XCTAssertEqual(GATTBodySensorLocation(data: Data([0x06])), .foot, "The value 0x06 should be interpreted as Foot")
        
        // text values
        XCTAssertEqual(GATTBodySensorLocation(data: Data([0x00]))?.description, "Other", "The value 0x00 should be interpreted as Other")
        XCTAssertEqual(GATTBodySensorLocation(data: Data([0x01]))?.description, "Chest", "The value 0x01 should be interpreted as Chest")
        XCTAssertEqual(GATTBodySensorLocation(data: Data([0x02]))?.description, "Wrist", "The value 0x02 should be interpreted as Wrist")
        XCTAssertEqual(GATTBodySensorLocation(data: Data([0x03]))?.description, "Finger", "The value 0x03 should be interpreted as Finger")
        XCTAssertEqual(GATTBodySensorLocation(data: Data([0x04]))?.description, "Hand", "The value 0x04 should be interpreted as Hand")
        XCTAssertEqual(GATTBodySensorLocation(data: Data([0x05]))?.description, "Ear Lobe", "The value 0x05 should be interpreted as Ear Lobe")
        XCTAssertEqual(GATTBodySensorLocation(data: Data([0x06]))?.description, "Foot", "The value 0x06 should be interpreted as Foot")
        
        // GATT characteristic UUID
        XCTAssertEqual(GATTBodySensorLocation.uuid, .bodySensorLocation)
        
        // equality
        XCTAssertEqual(GATTBodySensorLocation(data: data), GATTBodySensorLocation(data: data))
    }
    
    func testCentralAddressResolution() {
        
        let data = Data([0x01])
        
        guard let characteristic = GATTCentralAddressResolution(data: data)
            else { XCTFail("Could not decode from bytes"); return }
        
        XCTAssertEqual(characteristic.data, data, "Encoded data does not match expected encoded data")
        XCTAssertEqual(characteristic, true, "The value 0x01 should be interpreted as Supported")
        XCTAssertEqual(GATTCentralAddressResolution.uuid, .centralAddressResolution)
        XCTAssertEqual(GATTCentralAddressResolution(data: Data([0x00])), false, "The value 0x00 should be interpreted as Not Supported")
    }
}<|MERGE_RESOLUTION|>--- conflicted
+++ resolved
@@ -37,11 +37,8 @@
         ("testAnalog", testAnalog),
         ("testAnalogOutput", testAnalogOutput),
         ("testAlertStatus", testAlertStatus),
-<<<<<<< HEAD
         ("testBootKeyboardOutputReport", testBootKeyboardOutputReport),
-=======
         ("testBatteryPowerState", testBatteryPowerState),
->>>>>>> 44841c39
         ("testBodySensorLocation", testBodySensorLocation),
         ("testCentralAddressResolution", testCentralAddressResolution)
     ]

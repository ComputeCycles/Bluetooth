//
//  GATTCharacteristicTests.swift
//  Bluetooth
//
//  Created by Alsey Coleman Miller on 6/10/18.
//  Copyright © 2018 PureSwift. All rights reserved.
//

import XCTest
import Foundation
@testable import Bluetooth

final class GATTCharacteristicTests: XCTestCase {
    
    static let allTests = [
        ("testDateTime", testDateTime),
        ("testBatteryLevel", testBatteryLevel),
        ("testSupportedNewAlertCategory", testSupportedNewAlertCategory),
        ("testAlertCategoryIdBitMask", testAlertCategoryIdBitMask),
        ("testNewAlert", testNewAlert),
        ("testAlertCategoryID", testAlertCategoryID),
        ("testSupportedUnreadAlertCategory", testSupportedUnreadAlertCategory),
        ("testUnreadAlertStatus", testUnreadAlertStatus),
        ("testAlertNotificationControlPoint", testAlertNotificationControlPoint),
        ("testBloodPressureMeasurement", testBloodPressureMeasurement),
        ("testAltitude", testAltitude),
        ("testAerobicHeartRateLowerLimit", testAerobicHeartRateLowerLimit),
        ("testAerobicHeartRateUpperLimit", testAerobicHeartRateUpperLimit),
        ("testAlertLevel", testAlertLevel),
        ("testAerobicThreshold", testAerobicThreshold),
        ("testAnaerobicHeartRateLowerLimit", testAnaerobicHeartRateLowerLimit),
        ("testAnaerobicHeartRateUpperLimit", testAnaerobicHeartRateUpperLimit),
        ("testAge", testAge),
        ("testAnalog", testAnalog),
        ("testBarometricPressureTrend", testBarometricPressureTrend),
        ("testAge", testAge),
        ("testAnalog", testAnalog),
        ("testAnalogOutput", testAnalogOutput),
        ("testAlertStatus", testAlertStatus),
<<<<<<< HEAD
        ("testBatteryPowerState", testBatteryPowerState),
        ("testCentralAddressResolution", testCentralAddressResolution)
=======
        ("testBodySensorLocation", testBodySensorLocation),
        ("testBatteryPowerState", testBatteryPowerState)
>>>>>>> de526940
    ]
    
    func testDateTime() {
        
        /// remove subsecond precision
        let date = Date(timeIntervalSinceReferenceDate: TimeInterval(Int(Date.timeIntervalSinceReferenceDate)))
        
        // Date conversion
        XCTAssertNotEqual(GATTDateTime().year, .unknown)
        XCTAssertNotEqual(GATTDateTime().month, .unknown)
        XCTAssertNotEqual(GATTDateTime().day, .unknown)
        XCTAssertEqual(GATTDateTime(date: Date(timeIntervalSinceReferenceDate: 0)).year.rawValue, 2001)
        XCTAssertEqual(GATTDateTime(date: Date(timeIntervalSinceReferenceDate: 0)).month, .january)
        XCTAssertEqual(GATTDateTime(date: Date(timeIntervalSinceReferenceDate: 0)).day.rawValue, 1)
        XCTAssertEqual(GATTDateTime(date: Date(timeIntervalSinceReferenceDate: 3600)).hour.rawValue, 1)
        XCTAssertEqual(GATTDateTime(date: Date(timeIntervalSinceReferenceDate: 60)).minute.rawValue, 1)
        XCTAssertEqual(GATTDateTime(date: Date(timeIntervalSinceReferenceDate: 30)).second.rawValue, 30)
        
        // Crashes on Linux
        // fatal error: copy(with:) is not yet implemented: file Foundation/NSCalendar.swift, line 1434
        #if os(macOS)
        XCTAssertEqual(Date(dateTime: GATTDateTime(date: date)), date)
        #endif
        
        // create valid values
        (1582...9999).forEach { XCTAssertNotNil(GATTDateTime.Year(rawValue: $0)) }
        XCTAssertEqual(GATTDateTime.Year(rawValue: 0), .unknown)
        (1...12).forEach { XCTAssertNotNil(GATTDateTime.Month(rawValue: $0)) }
        XCTAssertEqual(GATTDateTime.Month(rawValue: 0), .unknown)
        (1...31).forEach { XCTAssertNotNil(GATTDateTime.Day(rawValue: $0)) }
        XCTAssertEqual(GATTDateTime.Day(rawValue: 0), .unknown)
        (0...23).forEach { XCTAssertNotNil(GATTDateTime.Hour(rawValue: $0)) }
        (0...59).forEach { XCTAssertNotNil(GATTDateTime.Minute(rawValue: $0)) } 
        (0...59).forEach { XCTAssertNotNil(GATTDateTime.Second(rawValue: $0)) }
        
        // test decoding
        XCTAssertNil(GATTDateTime(data: Data()), "Invalid length")
        XCTAssertNil(GATTDateTime(data: Data([0x00])), "Invalid length")
        XCTAssertNil(GATTDateTime(data: Data([0x00, 0x00])), "Invalid length")
        XCTAssertNil(GATTDateTime(data: Data([0x00, 0x00, 0x00])), "Invalid length")
        XCTAssertNil(GATTDateTime(data: Data([0x00, 0x00, 0x00, 0x00])), "Invalid length")
        XCTAssertNil(GATTDateTime(data: Data([0xFF, 0xFF, 0xFF, 0xFF, 0xFF])), "Invalid length")
        XCTAssertNil(GATTDateTime(data: Data([0xFF, 0xFF, 0xFF, 0xFF, 0xFF, 0xFF, 0xFF])), "Invalid values")
        XCTAssertNil(GATTDateTime(data: Data([0x00, 0x00, 0x00, 0x00, 0xFF, 0xFF, 0xFF])), "Invalid values")
        XCTAssertNil(GATTDateTime(data: Data([0xFF, 0xFF, 0xFF, 0xFF, 0xFF, 0xFF, 0xFF, 0xFF])), "Invalid length")
        
        // encoding
        do {
            
            let data = Data([0x00, 0x00, 0x00, 0x00, 0x00, 0x00, 0x00])
            
            guard let characteristic = GATTDateTime(data: data)
                else { XCTFail(); return }
            
            XCTAssertEqual(characteristic.data, data)
            XCTAssertEqual(characteristic.year, .unknown)
            XCTAssertEqual(characteristic.month, .unknown)
            XCTAssertEqual(characteristic.day, .unknown)
            XCTAssertEqual(characteristic.hour, .min)
            XCTAssertEqual(characteristic.minute, .min)
            XCTAssertEqual(characteristic.second, .min)
        }
        
        // encoding
        do {
            
            let data = Data([203, 7, 4, 24, 12, 5, 30])
            
            guard let characteristic = GATTDateTime(data: data)
                else { XCTFail(); return }
            
            XCTAssertEqual(characteristic.data, data)
            XCTAssertEqual(characteristic.year.rawValue, 1995)
            XCTAssertEqual(characteristic.month, .april)
            XCTAssertEqual(characteristic.day.rawValue, 24)
            XCTAssertEqual(characteristic.hour.rawValue, 12)
            XCTAssertEqual(characteristic.minute.rawValue, 5)
            XCTAssertEqual(characteristic.second.rawValue, 30)
        }
    }
    
    func testBatteryLevel() {
        
        let data = Data([0x22])
        
        guard let characteristic = GATTBatteryLevel(data: data)
            else { XCTFail("Could not decode from bytes"); return }
        
        guard let percentage = GATTBatteryPercentage(rawValue: 34)
            else { XCTFail("Could not init Percentage"); return }
        
        // test characteristic
        XCTAssertEqual(characteristic.data, data)
        XCTAssertEqual(characteristic.level, percentage)
        XCTAssertEqual(characteristic.description, "34%")
        XCTAssertNotNil(GATTBatteryLevel(level: percentage)) 
        XCTAssertEqual(GATTBatteryLevel.uuid, .batteryLevel)
        XCTAssertEqual(GATTBatteryLevel(data: data), GATTBatteryLevel(data: data))
        (0 ... 100).forEach { XCTAssertNotNil(GATTBatteryLevel(data: Data([$0]))) }
        (101 ... UInt8.max).forEach { XCTAssertNil(GATTBatteryLevel(data: Data([$0]))) }
        
        // test percentage
        XCTAssertEqual(GATTBatteryPercentage.unitType.description, "27AD (percentage)")
        XCTAssertEqual(GATTBatteryPercentage.unitType.type, "org.bluetooth.unit.percentage")
        XCTAssertEqual(GATTBatteryPercentage.unitType, .percentage)
        (0 ... 100).forEach { XCTAssertNotNil(GATTBatteryPercentage(rawValue: $0)) }
        (101 ... UInt8.max).forEach { XCTAssertNil(GATTBatteryPercentage(rawValue: $0)) }
    }
    
    func testSupportedNewAlertCategory() {
        
        let data = Data([0x0a])
        
        guard let characteristic = GATTSupportedNewAlertCategory(data: data)
            else { XCTFail("Could not decode from bytes"); return }
        
        
        XCTAssertEqual(characteristic.data, data)
        XCTAssertEqual(characteristic.categories, [.call, .email], "The value 0x0a is interpreted that this server supports “Call” and “Email” categories.")
    }
    
    func testAlertCategoryIdBitMask() {
        
        let data = Data([0x03])
        
        guard let characteristic = GATTAlertCategoryBitMask(data: data)
            else { XCTFail("Could not decode from bytes"); return }
        
        XCTAssertEqual(characteristic.data, data)
        XCTAssertEqual(characteristic.categories, [.simpleAlert, .email], "The value 0x03 is interpreted as “Simple Alert and Email bits set")
    }
    
    func testNewAlert() {
        
        typealias Information = GATTNewAlert.Information
        
        let data = Data([0x01, 0x04, 0x52, 0x69, 0x63, 0x68, 0x61, 0x72, 0x64])
        
        guard let characteristic = GATTNewAlert(data: data)
            else { XCTFail("Could not decode from bytes"); return }
        
        XCTAssertEqual(characteristic.data, data)
        
        // The value 0x01, 0x04, 0x52, 0x69, 0x63, 0x68, 0x61, 0x72, 0x64 are interpreted that the server has 4 new email messages and the last message was sent by “Richard”.
        XCTAssertEqual(characteristic.category, .email)
        XCTAssertEqual(characteristic.newAlertsCount, 4)
        XCTAssertEqual(characteristic.information.rawValue, "Richard")
        
        XCTAssertNil(Information(rawValue: "Alsey Coleman Miller ABCDEFGHIJKLMNOP"))
        XCTAssertNotNil(Information(rawValue: ""))
        XCTAssertNotNil(Information(rawValue: "Alsey Coleman"))
    }
    
    func testAlertCategoryID() {
        
        let data = Data([0x01])
        
        guard let characteristic = GATTAlertCategory(data: data)
            else { XCTFail("Could not decode from bytes"); return }
        
        XCTAssertEqual(characteristic.data, data)
        
        XCTAssertEqual(characteristic, .email, "The value 0x01 is interpreted as “Email”")
    }
    
    func testSupportedUnreadAlertCategory() {
        
        let data = Data([0x03])
        
        guard let characteristic = GATTSupportedUnreadAlertCategory(data: data)
            else { XCTFail("Could not decode from bytes"); return }
        
        XCTAssertEqual(characteristic.data, data)
        XCTAssertEqual(characteristic, GATTSupportedUnreadAlertCategory(data: Data([0x03, 0x00])))
        XCTAssertEqual(characteristic.categories, [.email, .simpleAlert], "The value 0x03 is interpreted that this server supports “Simple Alert” and “Email” categories for unread alert.")
        
    }
    
    func testUnreadAlertStatus() {
        
        let data = Data([0x01, 0x04])
        
        guard let characteristic = GATTUnreadAlertStatus(data: data)
            else { XCTFail("Could not decode from bytes"); return }
        
        XCTAssertEqual(characteristic.data, data)
        
        // The value 0x01, 0x04 are interpreted that the server has 4 unread messages in Email category.
        XCTAssertEqual(characteristic.category, .email)
        XCTAssertEqual(characteristic.unreadCount, 4)
    }
    
    func testAlertNotificationControlPoint() {
        
        let data = Data([0x02, 0x01])
        
        guard let characteristic = GATTAlertNotificationControlPoint(data: data)
            else { XCTFail("Could not decode from bytes"); return }
        
        XCTAssertEqual(characteristic.data, data)
        
        // The data 0x02 0x01 interprets “Disable New Incoming Notification for Email Category”.
        XCTAssertEqual(characteristic.command, .disableNewIncomingAlertNotification)
        XCTAssertEqual(characteristic.category, .email)
    }
    
    func testBloodPressureMeasurement() {
        
        typealias Unit = GATTBloodPressureMeasurement.Unit
        typealias CompoundValue = GATTBloodPressureMeasurement.CompoundValue
        typealias MeasurementStatus = GATTBloodPressureMeasurement.MeasurementStatus
        
        XCTAssertEqual(Unit.mmHg.unit, .millimetreOfMercury)
        XCTAssertEqual(Unit.kPa.unit, .pascalPressure)
        XCTAssertEqual(.mmHg, Unit(unit: .millimetreOfMercury))
        XCTAssertEqual(.kPa, Unit(unit: .pascalPressure))
        
        let characteristic = GATTBloodPressureMeasurement(compoundValue:
            CompoundValue(unit: .kPa,
                          systolic: SFloat(builtin: 0xAA),
                          diastolic: SFloat(builtin: 0xBB),
                          meanArterialPressure: SFloat(builtin: 0xCC)),
            userIdentifier: 0x1B,
            measurementStatus: .all
        )
        
        XCTAssertEqual(Array(GATTBloodPressureMeasurement(data: characteristic.data)?.data ?? Data()), Array(characteristic.data))
    }
    
    func testAltitude() {
        
        let data = Data([0x00, 0x00])
        let altitude = UInt16(littleEndian: UInt16(bytes: (data[0], data[1])))
        
        guard let characteristics = GATTAltitude(data: data)
            else { XCTFail("Could not decode from bytes"); return }
        
        XCTAssertEqual(characteristics.data, data)
        XCTAssertEqual(characteristics.altitude, altitude)
        XCTAssertEqual(characteristics.description, "0")
        XCTAssertEqual(GATTAltitude.uuid, .altitude)
        XCTAssert(GATTAltitude(data: data) == GATTAltitude(data: data))
    }
    
    func testAerobicHeartRateLowerLimit() {
        
        typealias BeatsPerMinute = GATTAerobicHeartRateLowerLimit.BeatsPerMinute
        
        XCTAssertNil(GATTAerobicHeartRateLowerLimit(data: Data([0x3d, 0x72])))
        
        let data = Data([0x22])
        
        let beats: BeatsPerMinute = 34
        
        guard let characteristic = GATTAerobicHeartRateLowerLimit(data: data)
            else { XCTFail("Could not decode from bytes"); return }
        
        XCTAssertEqual(characteristic.data, data)
        XCTAssertEqual(characteristic.beats, beats)
        XCTAssertEqual(characteristic.description, "34")
        XCTAssertEqual(beats.description, "34")
        XCTAssertEqual(GATTAerobicHeartRateLowerLimit.uuid, .aerobicHeartRateLowerLimit)
        XCTAssertEqual(BeatsPerMinute.unitType, .beatsPerMinute)
    }
    
    func testAerobicHeartRateUpperLimit() {
        
        typealias BeatsPerMinute = GATTAerobicHeartRateUpperLimit.BeatsPerMinute
        
        XCTAssertNil(GATTAerobicHeartRateUpperLimit(data: Data([0x3d, 0x72])))
        
        let data = Data([0x22])
        
        let beats: BeatsPerMinute = 34
        
        guard let characteristic = GATTAerobicHeartRateUpperLimit(data: data)
            else { XCTFail("Could not decode from bytes"); return }
        
        XCTAssertEqual(characteristic.data, data)
        XCTAssertEqual(characteristic.beats, beats)
        XCTAssertEqual(characteristic.description, "34")
        XCTAssertEqual(beats.description, "34")
        XCTAssertEqual(GATTAerobicHeartRateUpperLimit.uuid, .aerobicHeartRateUpperLimit)
        XCTAssertEqual(BeatsPerMinute.unitType, .beatsPerMinute)
    }
    
    func testAlertLevel() {
        
        let data = Data([0x01])
        
        guard let characteristic = GATTAlertLevel(data: data)
            else { XCTFail("Could not decode from bytes"); return }
        
        XCTAssertEqual(characteristic.data, data)
        XCTAssertEqual(characteristic, .mild, "The value 0x01 should be interpreted as mild Alert")
        XCTAssertEqual(GATTAlertLevel.uuid, .alertLevel)
    }
    
    func testAerobicThreshold() {
        
        typealias BeatsPerMinute = GATTAerobicThreshold.BeatsPerMinute
        
        XCTAssertNil(GATTAerobicThreshold(data: Data([0x4f, 0x45])))
        
        let data = Data([0x32])
        
        let beats: BeatsPerMinute = 50
        
        guard let characteristic = GATTAerobicThreshold(data: data)
            else { XCTFail("Could not decode from bytes"); return }
        
        XCTAssertEqual(characteristic.data, data)
        XCTAssertEqual(characteristic.beats, beats)
        XCTAssertEqual(characteristic.description, "50")
        XCTAssertEqual(beats.description, "50")
        XCTAssertEqual(GATTAerobicThreshold.uuid, .aerobicThreshold)
        XCTAssertEqual(BeatsPerMinute.unitType, .beatsPerMinute)
    }
    
    func testAge() {
        
        typealias Year = GATTAge.Year
        
        XCTAssertNil(GATTAge(data: Data([0x4f, 0x45])))
        
        let data = Data([0x32])
        
        let year: Year = 50
        
        guard let characteristic = GATTAge(data: data)
            else { XCTFail("Could not decode from bytes"); return }
        
        XCTAssertEqual(characteristic.data, data)
        XCTAssertEqual(characteristic.year, year)
        XCTAssertEqual(characteristic.description, "50")
        XCTAssertEqual(year.description, "50")
        XCTAssertEqual(GATTAge.uuid, .age)
        XCTAssertEqual(Year.unitType, .year)
    }
    
    func testAlertStatus() {
        
        let data = Data([0x37])
        
        guard let characteristic = GATTAlertStatus(data: data)
            else { XCTFail("Could not decode from bytes"); return }
        
        XCTAssertEqual(characteristic.data, data)
        XCTAssert(characteristic.states.contains(.ringer))
        XCTAssert(characteristic.states.contains(.displayAlert))
        XCTAssert(characteristic.states.contains(.vibrate))
        XCTAssert(characteristic.states.contains(GATTAlertStatus.State.all))
        XCTAssertEqual(characteristic.description, "55")
        XCTAssertEqual(GATTAlertStatus.uuid, .alertStatus)
        XCTAssert(GATTAlertStatus(data: data) == GATTAlertStatus(data: data))
    }

    func testAnaerobicHeartRateLowerLimit() {
        
        typealias BeatsPerMinute = GATTAnaerobicHeartRateLowerLimit.BeatsPerMinute
        
        XCTAssertNil(GATTAnaerobicHeartRateLowerLimit(data: Data([0x3d, 0x72])))
        
        let data = Data([0x22])
        
        let beats: BeatsPerMinute = 34
        
        guard let characteristic = GATTAnaerobicHeartRateLowerLimit(data: data)
            else { XCTFail("Could not decode from bytes"); return }
        
        XCTAssertEqual(characteristic.data, data)
        XCTAssertEqual(characteristic.beats, beats)
        XCTAssertEqual(characteristic.description, "34")
        XCTAssertEqual(beats.description, "34")
        XCTAssertEqual(GATTAnaerobicHeartRateLowerLimit.uuid, .anaerobicHeartRateLowerLimit)
        XCTAssertEqual(GATTAnaerobicHeartRateLowerLimit(data: data), GATTAnaerobicHeartRateLowerLimit(data: data))
        XCTAssertEqual(BeatsPerMinute.unitType, .beatsPerMinute)
        XCTAssertNotEqual(GATTAnaerobicHeartRateLowerLimit(data: Data([0x4f])), GATTAnaerobicHeartRateLowerLimit(data: Data([0x5e])))
    }
    
    func testAnaerobicHeartRateUpperLimit() {
        
        typealias BeatsPerMinute = GATTAnaerobicHeartRateUpperLimit.BeatsPerMinute
        
        XCTAssertNil(GATTAnaerobicHeartRateUpperLimit(data: Data([0x3d, 0x72])))
        
        let data = Data([0x22])
        
        let beats: BeatsPerMinute = 34
        
        guard let characteristic = GATTAnaerobicHeartRateUpperLimit(data: data)
            else { XCTFail("Could not decode from bytes"); return }
        
        XCTAssertEqual(characteristic.data, data)
        XCTAssertEqual(characteristic.beats, beats)
        XCTAssertEqual(characteristic.description, "34")
        XCTAssertEqual(beats.description, "34")
        XCTAssertEqual(GATTAnaerobicHeartRateUpperLimit.uuid, .anaerobicHeartRateUpperLimit)
        XCTAssertEqual(GATTAnaerobicHeartRateUpperLimit(data: data), GATTAnaerobicHeartRateUpperLimit(data: data))
        XCTAssertEqual(BeatsPerMinute.unitType, .beatsPerMinute)
        XCTAssertNotEqual(GATTAnaerobicHeartRateUpperLimit(data: Data([0x4f])), GATTAnaerobicHeartRateUpperLimit(data: Data([0x5e])))
    }
    
    func testBarometricPressureTrend() {
        
        XCTAssertNil(GATTBarometricPressureTrend(data: Data([0x3d, 0x72])))
        XCTAssertNil(GATTBarometricPressureTrend(data: Data([0xFF])))
        
        let data = Data([0x01])
        
        guard let characteristic = GATTBarometricPressureTrend(data: data)
            else { XCTFail("Could not decode from bytes"); return }
        
        XCTAssertEqual(characteristic.data, data)
        XCTAssertEqual(GATTBarometricPressureTrend(data: Data([0x01])), GATTBarometricPressureTrend.continuouslyFalling)
        XCTAssertEqual(GATTBarometricPressureTrend.uuid, .barometricPressureTrend)
        XCTAssertEqual(GATTBarometricPressureTrend.unitType, .unitless)
        XCTAssert(GATTBarometricPressureTrend(data: data) == GATTBarometricPressureTrend(data: data))
    }
    
    func testAnalogOutput() {
        
        let data = Data([0x00, 0x00])
        let output = UInt16(littleEndian: UInt16(bytes: (data[0], data[1])))
        
        guard let characteristics = GATTAnalogOutput(data: data)
        else { XCTFail("Could not decode from bytes"); return }
        
        XCTAssertEqual(characteristics.data, data)
        XCTAssertEqual(characteristics.output, output)
        XCTAssertEqual(characteristics.description, "0")
        XCTAssertEqual(GATTAnalogOutput.uuid, .analogOutput)
        XCTAssert(GATTAnalogOutput(data: data) == GATTAnalogOutput(data: data))
    }
    
    func testAnalog() {
        
        let data = Data([0x00, 0x00])
        let analog = UInt16(littleEndian: UInt16(bytes: (data[0], data[1])))
        
        guard let characteristics = GATTAnalog(data: data)
            else { XCTFail("Could not decode from bytes"); return }
        
        XCTAssertEqual(characteristics.data, data)
        XCTAssertEqual(characteristics.analog, analog)
        XCTAssertEqual(characteristics.description, "0")
        XCTAssertEqual(GATTAnalog.uuid, .analog)
        XCTAssert(GATTAnalog(data: data) == GATTAnalog(data: data))
    }
    
    func testBatteryPowerState() {
        
        let data = Data([0b00_01_10_11])
        
        guard let characteristic = GATTBatteryPowerState(data: data)
            else { XCTFail("Could not decode from bytes"); return }
        
        XCTAssertEqual(characteristic.data, data)
        XCTAssertEqual(characteristic.presentState, .unknown)
        XCTAssertEqual(characteristic.dischargeState, .notSupported)
        XCTAssertEqual(characteristic.chargeState, .notCharging)
        XCTAssertEqual(characteristic.levelState, .criticallyLow)
        XCTAssertEqual(GATTBatteryPowerState.uuid, .batteryPowerState)
        XCTAssertEqual(GATTBatteryPowerState(data: data), GATTBatteryPowerState(data: data))
    }
    
    func testBodySensorLocation() {
        
        let data = Data([0x01])
        
        guard let characteristic = GATTBodySensorLocation(data: data)
            else { XCTFail("Could not decode from bytes"); return }
        
        XCTAssertEqual(characteristic.data, data, "Encoded data does not match expected encoded data")
        
        // enum values
        XCTAssertEqual(GATTBodySensorLocation(data: Data([0x00])), .other, "The value 0x00 should be interpreted as Other")
        XCTAssertEqual(GATTBodySensorLocation(data: Data([0x01])), .chest, "The value 0x01 should be interpreted as Chest")
        XCTAssertEqual(GATTBodySensorLocation(data: Data([0x02])), .wrist, "The value 0x02 should be interpreted as Wrist")
        XCTAssertEqual(GATTBodySensorLocation(data: Data([0x03])), .finger, "The value 0x03 should be interpreted as Finger")
        XCTAssertEqual(GATTBodySensorLocation(data: Data([0x04])), .hand, "The value 0x04 should be interpreted as Hand")
        XCTAssertEqual(GATTBodySensorLocation(data: Data([0x05])), .earLobe, "The value 0x05 should be interpreted as Ear Lobe")
        XCTAssertEqual(GATTBodySensorLocation(data: Data([0x06])), .foot, "The value 0x06 should be interpreted as Foot")
        
        // text values
        XCTAssertEqual(GATTBodySensorLocation(data: Data([0x00]))?.description, "Other", "The value 0x00 should be interpreted as Other")
        XCTAssertEqual(GATTBodySensorLocation(data: Data([0x01]))?.description, "Chest", "The value 0x01 should be interpreted as Chest")
        XCTAssertEqual(GATTBodySensorLocation(data: Data([0x02]))?.description, "Wrist", "The value 0x02 should be interpreted as Wrist")
        XCTAssertEqual(GATTBodySensorLocation(data: Data([0x03]))?.description, "Finger", "The value 0x03 should be interpreted as Finger")
        XCTAssertEqual(GATTBodySensorLocation(data: Data([0x04]))?.description, "Hand", "The value 0x04 should be interpreted as Hand")
        XCTAssertEqual(GATTBodySensorLocation(data: Data([0x05]))?.description, "Ear Lobe", "The value 0x05 should be interpreted as Ear Lobe")
        XCTAssertEqual(GATTBodySensorLocation(data: Data([0x06]))?.description, "Foot", "The value 0x06 should be interpreted as Foot")
        
        // GATT characteristic UUID
        XCTAssertEqual(GATTBodySensorLocation.uuid, .bodySensorLocation)
        
        // equality
        XCTAssertEqual(GATTBodySensorLocation(data: data), GATTBodySensorLocation(data: data))
    }
    
    func testCentralAddressResolution() {
        
        let data = Data([0x01])
        
        guard let characteristic = GATTCentralAddressResolution(data: data)
            else { XCTFail("Could not decode from bytes"); return }
        
        XCTAssertEqual(characteristic.data, data)
        XCTAssertEqual(characteristic, .supported, "The value 0x01 should be interpreted as Supported")
        XCTAssertEqual(GATTCentralAddressResolution.uuid, .centralAddressResolution)
        XCTAssertEqual(GATTCentralAddressResolution(data: data), GATTCentralAddressResolution(data: data))
    }
}<|MERGE_RESOLUTION|>--- conflicted
+++ resolved
@@ -37,13 +37,9 @@
         ("testAnalog", testAnalog),
         ("testAnalogOutput", testAnalogOutput),
         ("testAlertStatus", testAlertStatus),
-<<<<<<< HEAD
         ("testBatteryPowerState", testBatteryPowerState),
+        ("testBodySensorLocation", testBodySensorLocation),
         ("testCentralAddressResolution", testCentralAddressResolution)
-=======
-        ("testBodySensorLocation", testBodySensorLocation),
-        ("testBatteryPowerState", testBatteryPowerState)
->>>>>>> de526940
     ]
     
     func testDateTime() {

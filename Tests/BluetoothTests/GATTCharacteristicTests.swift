--- conflicted
+++ resolved
@@ -37,11 +37,8 @@
         ("testAnalog", testAnalog),
         ("testAnalogOutput", testAnalogOutput),
         ("testAlertStatus", testAlertStatus),
-<<<<<<< HEAD
         ("testBootKeyboardOutputReport", testBootKeyboardOutputReport),
-=======
         ("testBodySensorLocation", testBodySensorLocation),
->>>>>>> 2ce87c72
         ("testBatteryPowerState", testBatteryPowerState)
     ]
     

--- conflicted
+++ resolved
@@ -37,11 +37,8 @@
         ("testAnalog", testAnalog),
         ("testAnalogOutput", testAnalogOutput),
         ("testAlertStatus", testAlertStatus),
-<<<<<<< HEAD
         ("testBootKeyboardInputReport", testBootKeyboardInputReport),
-=======
         ("testBatteryPowerState", testBatteryPowerState),
->>>>>>> a360f13f
         ("testBodySensorLocation", testBodySensorLocation),
         ("testCentralAddressResolution", testCentralAddressResolution)
     ]

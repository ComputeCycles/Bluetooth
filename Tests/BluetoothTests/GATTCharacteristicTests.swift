//
//  GATTCharacteristicTests.swift
//  Bluetooth
//
//  Created by Alsey Coleman Miller on 6/10/18.
//  Copyright © 2018 PureSwift. All rights reserved.
//

import XCTest
import Foundation
@testable import Bluetooth

final class GATTCharacteristicTests: XCTestCase {
    
    static let allTests = [
        ("testDateTime", testDateTime),
        ("testBatteryLevel", testBatteryLevel),
        ("testSupportedNewAlertCategory", testSupportedNewAlertCategory),
        ("testAlertCategoryIdBitMask", testAlertCategoryIdBitMask),
        ("testNewAlert", testNewAlert),
        ("testAlertCategoryID", testAlertCategoryID),
        ("testSupportedUnreadAlertCategory", testSupportedUnreadAlertCategory),
        ("testUnreadAlertStatus", testUnreadAlertStatus),
        ("testAlertNotificationControlPoint", testAlertNotificationControlPoint),
        ("testBloodPressureMeasurement", testBloodPressureMeasurement),
        ("testAltitude", testAltitude),
        ("testAerobicHeartRateLowerLimit", testAerobicHeartRateLowerLimit),
        ("testAerobicHeartRateUpperLimit", testAerobicHeartRateUpperLimit),
        ("testAlertLevel", testAlertLevel),
        ("testAerobicThreshold", testAerobicThreshold),
        ("testAnaerobicHeartRateLowerLimit", testAnaerobicHeartRateLowerLimit),
        ("testAnaerobicHeartRateUpperLimit", testAnaerobicHeartRateUpperLimit),
        ("testAge", testAge),
        ("testAnalog", testAnalog),
        ("testBarometricPressureTrend", testBarometricPressureTrend),
        ("testAge", testAge),
        ("testAnalog", testAnalog),
        ("testAnalogOutput", testAnalogOutput),
        ("testAlertStatus", testAlertStatus),
<<<<<<< HEAD
        ("testBootKeyboardInputReport", testBootKeyboardInputReport)
=======
        ("testBatteryPowerState", testBatteryPowerState)
>>>>>>> 1018ed52
    ]
    
    func testDateTime() {
        
        /// remove subsecond precision
        let date = Date(timeIntervalSinceReferenceDate: TimeInterval(Int(Date.timeIntervalSinceReferenceDate)))
        
        // Date conversion
        XCTAssertNotEqual(GATTDateTime().year, .unknown)
        XCTAssertNotEqual(GATTDateTime().month, .unknown)
        XCTAssertNotEqual(GATTDateTime().day, .unknown)
        XCTAssertEqual(GATTDateTime(date: Date(timeIntervalSinceReferenceDate: 0)).year.rawValue, 2001)
        XCTAssertEqual(GATTDateTime(date: Date(timeIntervalSinceReferenceDate: 0)).month, .january)
        XCTAssertEqual(GATTDateTime(date: Date(timeIntervalSinceReferenceDate: 0)).day.rawValue, 1)
        XCTAssertEqual(GATTDateTime(date: Date(timeIntervalSinceReferenceDate: 3600)).hour.rawValue, 1)
        XCTAssertEqual(GATTDateTime(date: Date(timeIntervalSinceReferenceDate: 60)).minute.rawValue, 1)
        XCTAssertEqual(GATTDateTime(date: Date(timeIntervalSinceReferenceDate: 30)).second.rawValue, 30)
        
        // Crashes on Linux
        // fatal error: copy(with:) is not yet implemented: file Foundation/NSCalendar.swift, line 1434
        #if os(macOS)
        XCTAssertEqual(Date(dateTime: GATTDateTime(date: date)), date)
        #endif
        
        // create valid values
        (1582...9999).forEach { XCTAssertNotNil(GATTDateTime.Year(rawValue: $0)) }
        XCTAssertEqual(GATTDateTime.Year(rawValue: 0), .unknown)
        (1...12).forEach { XCTAssertNotNil(GATTDateTime.Month(rawValue: $0)) }
        XCTAssertEqual(GATTDateTime.Month(rawValue: 0), .unknown)
        (1...31).forEach { XCTAssertNotNil(GATTDateTime.Day(rawValue: $0)) }
        XCTAssertEqual(GATTDateTime.Day(rawValue: 0), .unknown)
        (0...23).forEach { XCTAssertNotNil(GATTDateTime.Hour(rawValue: $0)) }
        (0...59).forEach { XCTAssertNotNil(GATTDateTime.Minute(rawValue: $0)) } 
        (0...59).forEach { XCTAssertNotNil(GATTDateTime.Second(rawValue: $0)) }
        
        // test decoding
        XCTAssertNil(GATTDateTime(data: Data()), "Invalid length")
        XCTAssertNil(GATTDateTime(data: Data([0x00])), "Invalid length")
        XCTAssertNil(GATTDateTime(data: Data([0x00, 0x00])), "Invalid length")
        XCTAssertNil(GATTDateTime(data: Data([0x00, 0x00, 0x00])), "Invalid length")
        XCTAssertNil(GATTDateTime(data: Data([0x00, 0x00, 0x00, 0x00])), "Invalid length")
        XCTAssertNil(GATTDateTime(data: Data([0xFF, 0xFF, 0xFF, 0xFF, 0xFF])), "Invalid length")
        XCTAssertNil(GATTDateTime(data: Data([0xFF, 0xFF, 0xFF, 0xFF, 0xFF, 0xFF, 0xFF])), "Invalid values")
        XCTAssertNil(GATTDateTime(data: Data([0x00, 0x00, 0x00, 0x00, 0xFF, 0xFF, 0xFF])), "Invalid values")
        XCTAssertNil(GATTDateTime(data: Data([0xFF, 0xFF, 0xFF, 0xFF, 0xFF, 0xFF, 0xFF, 0xFF])), "Invalid length")
        
        // encoding
        do {
            
            let data = Data([0x00, 0x00, 0x00, 0x00, 0x00, 0x00, 0x00])
            
            guard let characteristic = GATTDateTime(data: data)
                else { XCTFail(); return }
            
            XCTAssertEqual(characteristic.data, data)
            XCTAssertEqual(characteristic.year, .unknown)
            XCTAssertEqual(characteristic.month, .unknown)
            XCTAssertEqual(characteristic.day, .unknown)
            XCTAssertEqual(characteristic.hour, .min)
            XCTAssertEqual(characteristic.minute, .min)
            XCTAssertEqual(characteristic.second, .min)
        }
        
        // encoding
        do {
            
            let data = Data([203, 7, 4, 24, 12, 5, 30])
            
            guard let characteristic = GATTDateTime(data: data)
                else { XCTFail(); return }
            
            XCTAssertEqual(characteristic.data, data)
            XCTAssertEqual(characteristic.year.rawValue, 1995)
            XCTAssertEqual(characteristic.month, .april)
            XCTAssertEqual(characteristic.day.rawValue, 24)
            XCTAssertEqual(characteristic.hour.rawValue, 12)
            XCTAssertEqual(characteristic.minute.rawValue, 5)
            XCTAssertEqual(characteristic.second.rawValue, 30)
        }
    }
    
    func testBatteryLevel() {
        
        let data = Data([0x22])
        
        guard let characteristic = GATTBatteryLevel(data: data)
            else { XCTFail("Could not decode from bytes"); return }
        
        guard let percentage = GATTBatteryPercentage(rawValue: 34)
            else { XCTFail("Could not init Percentage"); return }
        
        // test characteristic
        XCTAssertEqual(characteristic.data, data)
        XCTAssertEqual(characteristic.level, percentage)
        XCTAssertEqual(characteristic.description, "34%")
        XCTAssertNotNil(GATTBatteryLevel(level: percentage)) 
        XCTAssertEqual(GATTBatteryLevel.uuid, .batteryLevel)
        XCTAssertEqual(GATTBatteryLevel(data: data), GATTBatteryLevel(data: data))
        (0 ... 100).forEach { XCTAssertNotNil(GATTBatteryLevel(data: Data([$0]))) }
        (101 ... UInt8.max).forEach { XCTAssertNil(GATTBatteryLevel(data: Data([$0]))) }
        
        // test percentage
        XCTAssertEqual(GATTBatteryPercentage.unitType.description, "27AD (percentage)")
        XCTAssertEqual(GATTBatteryPercentage.unitType.type, "org.bluetooth.unit.percentage")
        XCTAssertEqual(GATTBatteryPercentage.unitType, .percentage)
        (0 ... 100).forEach { XCTAssertNotNil(GATTBatteryPercentage(rawValue: $0)) }
        (101 ... UInt8.max).forEach { XCTAssertNil(GATTBatteryPercentage(rawValue: $0)) }
    }
    
    func testSupportedNewAlertCategory() {
        
        let data = Data([0x0a])
        
        guard let characteristic = GATTSupportedNewAlertCategory(data: data)
            else { XCTFail("Could not decode from bytes"); return }
        
        
        XCTAssertEqual(characteristic.data, data)
        XCTAssertEqual(characteristic.categories, [.call, .email], "The value 0x0a is interpreted that this server supports “Call” and “Email” categories.")
    }
    
    func testAlertCategoryIdBitMask() {
        
        let data = Data([0x03])
        
        guard let characteristic = GATTAlertCategoryBitMask(data: data)
            else { XCTFail("Could not decode from bytes"); return }
        
        XCTAssertEqual(characteristic.data, data)
        XCTAssertEqual(characteristic.categories, [.simpleAlert, .email], "The value 0x03 is interpreted as “Simple Alert and Email bits set")
    }
    
    func testNewAlert() {
        
        typealias Information = GATTNewAlert.Information
        
        let data = Data([0x01, 0x04, 0x52, 0x69, 0x63, 0x68, 0x61, 0x72, 0x64])
        
        guard let characteristic = GATTNewAlert(data: data)
            else { XCTFail("Could not decode from bytes"); return }
        
        XCTAssertEqual(characteristic.data, data)
        
        // The value 0x01, 0x04, 0x52, 0x69, 0x63, 0x68, 0x61, 0x72, 0x64 are interpreted that the server has 4 new email messages and the last message was sent by “Richard”.
        XCTAssertEqual(characteristic.category, .email)
        XCTAssertEqual(characteristic.newAlertsCount, 4)
        XCTAssertEqual(characteristic.information.rawValue, "Richard")
        
        XCTAssertNil(Information(rawValue: "Alsey Coleman Miller ABCDEFGHIJKLMNOP"))
        XCTAssertNotNil(Information(rawValue: ""))
        XCTAssertNotNil(Information(rawValue: "Alsey Coleman"))
    }
    
    func testAlertCategoryID() {
        
        let data = Data([0x01])
        
        guard let characteristic = GATTAlertCategory(data: data)
            else { XCTFail("Could not decode from bytes"); return }
        
        XCTAssertEqual(characteristic.data, data)
        
        XCTAssertEqual(characteristic, .email, "The value 0x01 is interpreted as “Email”")
    }
    
    func testSupportedUnreadAlertCategory() {
        
        let data = Data([0x03])
        
        guard let characteristic = GATTSupportedUnreadAlertCategory(data: data)
            else { XCTFail("Could not decode from bytes"); return }
        
        XCTAssertEqual(characteristic.data, data)
        XCTAssertEqual(characteristic, GATTSupportedUnreadAlertCategory(data: Data([0x03, 0x00])))
        XCTAssertEqual(characteristic.categories, [.email, .simpleAlert], "The value 0x03 is interpreted that this server supports “Simple Alert” and “Email” categories for unread alert.")
        
    }
    
    func testUnreadAlertStatus() {
        
        let data = Data([0x01, 0x04])
        
        guard let characteristic = GATTUnreadAlertStatus(data: data)
            else { XCTFail("Could not decode from bytes"); return }
        
        XCTAssertEqual(characteristic.data, data)
        
        // The value 0x01, 0x04 are interpreted that the server has 4 unread messages in Email category.
        XCTAssertEqual(characteristic.category, .email)
        XCTAssertEqual(characteristic.unreadCount, 4)
    }
    
    func testAlertNotificationControlPoint() {
        
        let data = Data([0x02, 0x01])
        
        guard let characteristic = GATTAlertNotificationControlPoint(data: data)
            else { XCTFail("Could not decode from bytes"); return }
        
        XCTAssertEqual(characteristic.data, data)
        
        // The data 0x02 0x01 interprets “Disable New Incoming Notification for Email Category”.
        XCTAssertEqual(characteristic.command, .disableNewIncomingAlertNotification)
        XCTAssertEqual(characteristic.category, .email)
    }
    
    func testBloodPressureMeasurement() {
        
        typealias Unit = GATTBloodPressureMeasurement.Unit
        typealias CompoundValue = GATTBloodPressureMeasurement.CompoundValue
        typealias MeasurementStatus = GATTBloodPressureMeasurement.MeasurementStatus
        
        XCTAssertEqual(Unit.mmHg.unit, .millimetreOfMercury)
        XCTAssertEqual(Unit.kPa.unit, .pascalPressure)
        XCTAssertEqual(.mmHg, Unit(unit: .millimetreOfMercury))
        XCTAssertEqual(.kPa, Unit(unit: .pascalPressure))
        
        let characteristic = GATTBloodPressureMeasurement(compoundValue:
            CompoundValue(unit: .kPa,
                          systolic: SFloat(builtin: 0xAA),
                          diastolic: SFloat(builtin: 0xBB),
                          meanArterialPressure: SFloat(builtin: 0xCC)),
            userIdentifier: 0x1B,
            measurementStatus: .all
        )
        
        XCTAssertEqual(Array(GATTBloodPressureMeasurement(data: characteristic.data)?.data ?? Data()), Array(characteristic.data))
    }
    
    func testAltitude() {
        
        let data = Data([0x00, 0x00])
        let altitude = UInt16(littleEndian: UInt16(bytes: (data[0], data[1])))
        
        guard let characteristics = GATTAltitude(data: data)
            else { XCTFail("Could not decode from bytes"); return }
        
        XCTAssertEqual(characteristics.data, data)
        XCTAssertEqual(characteristics.altitude, altitude)
        XCTAssertEqual(characteristics.description, "0")
        XCTAssertEqual(GATTAltitude.uuid, .altitude)
        XCTAssert(GATTAltitude(data: data) == GATTAltitude(data: data))
    }
    
    func testAerobicHeartRateLowerLimit() {
        
        typealias BeatsPerMinute = GATTAerobicHeartRateLowerLimit.BeatsPerMinute
        
        XCTAssertNil(GATTAerobicHeartRateLowerLimit(data: Data([0x3d, 0x72])))
        
        let data = Data([0x22])
        
        let beats: BeatsPerMinute = 34
        
        guard let characteristic = GATTAerobicHeartRateLowerLimit(data: data)
            else { XCTFail("Could not decode from bytes"); return }
        
        XCTAssertEqual(characteristic.data, data)
        XCTAssertEqual(characteristic.beats, beats)
        XCTAssertEqual(characteristic.description, "34")
        XCTAssertEqual(beats.description, "34")
        XCTAssertEqual(GATTAerobicHeartRateLowerLimit.uuid, .aerobicHeartRateLowerLimit)
        XCTAssertEqual(BeatsPerMinute.unitType, .beatsPerMinute)
    }
    
    func testAerobicHeartRateUpperLimit() {
        
        typealias BeatsPerMinute = GATTAerobicHeartRateUpperLimit.BeatsPerMinute
        
        XCTAssertNil(GATTAerobicHeartRateUpperLimit(data: Data([0x3d, 0x72])))
        
        let data = Data([0x22])
        
        let beats: BeatsPerMinute = 34
        
        guard let characteristic = GATTAerobicHeartRateUpperLimit(data: data)
            else { XCTFail("Could not decode from bytes"); return }
        
        XCTAssertEqual(characteristic.data, data)
        XCTAssertEqual(characteristic.beats, beats)
        XCTAssertEqual(characteristic.description, "34")
        XCTAssertEqual(beats.description, "34")
        XCTAssertEqual(GATTAerobicHeartRateUpperLimit.uuid, .aerobicHeartRateUpperLimit)
        XCTAssertEqual(BeatsPerMinute.unitType, .beatsPerMinute)
    }
    
    func testAlertLevel() {
        
        let data = Data([0x01])
        
        guard let characteristic = GATTAlertLevel(data: data)
            else { XCTFail("Could not decode from bytes"); return }
        
        XCTAssertEqual(characteristic.data, data)
        XCTAssertEqual(characteristic, .mild, "The value 0x01 should be interpreted as mild Alert")
        XCTAssertEqual(GATTAlertLevel.uuid, .alertLevel)
    }
    
    func testAerobicThreshold() {
        
        typealias BeatsPerMinute = GATTAerobicThreshold.BeatsPerMinute
        
        XCTAssertNil(GATTAerobicThreshold(data: Data([0x4f, 0x45])))
        
        let data = Data([0x32])
        
        let beats: BeatsPerMinute = 50
        
        guard let characteristic = GATTAerobicThreshold(data: data)
            else { XCTFail("Could not decode from bytes"); return }
        
        XCTAssertEqual(characteristic.data, data)
        XCTAssertEqual(characteristic.beats, beats)
        XCTAssertEqual(characteristic.description, "50")
        XCTAssertEqual(beats.description, "50")
        XCTAssertEqual(GATTAerobicThreshold.uuid, .aerobicThreshold)
        XCTAssertEqual(BeatsPerMinute.unitType, .beatsPerMinute)
    }
    
    func testAge() {
        
        typealias Year = GATTAge.Year
        
        XCTAssertNil(GATTAge(data: Data([0x4f, 0x45])))
        
        let data = Data([0x32])
        
        let year: Year = 50
        
        guard let characteristic = GATTAge(data: data)
            else { XCTFail("Could not decode from bytes"); return }
        
        XCTAssertEqual(characteristic.data, data)
        XCTAssertEqual(characteristic.year, year)
        XCTAssertEqual(characteristic.description, "50")
        XCTAssertEqual(year.description, "50")
        XCTAssertEqual(GATTAge.uuid, .age)
        XCTAssertEqual(Year.unitType, .year)
    }
    
    func testAlertStatus() {
        
        let data = Data([0x37])
        
        guard let characteristic = GATTAlertStatus(data: data)
            else { XCTFail("Could not decode from bytes"); return }
        
        XCTAssertEqual(characteristic.data, data)
        XCTAssert(characteristic.states.contains(.ringer))
        XCTAssert(characteristic.states.contains(.displayAlert))
        XCTAssert(characteristic.states.contains(.vibrate))
        XCTAssert(characteristic.states.contains(GATTAlertStatus.State.all))
        XCTAssertEqual(characteristic.description, "55")
        XCTAssertEqual(GATTAlertStatus.uuid, .alertStatus)
        XCTAssert(GATTAlertStatus(data: data) == GATTAlertStatus(data: data))
    }

    func testAnaerobicHeartRateLowerLimit() {
        
        typealias BeatsPerMinute = GATTAnaerobicHeartRateLowerLimit.BeatsPerMinute
        
        XCTAssertNil(GATTAnaerobicHeartRateLowerLimit(data: Data([0x3d, 0x72])))
        
        let data = Data([0x22])
        
        let beats: BeatsPerMinute = 34
        
        guard let characteristic = GATTAnaerobicHeartRateLowerLimit(data: data)
            else { XCTFail("Could not decode from bytes"); return }
        
        XCTAssertEqual(characteristic.data, data)
        XCTAssertEqual(characteristic.beats, beats)
        XCTAssertEqual(characteristic.description, "34")
        XCTAssertEqual(beats.description, "34")
        XCTAssertEqual(GATTAnaerobicHeartRateLowerLimit.uuid, .anaerobicHeartRateLowerLimit)
        XCTAssertEqual(GATTAnaerobicHeartRateLowerLimit(data: data), GATTAnaerobicHeartRateLowerLimit(data: data))
        XCTAssertEqual(BeatsPerMinute.unitType, .beatsPerMinute)
        XCTAssertNotEqual(GATTAnaerobicHeartRateLowerLimit(data: Data([0x4f])), GATTAnaerobicHeartRateLowerLimit(data: Data([0x5e])))
    }
    
    func testAnaerobicHeartRateUpperLimit() {
        
        typealias BeatsPerMinute = GATTAnaerobicHeartRateUpperLimit.BeatsPerMinute
        
        XCTAssertNil(GATTAnaerobicHeartRateUpperLimit(data: Data([0x3d, 0x72])))
        
        let data = Data([0x22])
        
        let beats: BeatsPerMinute = 34
        
        guard let characteristic = GATTAnaerobicHeartRateUpperLimit(data: data)
            else { XCTFail("Could not decode from bytes"); return }
        
        XCTAssertEqual(characteristic.data, data)
        XCTAssertEqual(characteristic.beats, beats)
        XCTAssertEqual(characteristic.description, "34")
        XCTAssertEqual(beats.description, "34")
        XCTAssertEqual(GATTAnaerobicHeartRateUpperLimit.uuid, .anaerobicHeartRateUpperLimit)
        XCTAssertEqual(GATTAnaerobicHeartRateUpperLimit(data: data), GATTAnaerobicHeartRateUpperLimit(data: data))
        XCTAssertEqual(BeatsPerMinute.unitType, .beatsPerMinute)
        XCTAssertNotEqual(GATTAnaerobicHeartRateUpperLimit(data: Data([0x4f])), GATTAnaerobicHeartRateUpperLimit(data: Data([0x5e])))
    }
    
    func testBarometricPressureTrend() {
        
        XCTAssertNil(GATTBarometricPressureTrend(data: Data([0x3d, 0x72])))
        XCTAssertNil(GATTBarometricPressureTrend(data: Data([0xFF])))
        
        let data = Data([0x01])
        
        guard let characteristic = GATTBarometricPressureTrend(data: data)
            else { XCTFail("Could not decode from bytes"); return }
        
        XCTAssertEqual(characteristic.data, data)
        XCTAssertEqual(GATTBarometricPressureTrend(data: Data([0x01])), GATTBarometricPressureTrend.continuouslyFalling)
        XCTAssertEqual(GATTBarometricPressureTrend.uuid, .barometricPressureTrend)
        XCTAssertEqual(GATTBarometricPressureTrend.unitType, .unitless)
        XCTAssert(GATTBarometricPressureTrend(data: data) == GATTBarometricPressureTrend(data: data))
    }
    
    func testAnalogOutput() {
        
        let data = Data([0x00, 0x00])
        let output = UInt16(littleEndian: UInt16(bytes: (data[0], data[1])))
        
        guard let characteristics = GATTAnalogOutput(data: data)
        else { XCTFail("Could not decode from bytes"); return }
        
        XCTAssertEqual(characteristics.data, data)
        XCTAssertEqual(characteristics.output, output)
        XCTAssertEqual(characteristics.description, "0")
        XCTAssertEqual(GATTAnalogOutput.uuid, .analogOutput)
        XCTAssert(GATTAnalogOutput(data: data) == GATTAnalogOutput(data: data))
    }
    
    func testAnalog() {
        
        let data = Data([0x00, 0x00])
        let analog = UInt16(littleEndian: UInt16(bytes: (data[0], data[1])))
        
        guard let characteristics = GATTAnalog(data: data)
            else { XCTFail("Could not decode from bytes"); return }
        
        XCTAssertEqual(characteristics.data, data)
        XCTAssertEqual(characteristics.analog, analog)
        XCTAssertEqual(characteristics.description, "0")
        XCTAssertEqual(GATTAnalog.uuid, .analog)
        XCTAssert(GATTAnalog(data: data) == GATTAnalog(data: data))
    }
    
<<<<<<< HEAD
    func testBootKeyboardInputReport() {
        
        XCTAssertNil(GATTBootKeyboardInputReport(data: Data([0x3d, 0x72])))
        
        let data = Data([0x01])
        
        guard let characteristic = GATTBootKeyboardInputReport(data: data)
            else { XCTFail("Could not decode from bytes"); return }
        
        XCTAssertEqual(characteristic.data, data)
        XCTAssertEqual(characteristic.description, "1")
        XCTAssertEqual(GATTBootKeyboardInputReport.uuid, .bootKeyboardInputReport)
        XCTAssert(GATTBootKeyboardInputReport(data: data) == GATTBootKeyboardInputReport(data: data))
=======
    func testBatteryPowerState() {
        
        let data = Data([0b00_01_10_11])
        
        guard let characteristic = GATTBatteryPowerState(data: data)
            else { XCTFail("Could not decode from bytes"); return }
        
        XCTAssertEqual(characteristic.data, data)
        XCTAssertEqual(characteristic.presentState, .unknown)
        XCTAssertEqual(characteristic.dischargeState, .notSupported)
        XCTAssertEqual(characteristic.chargeState, .notCharging)
        XCTAssertEqual(characteristic.levelState, .criticallyLow)
        XCTAssertEqual(GATTBatteryPowerState.uuid, .batteryPowerState)
        XCTAssert( GATTBatteryPowerState(data: data) ==  GATTBatteryPowerState(data: data))
>>>>>>> 1018ed52
    }
}<|MERGE_RESOLUTION|>--- conflicted
+++ resolved
@@ -37,11 +37,8 @@
         ("testAnalog", testAnalog),
         ("testAnalogOutput", testAnalogOutput),
         ("testAlertStatus", testAlertStatus),
-<<<<<<< HEAD
-        ("testBootKeyboardInputReport", testBootKeyboardInputReport)
-=======
+        ("testBootKeyboardInputReport", testBootKeyboardInputReport),
         ("testBatteryPowerState", testBatteryPowerState)
->>>>>>> 1018ed52
     ]
     
     func testDateTime() {
@@ -492,7 +489,6 @@
         XCTAssert(GATTAnalog(data: data) == GATTAnalog(data: data))
     }
     
-<<<<<<< HEAD
     func testBootKeyboardInputReport() {
         
         XCTAssertNil(GATTBootKeyboardInputReport(data: Data([0x3d, 0x72])))
@@ -506,7 +502,8 @@
         XCTAssertEqual(characteristic.description, "1")
         XCTAssertEqual(GATTBootKeyboardInputReport.uuid, .bootKeyboardInputReport)
         XCTAssert(GATTBootKeyboardInputReport(data: data) == GATTBootKeyboardInputReport(data: data))
-=======
+    }
+    
     func testBatteryPowerState() {
         
         let data = Data([0b00_01_10_11])
@@ -521,6 +518,5 @@
         XCTAssertEqual(characteristic.levelState, .criticallyLow)
         XCTAssertEqual(GATTBatteryPowerState.uuid, .batteryPowerState)
         XCTAssert( GATTBatteryPowerState(data: data) ==  GATTBatteryPowerState(data: data))
->>>>>>> 1018ed52
     }
 }
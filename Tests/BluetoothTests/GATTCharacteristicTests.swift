//
//  GATTCharacteristicTests.swift
//  Bluetooth
//
//  Created by Alsey Coleman Miller on 6/10/18.
//  Copyright © 2018 PureSwift. All rights reserved.
//

import XCTest
import Foundation
@testable import Bluetooth

final class GATTCharacteristicTests: XCTestCase {
    
    static let allTests = [
        ("testDateTime", testDateTime),
        ("testBatteryLevel", testBatteryLevel),
        ("testSupportedNewAlertCategory", testSupportedNewAlertCategory),
        ("testAlertCategoryIdBitMask", testAlertCategoryIdBitMask),
        ("testNewAlert", testNewAlert),
        ("testAlertCategoryID", testAlertCategoryID),
        ("testSupportedUnreadAlertCategory", testSupportedUnreadAlertCategory),
        ("testUnreadAlertStatus", testUnreadAlertStatus),
        ("testAlertNotificationControlPoint", testAlertNotificationControlPoint),
        ("testBloodPressureMeasurement", testBloodPressureMeasurement),
        ("testAltitude", testAltitude),
        ("testAerobicHeartRateLowerLimit", testAerobicHeartRateLowerLimit),
        ("testAerobicHeartRateUpperLimit", testAerobicHeartRateUpperLimit),
        ("testAlertLevel", testAlertLevel),
        ("testAerobicThreshold", testAerobicThreshold),
        ("testAnaerobicHeartRateLowerLimit", testAnaerobicHeartRateLowerLimit),
        ("testAnaerobicHeartRateUpperLimit", testAnaerobicHeartRateUpperLimit),
        ("testAge", testAge),
        ("testAnalog", testAnalog),
        ("testBarometricPressureTrend", testBarometricPressureTrend),
        ("testAnalogOutput", testAnalogOutput),
        ("testAlertStatus", testAlertStatus),
<<<<<<< HEAD
        ("testBodyCompositionMeasurement", testBodyCompositionMeasurement)
=======
        ("testBootMouseInputReport", testBootMouseInputReport),
        ("testBootKeyboardOutputReport", testBootKeyboardOutputReport),
        ("testBootKeyboardInputReport", testBootKeyboardInputReport),
        ("testBatteryPowerState", testBatteryPowerState),
        ("testBodySensorLocation", testBodySensorLocation),
        ("testCentralAddressResolution", testCentralAddressResolution)
>>>>>>> 1036b07d
    ]
    
    func testDateTime() {
        
        /// remove subsecond precision
        let date = Date(timeIntervalSinceReferenceDate: TimeInterval(Int(Date.timeIntervalSinceReferenceDate)))
        
        // Date conversion
        XCTAssertNotEqual(GATTDateTime().year, .unknown)
        XCTAssertNotEqual(GATTDateTime().month, .unknown)
        XCTAssertNotEqual(GATTDateTime().day, .unknown)
        XCTAssertEqual(GATTDateTime(date: Date(timeIntervalSinceReferenceDate: 0)).year.rawValue, 2001)
        XCTAssertEqual(GATTDateTime(date: Date(timeIntervalSinceReferenceDate: 0)).month, .january)
        XCTAssertEqual(GATTDateTime(date: Date(timeIntervalSinceReferenceDate: 0)).day.rawValue, 1)
        XCTAssertEqual(GATTDateTime(date: Date(timeIntervalSinceReferenceDate: 3600)).hour.rawValue, 1)
        XCTAssertEqual(GATTDateTime(date: Date(timeIntervalSinceReferenceDate: 60)).minute.rawValue, 1)
        XCTAssertEqual(GATTDateTime(date: Date(timeIntervalSinceReferenceDate: 30)).second.rawValue, 30)
        
        // Crashes on Linux
        // fatal error: copy(with:) is not yet implemented: file Foundation/NSCalendar.swift, line 1434
        #if os(macOS)
        XCTAssertEqual(Date(dateTime: GATTDateTime(date: date)), date)
        #endif
        
        // create valid values
        (1582...9999).forEach { XCTAssertNotNil(GATTDateTime.Year(rawValue: $0)) }
        XCTAssertEqual(GATTDateTime.Year(rawValue: 0), .unknown)
        (1...12).forEach { XCTAssertNotNil(GATTDateTime.Month(rawValue: $0)) }
        XCTAssertEqual(GATTDateTime.Month(rawValue: 0), .unknown)
        (1...31).forEach { XCTAssertNotNil(GATTDateTime.Day(rawValue: $0)) }
        XCTAssertEqual(GATTDateTime.Day(rawValue: 0), .unknown)
        (0...23).forEach { XCTAssertNotNil(GATTDateTime.Hour(rawValue: $0)) }
        (0...59).forEach { XCTAssertNotNil(GATTDateTime.Minute(rawValue: $0)) } 
        (0...59).forEach { XCTAssertNotNil(GATTDateTime.Second(rawValue: $0)) }
        
        // test decoding
        XCTAssertNil(GATTDateTime(data: Data()), "Invalid length")
        XCTAssertNil(GATTDateTime(data: Data([0x00])), "Invalid length")
        XCTAssertNil(GATTDateTime(data: Data([0x00, 0x00])), "Invalid length")
        XCTAssertNil(GATTDateTime(data: Data([0x00, 0x00, 0x00])), "Invalid length")
        XCTAssertNil(GATTDateTime(data: Data([0x00, 0x00, 0x00, 0x00])), "Invalid length")
        XCTAssertNil(GATTDateTime(data: Data([0xFF, 0xFF, 0xFF, 0xFF, 0xFF])), "Invalid length")
        XCTAssertNil(GATTDateTime(data: Data([0xFF, 0xFF, 0xFF, 0xFF, 0xFF, 0xFF, 0xFF])), "Invalid values")
        XCTAssertNil(GATTDateTime(data: Data([0x00, 0x00, 0x00, 0x00, 0xFF, 0xFF, 0xFF])), "Invalid values")
        XCTAssertNil(GATTDateTime(data: Data([0xFF, 0xFF, 0xFF, 0xFF, 0xFF, 0xFF, 0xFF, 0xFF])), "Invalid length")
        
        // encoding
        do {
            
            let data = Data([0x00, 0x00, 0x00, 0x00, 0x00, 0x00, 0x00])
            
            guard let characteristic = GATTDateTime(data: data)
                else { XCTFail(); return }
            
            XCTAssertEqual(characteristic.data, data)
            XCTAssertEqual(characteristic.year, .unknown)
            XCTAssertEqual(characteristic.month, .unknown)
            XCTAssertEqual(characteristic.day, .unknown)
            XCTAssertEqual(characteristic.hour, .min)
            XCTAssertEqual(characteristic.minute, .min)
            XCTAssertEqual(characteristic.second, .min)
        }
        
        // encoding
        do {
            
            let data = Data([203, 7, 4, 24, 12, 5, 30])
            
            guard let characteristic = GATTDateTime(data: data)
                else { XCTFail(); return }
            
            XCTAssertEqual(characteristic.data, data)
            XCTAssertEqual(characteristic.year.rawValue, 1995)
            XCTAssertEqual(characteristic.month, .april)
            XCTAssertEqual(characteristic.day.rawValue, 24)
            XCTAssertEqual(characteristic.hour.rawValue, 12)
            XCTAssertEqual(characteristic.minute.rawValue, 5)
            XCTAssertEqual(characteristic.second.rawValue, 30)
        }
    }
    
    func testBatteryLevel() {
        
        let data = Data([0x22])
        
        guard let characteristic = GATTBatteryLevel(data: data)
            else { XCTFail("Could not decode from bytes"); return }
        
        guard let percentage = GATTBatteryPercentage(rawValue: 34)
            else { XCTFail("Could not init Percentage"); return }
        
        // test characteristic
        XCTAssertEqual(characteristic.data, data)
        XCTAssertEqual(characteristic.level, percentage)
        XCTAssertEqual(characteristic.description, "34%")
        XCTAssertNotNil(GATTBatteryLevel(level: percentage)) 
        XCTAssertEqual(GATTBatteryLevel.uuid, .batteryLevel)
        XCTAssertEqual(GATTBatteryLevel(data: data), GATTBatteryLevel(data: data))
        (0 ... 100).forEach { XCTAssertNotNil(GATTBatteryLevel(data: Data([$0]))) }
        (101 ... UInt8.max).forEach { XCTAssertNil(GATTBatteryLevel(data: Data([$0]))) }
        
        // test percentage
        XCTAssertEqual(GATTBatteryPercentage.unitType.description, "27AD (percentage)")
        XCTAssertEqual(GATTBatteryPercentage.unitType.type, "org.bluetooth.unit.percentage")
        XCTAssertEqual(GATTBatteryPercentage.unitType, .percentage)
        (0 ... 100).forEach { XCTAssertNotNil(GATTBatteryPercentage(rawValue: $0)) }
        (101 ... UInt8.max).forEach { XCTAssertNil(GATTBatteryPercentage(rawValue: $0)) }
    }
    
    func testSupportedNewAlertCategory() {
        
        let data = Data([0x0a])
        
        guard let characteristic = GATTSupportedNewAlertCategory(data: data)
            else { XCTFail("Could not decode from bytes"); return }
        
        
        XCTAssertEqual(characteristic.data, data)
        XCTAssertEqual(characteristic.categories, [.call, .email], "The value 0x0a is interpreted that this server supports “Call” and “Email” categories.")
    }
    
    func testAlertCategoryIdBitMask() {
        
        let data = Data([0x03])
        
        guard let characteristic = GATTAlertCategoryBitMask(data: data)
            else { XCTFail("Could not decode from bytes"); return }
        
        XCTAssertEqual(characteristic.data, data)
        XCTAssertEqual(characteristic.categories, [.simpleAlert, .email], "The value 0x03 is interpreted as “Simple Alert and Email bits set")
    }
    
    func testNewAlert() {
        
        typealias Information = GATTNewAlert.Information
        
        let data = Data([0x01, 0x04, 0x52, 0x69, 0x63, 0x68, 0x61, 0x72, 0x64])
        
        guard let characteristic = GATTNewAlert(data: data)
            else { XCTFail("Could not decode from bytes"); return }
        
        XCTAssertEqual(characteristic.data, data)
        
        // The value 0x01, 0x04, 0x52, 0x69, 0x63, 0x68, 0x61, 0x72, 0x64 are interpreted that the server has 4 new email messages and the last message was sent by “Richard”.
        XCTAssertEqual(characteristic.category, .email)
        XCTAssertEqual(characteristic.newAlertsCount, 4)
        XCTAssertEqual(characteristic.information.rawValue, "Richard")
        
        XCTAssertNil(Information(rawValue: "Alsey Coleman Miller ABCDEFGHIJKLMNOP"))
        XCTAssertNotNil(Information(rawValue: ""))
        XCTAssertNotNil(Information(rawValue: "Alsey Coleman"))
    }
    
    func testAlertCategoryID() {
        
        let data = Data([0x01])
        
        guard let characteristic = GATTAlertCategory(data: data)
            else { XCTFail("Could not decode from bytes"); return }
        
        XCTAssertEqual(characteristic.data, data)
        
        XCTAssertEqual(characteristic, .email, "The value 0x01 is interpreted as “Email”")
    }
    
    func testSupportedUnreadAlertCategory() {
        
        let data = Data([0x03])
        
        guard let characteristic = GATTSupportedUnreadAlertCategory(data: data)
            else { XCTFail("Could not decode from bytes"); return }
        
        XCTAssertEqual(characteristic.data, data)
        XCTAssertEqual(characteristic, GATTSupportedUnreadAlertCategory(data: Data([0x03, 0x00])))
        XCTAssertEqual(characteristic.categories, [.email, .simpleAlert], "The value 0x03 is interpreted that this server supports “Simple Alert” and “Email” categories for unread alert.")
        
    }
    
    func testUnreadAlertStatus() {
        
        let data = Data([0x01, 0x04])
        
        guard let characteristic = GATTUnreadAlertStatus(data: data)
            else { XCTFail("Could not decode from bytes"); return }
        
        XCTAssertEqual(characteristic.data, data)
        
        // The value 0x01, 0x04 are interpreted that the server has 4 unread messages in Email category.
        XCTAssertEqual(characteristic.category, .email)
        XCTAssertEqual(characteristic.unreadCount, 4)
    }
    
    func testAlertNotificationControlPoint() {
        
        let data = Data([0x02, 0x01])
        
        guard let characteristic = GATTAlertNotificationControlPoint(data: data)
            else { XCTFail("Could not decode from bytes"); return }
        
        XCTAssertEqual(characteristic.data, data)
        
        // The data 0x02 0x01 interprets “Disable New Incoming Notification for Email Category”.
        XCTAssertEqual(characteristic.command, .disableNewIncomingAlertNotification)
        XCTAssertEqual(characteristic.category, .email)
    }
    
    func testBloodPressureMeasurement() {
        
        typealias Unit = GATTBloodPressureMeasurement.Unit
        typealias CompoundValue = GATTBloodPressureMeasurement.CompoundValue
        typealias MeasurementStatus = GATTBloodPressureMeasurement.MeasurementStatus
        
        XCTAssertEqual(Unit.mmHg.unit, .millimetreOfMercury)
        XCTAssertEqual(Unit.kPa.unit, .pascalPressure)
        XCTAssertEqual(.mmHg, Unit(unit: .millimetreOfMercury))
        XCTAssertEqual(.kPa, Unit(unit: .pascalPressure))
        
        let characteristic = GATTBloodPressureMeasurement(compoundValue:
            CompoundValue(unit: .kPa,
                          systolic: SFloat(builtin: 0xAA),
                          diastolic: SFloat(builtin: 0xBB),
                          meanArterialPressure: SFloat(builtin: 0xCC)),
            userIdentifier: 0x1B,
            measurementStatus: .all
        )
        
        XCTAssertEqual(Array(GATTBloodPressureMeasurement(data: characteristic.data)?.data ?? Data()), Array(characteristic.data))
    }
    
    func testAltitude() {
        
        let data = Data([0x00, 0x00])
        let altitude = UInt16(littleEndian: UInt16(bytes: (data[0], data[1])))
        
        guard let characteristics = GATTAltitude(data: data)
            else { XCTFail("Could not decode from bytes"); return }
        
        XCTAssertEqual(characteristics.data, data)
        XCTAssertEqual(characteristics.altitude, altitude)
        XCTAssertEqual(characteristics.description, "0")
        XCTAssertEqual(GATTAltitude.uuid, .altitude)
        XCTAssert(GATTAltitude(data: data) == GATTAltitude(data: data))
    }
    
    func testAerobicHeartRateLowerLimit() {
        
        typealias BeatsPerMinute = GATTAerobicHeartRateLowerLimit.BeatsPerMinute
        
        XCTAssertNil(GATTAerobicHeartRateLowerLimit(data: Data([0x3d, 0x72])))
        
        let data = Data([0x22])
        
        let beats: BeatsPerMinute = 34
        
        guard let characteristic = GATTAerobicHeartRateLowerLimit(data: data)
            else { XCTFail("Could not decode from bytes"); return }
        
        XCTAssertEqual(characteristic.data, data)
        XCTAssertEqual(characteristic.beats, beats)
        XCTAssertEqual(characteristic.description, "34")
        XCTAssertEqual(beats.description, "34")
        XCTAssertEqual(GATTAerobicHeartRateLowerLimit.uuid, .aerobicHeartRateLowerLimit)
        XCTAssertEqual(BeatsPerMinute.unitType, .beatsPerMinute)
    }
    
    func testAerobicHeartRateUpperLimit() {
        
        typealias BeatsPerMinute = GATTAerobicHeartRateUpperLimit.BeatsPerMinute
        
        XCTAssertNil(GATTAerobicHeartRateUpperLimit(data: Data([0x3d, 0x72])))
        
        let data = Data([0x22])
        
        let beats: BeatsPerMinute = 34
        
        guard let characteristic = GATTAerobicHeartRateUpperLimit(data: data)
            else { XCTFail("Could not decode from bytes"); return }
        
        XCTAssertEqual(characteristic.data, data)
        XCTAssertEqual(characteristic.beats, beats)
        XCTAssertEqual(characteristic.description, "34")
        XCTAssertEqual(beats.description, "34")
        XCTAssertEqual(GATTAerobicHeartRateUpperLimit.uuid, .aerobicHeartRateUpperLimit)
        XCTAssertEqual(BeatsPerMinute.unitType, .beatsPerMinute)
    }
    
    func testAlertLevel() {
        
        let data = Data([0x01])
        
        guard let characteristic = GATTAlertLevel(data: data)
            else { XCTFail("Could not decode from bytes"); return }
        
        XCTAssertEqual(characteristic.data, data)
        XCTAssertEqual(characteristic, .mild, "The value 0x01 should be interpreted as mild Alert")
        XCTAssertEqual(GATTAlertLevel.uuid, .alertLevel)
    }
    
    func testAerobicThreshold() {
        
        typealias BeatsPerMinute = GATTAerobicThreshold.BeatsPerMinute
        
        XCTAssertNil(GATTAerobicThreshold(data: Data([0x4f, 0x45])))
        
        let data = Data([0x32])
        
        let beats: BeatsPerMinute = 50
        
        guard let characteristic = GATTAerobicThreshold(data: data)
            else { XCTFail("Could not decode from bytes"); return }
        
        XCTAssertEqual(characteristic.data, data)
        XCTAssertEqual(characteristic.beats, beats)
        XCTAssertEqual(characteristic.description, "50")
        XCTAssertEqual(beats.description, "50")
        XCTAssertEqual(GATTAerobicThreshold.uuid, .aerobicThreshold)
        XCTAssertEqual(BeatsPerMinute.unitType, .beatsPerMinute)
    }
    
    func testAge() {
        
        typealias Year = GATTAge.Year
        
        XCTAssertNil(GATTAge(data: Data([0x4f, 0x45])))
        
        let data = Data([0x32])
        
        let year: Year = 50
        
        guard let characteristic = GATTAge(data: data)
            else { XCTFail("Could not decode from bytes"); return }
        
        XCTAssertEqual(characteristic.data, data)
        XCTAssertEqual(characteristic.year, year)
        XCTAssertEqual(characteristic.description, "50")
        XCTAssertEqual(year.description, "50")
        XCTAssertEqual(GATTAge.uuid, .age)
        XCTAssertEqual(Year.unitType, .year)
    }
    
    func testAlertStatus() {
        
        let data = Data([0x37])
        
        guard let characteristic = GATTAlertStatus(data: data)
            else { XCTFail("Could not decode from bytes"); return }
        
        XCTAssertEqual(characteristic.data, data)
        XCTAssert(characteristic.states.contains(.ringer))
        XCTAssert(characteristic.states.contains(.displayAlert))
        XCTAssert(characteristic.states.contains(.vibrate))
        XCTAssert(characteristic.states.contains(GATTAlertStatus.State.all))
        XCTAssertEqual(characteristic.description, "55")
        XCTAssertEqual(GATTAlertStatus.uuid, .alertStatus)
        XCTAssert(GATTAlertStatus(data: data) == GATTAlertStatus(data: data))
    }

    func testAnaerobicHeartRateLowerLimit() {
        
        typealias BeatsPerMinute = GATTAnaerobicHeartRateLowerLimit.BeatsPerMinute
        
        XCTAssertNil(GATTAnaerobicHeartRateLowerLimit(data: Data([0x3d, 0x72])))
        
        let data = Data([0x22])
        
        let beats: BeatsPerMinute = 34
        
        guard let characteristic = GATTAnaerobicHeartRateLowerLimit(data: data)
            else { XCTFail("Could not decode from bytes"); return }
        
        XCTAssertEqual(characteristic.data, data)
        XCTAssertEqual(characteristic.beats, beats)
        XCTAssertEqual(characteristic.description, "34")
        XCTAssertEqual(beats.description, "34")
        XCTAssertEqual(GATTAnaerobicHeartRateLowerLimit.uuid, .anaerobicHeartRateLowerLimit)
        XCTAssertEqual(GATTAnaerobicHeartRateLowerLimit(data: data), GATTAnaerobicHeartRateLowerLimit(data: data))
        XCTAssertEqual(BeatsPerMinute.unitType, .beatsPerMinute)
        XCTAssertNotEqual(GATTAnaerobicHeartRateLowerLimit(data: Data([0x4f])), GATTAnaerobicHeartRateLowerLimit(data: Data([0x5e])))
    }
    
    func testAnaerobicHeartRateUpperLimit() {
        
        typealias BeatsPerMinute = GATTAnaerobicHeartRateUpperLimit.BeatsPerMinute
        
        XCTAssertNil(GATTAnaerobicHeartRateUpperLimit(data: Data([0x3d, 0x72])))
        
        let data = Data([0x22])
        
        let beats: BeatsPerMinute = 34
        
        guard let characteristic = GATTAnaerobicHeartRateUpperLimit(data: data)
            else { XCTFail("Could not decode from bytes"); return }
        
        XCTAssertEqual(characteristic.data, data)
        XCTAssertEqual(characteristic.beats, beats)
        XCTAssertEqual(characteristic.description, "34")
        XCTAssertEqual(beats.description, "34")
        XCTAssertEqual(GATTAnaerobicHeartRateUpperLimit.uuid, .anaerobicHeartRateUpperLimit)
        XCTAssertEqual(GATTAnaerobicHeartRateUpperLimit(data: data), GATTAnaerobicHeartRateUpperLimit(data: data))
        XCTAssertEqual(BeatsPerMinute.unitType, .beatsPerMinute)
        XCTAssertNotEqual(GATTAnaerobicHeartRateUpperLimit(data: Data([0x4f])), GATTAnaerobicHeartRateUpperLimit(data: Data([0x5e])))
    }
    
    func testBarometricPressureTrend() {
        
        XCTAssertNil(GATTBarometricPressureTrend(data: Data([0x3d, 0x72])))
        XCTAssertNil(GATTBarometricPressureTrend(data: Data([0xFF])))
        
        let data = Data([0x01])
        
        guard let characteristic = GATTBarometricPressureTrend(data: data)
            else { XCTFail("Could not decode from bytes"); return }
        
        XCTAssertEqual(characteristic.data, data)
        XCTAssertEqual(GATTBarometricPressureTrend(data: Data([0x01])), GATTBarometricPressureTrend.continuouslyFalling)
        XCTAssertEqual(GATTBarometricPressureTrend.uuid, .barometricPressureTrend)
        XCTAssertEqual(GATTBarometricPressureTrend.unitType, .unitless)
        XCTAssertEqual(GATTBarometricPressureTrend(data: data), GATTBarometricPressureTrend(data: data))
    }
    
    func testAnalogOutput() {
        
        let data = Data([0x00, 0x00])
        let output = UInt16(littleEndian: UInt16(bytes: (data[0], data[1])))
        
        guard let characteristics = GATTAnalogOutput(data: data)
        else { XCTFail("Could not decode from bytes"); return }
        
        XCTAssertEqual(characteristics.data, data)
        XCTAssertEqual(characteristics.output, output)
        XCTAssertEqual(characteristics.description, "0")
        XCTAssertEqual(GATTAnalogOutput.uuid, .analogOutput)
        XCTAssertEqual(GATTAnalogOutput(data: data), GATTAnalogOutput(data: data))
    }
    
    func testAnalog() {
        
        let data = Data([0x00, 0x00])
        let analog = UInt16(littleEndian: UInt16(bytes: (data[0], data[1])))
        
        guard let characteristics = GATTAnalog(data: data)
            else { XCTFail("Could not decode from bytes"); return }
        
        XCTAssertEqual(characteristics.data, data)
        XCTAssertEqual(characteristics.analog, analog)
        XCTAssertEqual(characteristics.description, "0")
        XCTAssertEqual(GATTAnalog.uuid, .analog)
        XCTAssertEqual(GATTAnalog(data: data), GATTAnalog(data: data))
    }
    
    func testBootMouseInputReport() {
        
        XCTAssertNil(GATTBootMouseInputReport(data: Data([0x3d, 0x72])))
        
        let data = Data([0x01])
        
        guard let characteristic = GATTBootMouseInputReport(data: data)
            else { XCTFail("Could not decode from bytes"); return }
        
        XCTAssertEqual(characteristic.data, data)
        XCTAssertEqual(characteristic.description, "1")
        XCTAssertEqual(characteristic, 1)
        XCTAssertEqual(GATTBootMouseInputReport.uuid, .bootMouseInputReport)
    }
    
    func testBootKeyboardInputReport() {
        
        XCTAssertNil(GATTBootKeyboardInputReport(data: Data([0x3d, 0x72])))
        
        let data = Data([0x01])
        
        guard let characteristic = GATTBootKeyboardInputReport(data: data)
            else { XCTFail("Could not decode from bytes"); return }
        
        XCTAssertEqual(characteristic.data, data)
        XCTAssertEqual(characteristic.description, "1")
        XCTAssertEqual(GATTBootKeyboardInputReport.uuid, .bootKeyboardInputReport)
        XCTAssertEqual(GATTBootKeyboardInputReport(data: data), GATTBootKeyboardInputReport(data: data))
    }
    
    func testBootKeyboardOutputReport() {
        
        XCTAssertNil(GATTBootKeyboardOutputReport(data: Data([0x3d, 0x72])))
        
        let data = Data([0x01])
        
        guard let characteristic = GATTBootKeyboardOutputReport(data: data)
            else { XCTFail("Could not decode from bytes"); return }
        
        XCTAssertEqual(characteristic.data, data)
        XCTAssertEqual(characteristic.description, "1")
        XCTAssertEqual(characteristic, 1)
        XCTAssertEqual(GATTBootKeyboardOutputReport.uuid, .bootKeyboardOutputReport)
    }
    
    func testBatteryPowerState() {
        
        let data = Data([0b00_01_10_11])
        
        guard let characteristic = GATTBatteryPowerState(data: data)
            else { XCTFail("Could not decode from bytes"); return }
        
        XCTAssertEqual(characteristic.data, data)
        XCTAssertEqual(characteristic.presentState, .unknown)
        XCTAssertEqual(characteristic.dischargeState, .notSupported)
        XCTAssertEqual(characteristic.chargeState, .notCharging)
        XCTAssertEqual(characteristic.levelState, .criticallyLow)
        XCTAssertEqual(GATTBatteryPowerState.uuid, .batteryPowerState)
        XCTAssertEqual(GATTBatteryPowerState(data: data), GATTBatteryPowerState(data: data))
    }
    
    func testBodySensorLocation() {
        
        let data = Data([0x01])
        
        guard let characteristic = GATTBodySensorLocation(data: data)
            else { XCTFail("Could not decode from bytes"); return }
        
        XCTAssertEqual(characteristic.data, data, "Encoded data does not match expected encoded data")
        
        // enum values
        XCTAssertEqual(GATTBodySensorLocation(data: Data([0x00])), .other, "The value 0x00 should be interpreted as Other")
        XCTAssertEqual(GATTBodySensorLocation(data: Data([0x01])), .chest, "The value 0x01 should be interpreted as Chest")
        XCTAssertEqual(GATTBodySensorLocation(data: Data([0x02])), .wrist, "The value 0x02 should be interpreted as Wrist")
        XCTAssertEqual(GATTBodySensorLocation(data: Data([0x03])), .finger, "The value 0x03 should be interpreted as Finger")
        XCTAssertEqual(GATTBodySensorLocation(data: Data([0x04])), .hand, "The value 0x04 should be interpreted as Hand")
        XCTAssertEqual(GATTBodySensorLocation(data: Data([0x05])), .earLobe, "The value 0x05 should be interpreted as Ear Lobe")
        XCTAssertEqual(GATTBodySensorLocation(data: Data([0x06])), .foot, "The value 0x06 should be interpreted as Foot")
        
        // text values
        XCTAssertEqual(GATTBodySensorLocation(data: Data([0x00]))?.description, "Other", "The value 0x00 should be interpreted as Other")
        XCTAssertEqual(GATTBodySensorLocation(data: Data([0x01]))?.description, "Chest", "The value 0x01 should be interpreted as Chest")
        XCTAssertEqual(GATTBodySensorLocation(data: Data([0x02]))?.description, "Wrist", "The value 0x02 should be interpreted as Wrist")
        XCTAssertEqual(GATTBodySensorLocation(data: Data([0x03]))?.description, "Finger", "The value 0x03 should be interpreted as Finger")
        XCTAssertEqual(GATTBodySensorLocation(data: Data([0x04]))?.description, "Hand", "The value 0x04 should be interpreted as Hand")
        XCTAssertEqual(GATTBodySensorLocation(data: Data([0x05]))?.description, "Ear Lobe", "The value 0x05 should be interpreted as Ear Lobe")
        XCTAssertEqual(GATTBodySensorLocation(data: Data([0x06]))?.description, "Foot", "The value 0x06 should be interpreted as Foot")
        
        // GATT characteristic UUID
        XCTAssertEqual(GATTBodySensorLocation.uuid, .bodySensorLocation)
        
        // equality
        XCTAssertEqual(GATTBodySensorLocation(data: data), GATTBodySensorLocation(data: data))
    }
    
    func testCentralAddressResolution() {
        
        let data = Data([0x01])
        
        guard let characteristic = GATTCentralAddressResolution(data: data)
            else { XCTFail("Could not decode from bytes"); return }
        
        XCTAssertEqual(characteristic.data, data, "Encoded data does not match expected encoded data")
        XCTAssertEqual(characteristic, true, "The value 0x01 should be interpreted as Supported")
        XCTAssertEqual(GATTCentralAddressResolution.uuid, .centralAddressResolution)
        XCTAssertEqual(GATTCentralAddressResolution(data: Data([0x00])), false, "The value 0x00 should be interpreted as Not Supported")
    }
    
    func testBodyCompositionMeasurement() {
        
        let emptyUnit16 = UInt16(littleEndian: UInt16(bytes: (0x00, 0x00)))
        let data = Data([0x00, 0x00, 0x00, 0x00])
        
        let SIMass = GATTBodyMass.init(rawValue: emptyUnit16, unit: MassUnit.init(rawValue: 0x2702)!)
        let ImperialMass = GATTBodyMass.init(rawValue: emptyUnit16, unit: MassUnit.init(rawValue: 0x27B8)!)
        
        let SILenght = GATTBodyLenght(rawValue: emptyUnit16, unit: LenghtUnit.init(rawValue: 0x2701)!)
        let ImperialLenght = GATTBodyLenght(rawValue: emptyUnit16, unit: LenghtUnit.init(rawValue: 0x27A2)!)
        
        let Joule = GATTBodyEnergy(rawValue: emptyUnit16)
        let ohm = GATTBodyResistance(rawValue: emptyUnit16)
        
        let percentage = GATTBodyPercentage(rawValue: emptyUnit16)
        
        let timeStamp = GATTDateTime(date: Date())
        let id = UInt8(bitPattern: 0x05)
        
        let complexCharacteristic = GATTBodyCompositionMeasurement(bodyFatPercentage: percentage!, timeStamp: timeStamp, userIdentifier: id, basalMetabolism: Joule, musclePercentage: percentage!, muscleMass: ImperialMass, fatFreeMass: ImperialMass, softLeanMass: ImperialMass, bodyWaterMass: ImperialMass, impedance: ohm, weight: ImperialMass, height: ImperialLenght)
        
        let complexData = complexCharacteristic.data
        XCTAssertEqual(complexData, complexCharacteristic.data)
        
        guard let complexCharacteristic2 = GATTBodyCompositionMeasurement(data: complexData)
            else { XCTFail("Could not decode from bytes"); return }
        XCTAssertEqual(complexCharacteristic2.data, complexData)
        
        let kilogram = MassUnit.init(unit: .kilogram)
        XCTAssertEqual(MassUnit.init(unit: .kilogram), SIMass?.unit)
        XCTAssertNil(MassUnit.init(unit: .absorbedDose))
        XCTAssertEqual(kilogram?.unit, UnitIdentifier.kilogram)
        
        let inch = LenghtUnit.init(unit: .inch)
        XCTAssertEqual(LenghtUnit.init(unit: .metre), SILenght?.unit)
        XCTAssertNil(LenghtUnit.init(unit: .absorbedDose))
        XCTAssertEqual(inch?.unit, UnitIdentifier.inch)
        
        XCTAssertEqual(MassUnit.kilogram, SIMass?.unit)
        XCTAssertEqual(MassUnit.pound, ImperialMass?.unit)
        
        XCTAssertEqual(LenghtUnit.metre, SILenght?.unit)
        XCTAssertEqual(LenghtUnit.inch, ImperialLenght?.unit)
        
        XCTAssert(GATTBodyPercentage(rawValue: emptyUnit16) == GATTBodyPercentage(rawValue: emptyUnit16))
        XCTAssertEqual(GATTBodyPercentage(rawValue: emptyUnit16)!.description, "0%")
        XCTAssertEqual(GATTBodyPercentage.unitType, .percentage)
        
        XCTAssert(GATTBodyResistance(rawValue: emptyUnit16) == GATTBodyResistance(rawValue: emptyUnit16))
        XCTAssertEqual(GATTBodyResistance(rawValue: emptyUnit16).description, "0")
        XCTAssertEqual(GATTBodyResistance.unitType, .electricResistance)
        
        XCTAssert(GATTBodyEnergy(rawValue: emptyUnit16) == GATTBodyEnergy(rawValue: emptyUnit16))
        XCTAssertEqual(GATTBodyEnergy(rawValue: emptyUnit16).description, "0")
        XCTAssertEqual(GATTBodyEnergy.unitType, .energy)
        
        XCTAssert(GATTBodyMass.init(rawValue: emptyUnit16, unit: kilogram!) == GATTBodyMass.init(rawValue: emptyUnit16, unit: kilogram!))
        XCTAssertEqual(GATTBodyMass.init(rawValue: emptyUnit16, unit: kilogram!)!.description, "0")
        
        guard let characteristic = GATTBodyCompositionMeasurement(data: data)
            else { XCTFail("Could not decode from bytes"); return }
        
        XCTAssertNil(GATTBodyCompositionMeasurement(data: Data([0x00, 0x00])))
        XCTAssertNil(GATTBodyCompositionMeasurement(data: Data([0x00, 0x00, 0x00])))
        
        XCTAssertEqual(characteristic.data, data)
        
        XCTAssertEqual(GATTBodyCompositionMeasurement.uuid, .bodyCompositionMeasurement)
    }
}<|MERGE_RESOLUTION|>--- conflicted
+++ resolved
@@ -35,16 +35,13 @@
         ("testBarometricPressureTrend", testBarometricPressureTrend),
         ("testAnalogOutput", testAnalogOutput),
         ("testAlertStatus", testAlertStatus),
-<<<<<<< HEAD
-        ("testBodyCompositionMeasurement", testBodyCompositionMeasurement)
-=======
+        ("testBodyCompositionMeasurement", testBodyCompositionMeasurement),
         ("testBootMouseInputReport", testBootMouseInputReport),
         ("testBootKeyboardOutputReport", testBootKeyboardOutputReport),
         ("testBootKeyboardInputReport", testBootKeyboardInputReport),
         ("testBatteryPowerState", testBatteryPowerState),
         ("testBodySensorLocation", testBodySensorLocation),
         ("testCentralAddressResolution", testCentralAddressResolution)
->>>>>>> 1036b07d
     ]
     
     func testDateTime() {

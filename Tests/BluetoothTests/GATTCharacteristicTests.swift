--- conflicted
+++ resolved
@@ -37,14 +37,11 @@
         ("testAnalog", testAnalog),
         ("testAnalogOutput", testAnalogOutput),
         ("testAlertStatus", testAlertStatus),
-<<<<<<< HEAD
         ("testBootMouseInputReport", testBootMouseInputReport),
         ("testBatteryPowerState", testBatteryPowerState)
-=======
         ("testBatteryPowerState", testBatteryPowerState),
         ("testBodySensorLocation", testBodySensorLocation),
         ("testCentralAddressResolution", testCentralAddressResolution)
->>>>>>> a360f13f
     ]
     
     func testDateTime() {
@@ -471,7 +468,7 @@
         let output = UInt16(littleEndian: UInt16(bytes: (data[0], data[1])))
         
         guard let characteristics = GATTAnalogOutput(data: data)
-        else { XCTFail("Could not decode from bytes"); return }
+        else { XCTFail("Could not decode fro<<<m bytes"); return }
         
         XCTAssertEqual(characteristics.data, data)
         XCTAssertEqual(characteristics.output, output)

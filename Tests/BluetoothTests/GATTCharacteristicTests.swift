//
//  GATTCharacteristicTests.swift
//  Bluetooth
//
//  Created by Alsey Coleman Miller on 6/10/18.
//  Copyright © 2018 PureSwift. All rights reserved.
//

import XCTest
import Foundation
@testable import Bluetooth

final class GATTCharacteristicTests: XCTestCase {
    
    static let allTests = [
        ("testDateTime", testDateTime),
        ("testBatteryLevel", testBatteryLevel),
        ("testSupportedNewAlertCategory", testSupportedNewAlertCategory),
        ("testAlertCategoryIdBitMask", testAlertCategoryIdBitMask),
        ("testNewAlert", testNewAlert),
        ("testAlertCategoryID", testAlertCategoryID),
        ("testSupportedUnreadAlertCategory", testSupportedUnreadAlertCategory),
        ("testUnreadAlertStatus", testUnreadAlertStatus),
        ("testAlertNotificationControlPoint", testAlertNotificationControlPoint),
        ("testBloodPressureMeasurement", testBloodPressureMeasurement),
        ("testAltitude", testAltitude),
        ("testAerobicHeartRateLowerLimit", testAerobicHeartRateLowerLimit),
        ("testAerobicHeartRateUpperLimit", testAerobicHeartRateUpperLimit),
        ("testAlertLevel", testAlertLevel),
        ("testAerobicThreshold", testAerobicThreshold),
        ("testAnaerobicHeartRateLowerLimit", testAnaerobicHeartRateLowerLimit),
        ("testAnaerobicHeartRateUpperLimit", testAnaerobicHeartRateUpperLimit),
        ("testAge", testAge),
        ("testAnalog", testAnalog),
        ("testBarometricPressureTrend", testBarometricPressureTrend),
        ("testAnalogOutput", testAnalogOutput),
        ("testAlertStatus", testAlertStatus),
<<<<<<< HEAD
        ("testBootMouseInputReport", testBootMouseInputReport),
=======
        ("testBootKeyboardInputReport", testBootKeyboardInputReport),
>>>>>>> 27477a11
        ("testBatteryPowerState", testBatteryPowerState),
        ("testBodySensorLocation", testBodySensorLocation),
        ("testCentralAddressResolution", testCentralAddressResolution)
    ]
    
    func testDateTime() {
        
        /// remove subsecond precision
        let date = Date(timeIntervalSinceReferenceDate: TimeInterval(Int(Date.timeIntervalSinceReferenceDate)))
        
        // Date conversion
        XCTAssertNotEqual(GATTDateTime().year, .unknown)
        XCTAssertNotEqual(GATTDateTime().month, .unknown)
        XCTAssertNotEqual(GATTDateTime().day, .unknown)
        XCTAssertEqual(GATTDateTime(date: Date(timeIntervalSinceReferenceDate: 0)).year.rawValue, 2001)
        XCTAssertEqual(GATTDateTime(date: Date(timeIntervalSinceReferenceDate: 0)).month, .january)
        XCTAssertEqual(GATTDateTime(date: Date(timeIntervalSinceReferenceDate: 0)).day.rawValue, 1)
        XCTAssertEqual(GATTDateTime(date: Date(timeIntervalSinceReferenceDate: 3600)).hour.rawValue, 1)
        XCTAssertEqual(GATTDateTime(date: Date(timeIntervalSinceReferenceDate: 60)).minute.rawValue, 1)
        XCTAssertEqual(GATTDateTime(date: Date(timeIntervalSinceReferenceDate: 30)).second.rawValue, 30)
        
        // Crashes on Linux
        // fatal error: copy(with:) is not yet implemented: file Foundation/NSCalendar.swift, line 1434
        #if os(macOS)
        XCTAssertEqual(Date(dateTime: GATTDateTime(date: date)), date)
        #endif
        
        // create valid values
        (1582...9999).forEach { XCTAssertNotNil(GATTDateTime.Year(rawValue: $0)) }
        XCTAssertEqual(GATTDateTime.Year(rawValue: 0), .unknown)
        (1...12).forEach { XCTAssertNotNil(GATTDateTime.Month(rawValue: $0)) }
        XCTAssertEqual(GATTDateTime.Month(rawValue: 0), .unknown)
        (1...31).forEach { XCTAssertNotNil(GATTDateTime.Day(rawValue: $0)) }
        XCTAssertEqual(GATTDateTime.Day(rawValue: 0), .unknown)
        (0...23).forEach { XCTAssertNotNil(GATTDateTime.Hour(rawValue: $0)) }
        (0...59).forEach { XCTAssertNotNil(GATTDateTime.Minute(rawValue: $0)) } 
        (0...59).forEach { XCTAssertNotNil(GATTDateTime.Second(rawValue: $0)) }
        
        // test decoding
        XCTAssertNil(GATTDateTime(data: Data()), "Invalid length")
        XCTAssertNil(GATTDateTime(data: Data([0x00])), "Invalid length")
        XCTAssertNil(GATTDateTime(data: Data([0x00, 0x00])), "Invalid length")
        XCTAssertNil(GATTDateTime(data: Data([0x00, 0x00, 0x00])), "Invalid length")
        XCTAssertNil(GATTDateTime(data: Data([0x00, 0x00, 0x00, 0x00])), "Invalid length")
        XCTAssertNil(GATTDateTime(data: Data([0xFF, 0xFF, 0xFF, 0xFF, 0xFF])), "Invalid length")
        XCTAssertNil(GATTDateTime(data: Data([0xFF, 0xFF, 0xFF, 0xFF, 0xFF, 0xFF, 0xFF])), "Invalid values")
        XCTAssertNil(GATTDateTime(data: Data([0x00, 0x00, 0x00, 0x00, 0xFF, 0xFF, 0xFF])), "Invalid values")
        XCTAssertNil(GATTDateTime(data: Data([0xFF, 0xFF, 0xFF, 0xFF, 0xFF, 0xFF, 0xFF, 0xFF])), "Invalid length")
        
        // encoding
        do {
            
            let data = Data([0x00, 0x00, 0x00, 0x00, 0x00, 0x00, 0x00])
            
            guard let characteristic = GATTDateTime(data: data)
                else { XCTFail(); return }
            
            XCTAssertEqual(characteristic.data, data)
            XCTAssertEqual(characteristic.year, .unknown)
            XCTAssertEqual(characteristic.month, .unknown)
            XCTAssertEqual(characteristic.day, .unknown)
            XCTAssertEqual(characteristic.hour, .min)
            XCTAssertEqual(characteristic.minute, .min)
            XCTAssertEqual(characteristic.second, .min)
        }
        
        // encoding
        do {
            
            let data = Data([203, 7, 4, 24, 12, 5, 30])
            
            guard let characteristic = GATTDateTime(data: data)
                else { XCTFail(); return }
            
            XCTAssertEqual(characteristic.data, data)
            XCTAssertEqual(characteristic.year.rawValue, 1995)
            XCTAssertEqual(characteristic.month, .april)
            XCTAssertEqual(characteristic.day.rawValue, 24)
            XCTAssertEqual(characteristic.hour.rawValue, 12)
            XCTAssertEqual(characteristic.minute.rawValue, 5)
            XCTAssertEqual(characteristic.second.rawValue, 30)
        }
    }
    
    func testBatteryLevel() {
        
        let data = Data([0x22])
        
        guard let characteristic = GATTBatteryLevel(data: data)
            else { XCTFail("Could not decode from bytes"); return }
        
        guard let percentage = GATTBatteryPercentage(rawValue: 34)
            else { XCTFail("Could not init Percentage"); return }
        
        // test characteristic
        XCTAssertEqual(characteristic.data, data)
        XCTAssertEqual(characteristic.level, percentage)
        XCTAssertEqual(characteristic.description, "34%")
        XCTAssertNotNil(GATTBatteryLevel(level: percentage)) 
        XCTAssertEqual(GATTBatteryLevel.uuid, .batteryLevel)
        XCTAssertEqual(GATTBatteryLevel(data: data), GATTBatteryLevel(data: data))
        (0 ... 100).forEach { XCTAssertNotNil(GATTBatteryLevel(data: Data([$0]))) }
        (101 ... UInt8.max).forEach { XCTAssertNil(GATTBatteryLevel(data: Data([$0]))) }
        
        // test percentage
        XCTAssertEqual(GATTBatteryPercentage.unitType.description, "27AD (percentage)")
        XCTAssertEqual(GATTBatteryPercentage.unitType.type, "org.bluetooth.unit.percentage")
        XCTAssertEqual(GATTBatteryPercentage.unitType, .percentage)
        (0 ... 100).forEach { XCTAssertNotNil(GATTBatteryPercentage(rawValue: $0)) }
        (101 ... UInt8.max).forEach { XCTAssertNil(GATTBatteryPercentage(rawValue: $0)) }
    }
    
    func testSupportedNewAlertCategory() {
        
        let data = Data([0x0a])
        
        guard let characteristic = GATTSupportedNewAlertCategory(data: data)
            else { XCTFail("Could not decode from bytes"); return }
        
        
        XCTAssertEqual(characteristic.data, data)
        XCTAssertEqual(characteristic.categories, [.call, .email], "The value 0x0a is interpreted that this server supports “Call” and “Email” categories.")
    }
    
    func testAlertCategoryIdBitMask() {
        
        let data = Data([0x03])
        
        guard let characteristic = GATTAlertCategoryBitMask(data: data)
            else { XCTFail("Could not decode from bytes"); return }
        
        XCTAssertEqual(characteristic.data, data)
        XCTAssertEqual(characteristic.categories, [.simpleAlert, .email], "The value 0x03 is interpreted as “Simple Alert and Email bits set")
    }
    
    func testNewAlert() {
        
        typealias Information = GATTNewAlert.Information
        
        let data = Data([0x01, 0x04, 0x52, 0x69, 0x63, 0x68, 0x61, 0x72, 0x64])
        
        guard let characteristic = GATTNewAlert(data: data)
            else { XCTFail("Could not decode from bytes"); return }
        
        XCTAssertEqual(characteristic.data, data)
        
        // The value 0x01, 0x04, 0x52, 0x69, 0x63, 0x68, 0x61, 0x72, 0x64 are interpreted that the server has 4 new email messages and the last message was sent by “Richard”.
        XCTAssertEqual(characteristic.category, .email)
        XCTAssertEqual(characteristic.newAlertsCount, 4)
        XCTAssertEqual(characteristic.information.rawValue, "Richard")
        
        XCTAssertNil(Information(rawValue: "Alsey Coleman Miller ABCDEFGHIJKLMNOP"))
        XCTAssertNotNil(Information(rawValue: ""))
        XCTAssertNotNil(Information(rawValue: "Alsey Coleman"))
    }
    
    func testAlertCategoryID() {
        
        let data = Data([0x01])
        
        guard let characteristic = GATTAlertCategory(data: data)
            else { XCTFail("Could not decode from bytes"); return }
        
        XCTAssertEqual(characteristic.data, data)
        
        XCTAssertEqual(characteristic, .email, "The value 0x01 is interpreted as “Email”")
    }
    
    func testSupportedUnreadAlertCategory() {
        
        let data = Data([0x03])
        
        guard let characteristic = GATTSupportedUnreadAlertCategory(data: data)
            else { XCTFail("Could not decode from bytes"); return }
        
        XCTAssertEqual(characteristic.data, data)
        XCTAssertEqual(characteristic, GATTSupportedUnreadAlertCategory(data: Data([0x03, 0x00])))
        XCTAssertEqual(characteristic.categories, [.email, .simpleAlert], "The value 0x03 is interpreted that this server supports “Simple Alert” and “Email” categories for unread alert.")
        
    }
    
    func testUnreadAlertStatus() {
        
        let data = Data([0x01, 0x04])
        
        guard let characteristic = GATTUnreadAlertStatus(data: data)
            else { XCTFail("Could not decode from bytes"); return }
        
        XCTAssertEqual(characteristic.data, data)
        
        // The value 0x01, 0x04 are interpreted that the server has 4 unread messages in Email category.
        XCTAssertEqual(characteristic.category, .email)
        XCTAssertEqual(characteristic.unreadCount, 4)
    }
    
    func testAlertNotificationControlPoint() {
        
        let data = Data([0x02, 0x01])
        
        guard let characteristic = GATTAlertNotificationControlPoint(data: data)
            else { XCTFail("Could not decode from bytes"); return }
        
        XCTAssertEqual(characteristic.data, data)
        
        // The data 0x02 0x01 interprets “Disable New Incoming Notification for Email Category”.
        XCTAssertEqual(characteristic.command, .disableNewIncomingAlertNotification)
        XCTAssertEqual(characteristic.category, .email)
    }
    
    func testBloodPressureMeasurement() {
        
        typealias Unit = GATTBloodPressureMeasurement.Unit
        typealias CompoundValue = GATTBloodPressureMeasurement.CompoundValue
        typealias MeasurementStatus = GATTBloodPressureMeasurement.MeasurementStatus
        
        XCTAssertEqual(Unit.mmHg.unit, .millimetreOfMercury)
        XCTAssertEqual(Unit.kPa.unit, .pascalPressure)
        XCTAssertEqual(.mmHg, Unit(unit: .millimetreOfMercury))
        XCTAssertEqual(.kPa, Unit(unit: .pascalPressure))
        
        let characteristic = GATTBloodPressureMeasurement(compoundValue:
            CompoundValue(unit: .kPa,
                          systolic: SFloat(builtin: 0xAA),
                          diastolic: SFloat(builtin: 0xBB),
                          meanArterialPressure: SFloat(builtin: 0xCC)),
            userIdentifier: 0x1B,
            measurementStatus: .all
        )
        
        XCTAssertEqual(Array(GATTBloodPressureMeasurement(data: characteristic.data)?.data ?? Data()), Array(characteristic.data))
    }
    
    func testAltitude() {
        
        let data = Data([0x00, 0x00])
        let altitude = UInt16(littleEndian: UInt16(bytes: (data[0], data[1])))
        
        guard let characteristics = GATTAltitude(data: data)
            else { XCTFail("Could not decode from bytes"); return }
        
        XCTAssertEqual(characteristics.data, data)
        XCTAssertEqual(characteristics.altitude, altitude)
        XCTAssertEqual(characteristics.description, "0")
        XCTAssertEqual(GATTAltitude.uuid, .altitude)
        XCTAssert(GATTAltitude(data: data) == GATTAltitude(data: data))
    }
    
    func testAerobicHeartRateLowerLimit() {
        
        typealias BeatsPerMinute = GATTAerobicHeartRateLowerLimit.BeatsPerMinute
        
        XCTAssertNil(GATTAerobicHeartRateLowerLimit(data: Data([0x3d, 0x72])))
        
        let data = Data([0x22])
        
        let beats: BeatsPerMinute = 34
        
        guard let characteristic = GATTAerobicHeartRateLowerLimit(data: data)
            else { XCTFail("Could not decode from bytes"); return }
        
        XCTAssertEqual(characteristic.data, data)
        XCTAssertEqual(characteristic.beats, beats)
        XCTAssertEqual(characteristic.description, "34")
        XCTAssertEqual(beats.description, "34")
        XCTAssertEqual(GATTAerobicHeartRateLowerLimit.uuid, .aerobicHeartRateLowerLimit)
        XCTAssertEqual(BeatsPerMinute.unitType, .beatsPerMinute)
    }
    
    func testAerobicHeartRateUpperLimit() {
        
        typealias BeatsPerMinute = GATTAerobicHeartRateUpperLimit.BeatsPerMinute
        
        XCTAssertNil(GATTAerobicHeartRateUpperLimit(data: Data([0x3d, 0x72])))
        
        let data = Data([0x22])
        
        let beats: BeatsPerMinute = 34
        
        guard let characteristic = GATTAerobicHeartRateUpperLimit(data: data)
            else { XCTFail("Could not decode from bytes"); return }
        
        XCTAssertEqual(characteristic.data, data)
        XCTAssertEqual(characteristic.beats, beats)
        XCTAssertEqual(characteristic.description, "34")
        XCTAssertEqual(beats.description, "34")
        XCTAssertEqual(GATTAerobicHeartRateUpperLimit.uuid, .aerobicHeartRateUpperLimit)
        XCTAssertEqual(BeatsPerMinute.unitType, .beatsPerMinute)
    }
    
    func testAlertLevel() {
        
        let data = Data([0x01])
        
        guard let characteristic = GATTAlertLevel(data: data)
            else { XCTFail("Could not decode from bytes"); return }
        
        XCTAssertEqual(characteristic.data, data)
        XCTAssertEqual(characteristic, .mild, "The value 0x01 should be interpreted as mild Alert")
        XCTAssertEqual(GATTAlertLevel.uuid, .alertLevel)
    }
    
    func testAerobicThreshold() {
        
        typealias BeatsPerMinute = GATTAerobicThreshold.BeatsPerMinute
        
        XCTAssertNil(GATTAerobicThreshold(data: Data([0x4f, 0x45])))
        
        let data = Data([0x32])
        
        let beats: BeatsPerMinute = 50
        
        guard let characteristic = GATTAerobicThreshold(data: data)
            else { XCTFail("Could not decode from bytes"); return }
        
        XCTAssertEqual(characteristic.data, data)
        XCTAssertEqual(characteristic.beats, beats)
        XCTAssertEqual(characteristic.description, "50")
        XCTAssertEqual(beats.description, "50")
        XCTAssertEqual(GATTAerobicThreshold.uuid, .aerobicThreshold)
        XCTAssertEqual(BeatsPerMinute.unitType, .beatsPerMinute)
    }
    
    func testAge() {
        
        typealias Year = GATTAge.Year
        
        XCTAssertNil(GATTAge(data: Data([0x4f, 0x45])))
        
        let data = Data([0x32])
        
        let year: Year = 50
        
        guard let characteristic = GATTAge(data: data)
            else { XCTFail("Could not decode from bytes"); return }
        
        XCTAssertEqual(characteristic.data, data)
        XCTAssertEqual(characteristic.year, year)
        XCTAssertEqual(characteristic.description, "50")
        XCTAssertEqual(year.description, "50")
        XCTAssertEqual(GATTAge.uuid, .age)
        XCTAssertEqual(Year.unitType, .year)
    }
    
    func testAlertStatus() {
        
        let data = Data([0x37])
        
        guard let characteristic = GATTAlertStatus(data: data)
            else { XCTFail("Could not decode from bytes"); return }
        
        XCTAssertEqual(characteristic.data, data)
        XCTAssert(characteristic.states.contains(.ringer))
        XCTAssert(characteristic.states.contains(.displayAlert))
        XCTAssert(characteristic.states.contains(.vibrate))
        XCTAssert(characteristic.states.contains(GATTAlertStatus.State.all))
        XCTAssertEqual(characteristic.description, "55")
        XCTAssertEqual(GATTAlertStatus.uuid, .alertStatus)
        XCTAssert(GATTAlertStatus(data: data) == GATTAlertStatus(data: data))
    }

    func testAnaerobicHeartRateLowerLimit() {
        
        typealias BeatsPerMinute = GATTAnaerobicHeartRateLowerLimit.BeatsPerMinute
        
        XCTAssertNil(GATTAnaerobicHeartRateLowerLimit(data: Data([0x3d, 0x72])))
        
        let data = Data([0x22])
        
        let beats: BeatsPerMinute = 34
        
        guard let characteristic = GATTAnaerobicHeartRateLowerLimit(data: data)
            else { XCTFail("Could not decode from bytes"); return }
        
        XCTAssertEqual(characteristic.data, data)
        XCTAssertEqual(characteristic.beats, beats)
        XCTAssertEqual(characteristic.description, "34")
        XCTAssertEqual(beats.description, "34")
        XCTAssertEqual(GATTAnaerobicHeartRateLowerLimit.uuid, .anaerobicHeartRateLowerLimit)
        XCTAssertEqual(GATTAnaerobicHeartRateLowerLimit(data: data), GATTAnaerobicHeartRateLowerLimit(data: data))
        XCTAssertEqual(BeatsPerMinute.unitType, .beatsPerMinute)
        XCTAssertNotEqual(GATTAnaerobicHeartRateLowerLimit(data: Data([0x4f])), GATTAnaerobicHeartRateLowerLimit(data: Data([0x5e])))
    }
    
    func testAnaerobicHeartRateUpperLimit() {
        
        typealias BeatsPerMinute = GATTAnaerobicHeartRateUpperLimit.BeatsPerMinute
        
        XCTAssertNil(GATTAnaerobicHeartRateUpperLimit(data: Data([0x3d, 0x72])))
        
        let data = Data([0x22])
        
        let beats: BeatsPerMinute = 34
        
        guard let characteristic = GATTAnaerobicHeartRateUpperLimit(data: data)
            else { XCTFail("Could not decode from bytes"); return }
        
        XCTAssertEqual(characteristic.data, data)
        XCTAssertEqual(characteristic.beats, beats)
        XCTAssertEqual(characteristic.description, "34")
        XCTAssertEqual(beats.description, "34")
        XCTAssertEqual(GATTAnaerobicHeartRateUpperLimit.uuid, .anaerobicHeartRateUpperLimit)
        XCTAssertEqual(GATTAnaerobicHeartRateUpperLimit(data: data), GATTAnaerobicHeartRateUpperLimit(data: data))
        XCTAssertEqual(BeatsPerMinute.unitType, .beatsPerMinute)
        XCTAssertNotEqual(GATTAnaerobicHeartRateUpperLimit(data: Data([0x4f])), GATTAnaerobicHeartRateUpperLimit(data: Data([0x5e])))
    }
    
    func testBarometricPressureTrend() {
        
        XCTAssertNil(GATTBarometricPressureTrend(data: Data([0x3d, 0x72])))
        XCTAssertNil(GATTBarometricPressureTrend(data: Data([0xFF])))
        
        let data = Data([0x01])
        
        guard let characteristic = GATTBarometricPressureTrend(data: data)
            else { XCTFail("Could not decode from bytes"); return }
        
        XCTAssertEqual(characteristic.data, data)
        XCTAssertEqual(GATTBarometricPressureTrend(data: Data([0x01])), GATTBarometricPressureTrend.continuouslyFalling)
        XCTAssertEqual(GATTBarometricPressureTrend.uuid, .barometricPressureTrend)
        XCTAssertEqual(GATTBarometricPressureTrend.unitType, .unitless)
        XCTAssertEqual(GATTBarometricPressureTrend(data: data), GATTBarometricPressureTrend(data: data))
    }
    
    func testAnalogOutput() {
        
        let data = Data([0x00, 0x00])
        let output = UInt16(littleEndian: UInt16(bytes: (data[0], data[1])))
        
        guard let characteristics = GATTAnalogOutput(data: data)
        else { XCTFail("Could not decode fro<<<m bytes"); return }
        
        XCTAssertEqual(characteristics.data, data)
        XCTAssertEqual(characteristics.output, output)
        XCTAssertEqual(characteristics.description, "0")
        XCTAssertEqual(GATTAnalogOutput.uuid, .analogOutput)
        XCTAssertEqual(GATTAnalogOutput(data: data), GATTAnalogOutput(data: data))
    }
    
    func testAnalog() {
        
        let data = Data([0x00, 0x00])
        let analog = UInt16(littleEndian: UInt16(bytes: (data[0], data[1])))
        
        guard let characteristics = GATTAnalog(data: data)
            else { XCTFail("Could not decode from bytes"); return }
        
        XCTAssertEqual(characteristics.data, data)
        XCTAssertEqual(characteristics.analog, analog)
        XCTAssertEqual(characteristics.description, "0")
        XCTAssertEqual(GATTAnalog.uuid, .analog)
        XCTAssertEqual(GATTAnalog(data: data), GATTAnalog(data: data))
    }
    
    func testBootKeyboardInputReport() {
        
        XCTAssertNil(GATTBootKeyboardInputReport(data: Data([0x3d, 0x72])))
        
        let data = Data([0x01])
        
        guard let characteristic = GATTBootKeyboardInputReport(data: data)
            else { XCTFail("Could not decode from bytes"); return }
        
        XCTAssertEqual(characteristic.data, data)
        XCTAssertEqual(characteristic.description, "1")
        XCTAssertEqual(GATTBootKeyboardInputReport.uuid, .bootKeyboardInputReport)
        XCTAssertEqual(GATTBootKeyboardInputReport(data: data), GATTBootKeyboardInputReport(data: data))
    }
    
    func testBootMouseInputReport() {
        
        XCTAssertNil(GATTBootMouseInputReport(data: Data([0x3d, 0x72])))
        
        let data = Data([0x01])
        
        guard let characteristic = GATTBootMouseInputReport(data: data)
            else { XCTFail("Could not decode from bytes"); return }
        
        XCTAssertEqual(characteristic.data, data)
        XCTAssertEqual(characteristic.description, "1")
        XCTAssertEqual(characteristic, 1)
        XCTAssertEqual(GATTBootMouseInputReport.uuid, .bootMouseInputReport)
    }
    
    func testBatteryPowerState() {
        
        let data = Data([0b00_01_10_11])
        
        guard let characteristic = GATTBatteryPowerState(data: data)
            else { XCTFail("Could not decode from bytes"); return }
        
        XCTAssertEqual(characteristic.data, data)
        XCTAssertEqual(characteristic.presentState, .unknown)
        XCTAssertEqual(characteristic.dischargeState, .notSupported)
        XCTAssertEqual(characteristic.chargeState, .notCharging)
        XCTAssertEqual(characteristic.levelState, .criticallyLow)
        XCTAssertEqual(GATTBatteryPowerState.uuid, .batteryPowerState)
        XCTAssertEqual(GATTBatteryPowerState(data: data), GATTBatteryPowerState(data: data))
    }
    
    func testBodySensorLocation() {
        
        let data = Data([0x01])
        
        guard let characteristic = GATTBodySensorLocation(data: data)
            else { XCTFail("Could not decode from bytes"); return }
        
        XCTAssertEqual(characteristic.data, data, "Encoded data does not match expected encoded data")
        
        // enum values
        XCTAssertEqual(GATTBodySensorLocation(data: Data([0x00])), .other, "The value 0x00 should be interpreted as Other")
        XCTAssertEqual(GATTBodySensorLocation(data: Data([0x01])), .chest, "The value 0x01 should be interpreted as Chest")
        XCTAssertEqual(GATTBodySensorLocation(data: Data([0x02])), .wrist, "The value 0x02 should be interpreted as Wrist")
        XCTAssertEqual(GATTBodySensorLocation(data: Data([0x03])), .finger, "The value 0x03 should be interpreted as Finger")
        XCTAssertEqual(GATTBodySensorLocation(data: Data([0x04])), .hand, "The value 0x04 should be interpreted as Hand")
        XCTAssertEqual(GATTBodySensorLocation(data: Data([0x05])), .earLobe, "The value 0x05 should be interpreted as Ear Lobe")
        XCTAssertEqual(GATTBodySensorLocation(data: Data([0x06])), .foot, "The value 0x06 should be interpreted as Foot")
        
        // text values
        XCTAssertEqual(GATTBodySensorLocation(data: Data([0x00]))?.description, "Other", "The value 0x00 should be interpreted as Other")
        XCTAssertEqual(GATTBodySensorLocation(data: Data([0x01]))?.description, "Chest", "The value 0x01 should be interpreted as Chest")
        XCTAssertEqual(GATTBodySensorLocation(data: Data([0x02]))?.description, "Wrist", "The value 0x02 should be interpreted as Wrist")
        XCTAssertEqual(GATTBodySensorLocation(data: Data([0x03]))?.description, "Finger", "The value 0x03 should be interpreted as Finger")
        XCTAssertEqual(GATTBodySensorLocation(data: Data([0x04]))?.description, "Hand", "The value 0x04 should be interpreted as Hand")
        XCTAssertEqual(GATTBodySensorLocation(data: Data([0x05]))?.description, "Ear Lobe", "The value 0x05 should be interpreted as Ear Lobe")
        XCTAssertEqual(GATTBodySensorLocation(data: Data([0x06]))?.description, "Foot", "The value 0x06 should be interpreted as Foot")
        
        // GATT characteristic UUID
        XCTAssertEqual(GATTBodySensorLocation.uuid, .bodySensorLocation)
        
        // equality
        XCTAssertEqual(GATTBodySensorLocation(data: data), GATTBodySensorLocation(data: data))
    }
    
    func testCentralAddressResolution() {
        
        let data = Data([0x01])
        
        guard let characteristic = GATTCentralAddressResolution(data: data)
            else { XCTFail("Could not decode from bytes"); return }
        
        XCTAssertEqual(characteristic.data, data, "Encoded data does not match expected encoded data")
        XCTAssertEqual(characteristic, true, "The value 0x01 should be interpreted as Supported")
        XCTAssertEqual(GATTCentralAddressResolution.uuid, .centralAddressResolution)
        XCTAssertEqual(GATTCentralAddressResolution(data: Data([0x00])), false, "The value 0x00 should be interpreted as Not Supported")
    }
}<|MERGE_RESOLUTION|>--- conflicted
+++ resolved
@@ -35,11 +35,8 @@
         ("testBarometricPressureTrend", testBarometricPressureTrend),
         ("testAnalogOutput", testAnalogOutput),
         ("testAlertStatus", testAlertStatus),
-<<<<<<< HEAD
         ("testBootMouseInputReport", testBootMouseInputReport),
-=======
         ("testBootKeyboardInputReport", testBootKeyboardInputReport),
->>>>>>> 27477a11
         ("testBatteryPowerState", testBatteryPowerState),
         ("testBodySensorLocation", testBodySensorLocation),
         ("testCentralAddressResolution", testCentralAddressResolution)

--- conflicted
+++ resolved
@@ -23,16 +23,13 @@
         ("testUnreadAlertStatus", testUnreadAlertStatus),
         ("testAlertNotificationControlPoint", testAlertNotificationControlPoint),
         ("testBloodPressureMeasurement", testBloodPressureMeasurement),
-<<<<<<< HEAD
-        ("testAltitude", testAltitude)
-=======
+        ("testAltitude", testAltitude),
         ("testAerobicHeartRateLowerLimit", testAerobicHeartRateLowerLimit),
         ("testAerobicHeartRateUpperLimit", testAerobicHeartRateUpperLimit),
         ("testAlertLevel", testAlertLevel),
         ("testAerobicThreshold", testAerobicThreshold),
         ("testAge", testAge),
         ("testAnalog", testAnalog)
->>>>>>> 304bd3ae
     ]
     
     func testDateTime() {
@@ -249,7 +246,6 @@
         XCTAssertEqual(Array(GATTBloodPressureMeasurement(data: characteristic.data)?.data ?? Data()), Array(characteristic.data))
     }
     
-<<<<<<< HEAD
     func testAltitude() {
         
         let data = Data([0x00, 0x00])
@@ -263,7 +259,8 @@
         XCTAssertEqual(characteristics.description, "0")
         XCTAssertEqual(GATTAltitude.uuid, .altitude)
         XCTAssert(GATTAltitude(data: data) == GATTAltitude(data: data))
-=======
+    }
+    
     func testAerobicHeartRateLowerLimit() {
         
         typealias BeatsPerMinute = GATTAerobicHeartRateLowerLimit.BeatsPerMinute
@@ -373,6 +370,5 @@
         XCTAssertEqual(characteristics.description, "0")
         XCTAssertEqual(GATTAnalog.uuid, .analog)
         XCTAssert(GATTAnalog(data: data) == GATTAnalog(data: data))
->>>>>>> 304bd3ae
     }
 }
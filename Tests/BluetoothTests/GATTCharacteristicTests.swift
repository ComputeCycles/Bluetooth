//
//  GATTCharacteristicTests.swift
//  Bluetooth
//
//  Created by Alsey Coleman Miller on 6/10/18.
//  Copyright © 2018 PureSwift. All rights reserved.
//

import XCTest
import Foundation
@testable import Bluetooth

final class GATTCharacteristicTests: XCTestCase {
    
    static let allTests = [
        ("testDateTime", testDateTime),
        ("testBatteryLevel", testBatteryLevel),
        ("testSupportedNewAlertCategory", testSupportedNewAlertCategory),
        ("testAlertCategoryIdBitMask", testAlertCategoryIdBitMask),
        ("testNewAlert", testNewAlert),
        ("testAlertCategoryID", testAlertCategoryID),
        ("testSupportedUnreadAlertCategory", testSupportedUnreadAlertCategory),
        ("testUnreadAlertStatus", testUnreadAlertStatus),
        ("testAlertNotificationControlPoint", testAlertNotificationControlPoint),
        ("testBloodPressureMeasurement", testBloodPressureMeasurement),
        ("testAltitude", testAltitude),
        ("testAerobicHeartRateLowerLimit", testAerobicHeartRateLowerLimit),
        ("testAerobicHeartRateUpperLimit", testAerobicHeartRateUpperLimit),
        ("testAlertLevel", testAlertLevel),
        ("testAerobicThreshold", testAerobicThreshold),
<<<<<<< HEAD
        ("testAnaerobicHeartRateLowerLimit", testAnaerobicHeartRateLowerLimit),
        ("testAnaerobicHeartRateUpperLimit", testAnaerobicHeartRateUpperLimit),
        ("testBarometricPressureTrend", testBarometricPressureTrend),
=======
        ("testAge", testAge),
        ("testAnalogOutput", testAnalogOutput),
        ("testAnalog", testAnalog),
>>>>>>> 14164c29
    ]
    
    func testDateTime() {
        
        /// remove subsecond precision
        let date = Date(timeIntervalSinceReferenceDate: TimeInterval(Int(Date.timeIntervalSinceReferenceDate)))
        
        // Date conversion
        XCTAssertNotEqual(GATTDateTime().year, .unknown)
        XCTAssertNotEqual(GATTDateTime().month, .unknown)
        XCTAssertNotEqual(GATTDateTime().day, .unknown)
        XCTAssertEqual(GATTDateTime(date: Date(timeIntervalSinceReferenceDate: 0)).year.rawValue, 2001)
        XCTAssertEqual(GATTDateTime(date: Date(timeIntervalSinceReferenceDate: 0)).month, .january)
        XCTAssertEqual(GATTDateTime(date: Date(timeIntervalSinceReferenceDate: 0)).day.rawValue, 1)
        XCTAssertEqual(GATTDateTime(date: Date(timeIntervalSinceReferenceDate: 3600)).hour.rawValue, 1)
        XCTAssertEqual(GATTDateTime(date: Date(timeIntervalSinceReferenceDate: 60)).minute.rawValue, 1)
        XCTAssertEqual(GATTDateTime(date: Date(timeIntervalSinceReferenceDate: 30)).second.rawValue, 30)
        
        // Crashes on Linux
        // fatal error: copy(with:) is not yet implemented: file Foundation/NSCalendar.swift, line 1434
        #if os(macOS)
        XCTAssertEqual(Date(dateTime: GATTDateTime(date: date)), date)
        #endif
        
        // create valid values
        (1582...9999).forEach { XCTAssertNotNil(GATTDateTime.Year(rawValue: $0)) }
        XCTAssertEqual(GATTDateTime.Year(rawValue: 0), .unknown)
        (1...12).forEach { XCTAssertNotNil(GATTDateTime.Month(rawValue: $0)) }
        XCTAssertEqual(GATTDateTime.Month(rawValue: 0), .unknown)
        (1...31).forEach { XCTAssertNotNil(GATTDateTime.Day(rawValue: $0)) }
        XCTAssertEqual(GATTDateTime.Day(rawValue: 0), .unknown)
        (0...23).forEach { XCTAssertNotNil(GATTDateTime.Hour(rawValue: $0)) }
        (0...59).forEach { XCTAssertNotNil(GATTDateTime.Minute(rawValue: $0)) } 
        (0...59).forEach { XCTAssertNotNil(GATTDateTime.Second(rawValue: $0)) }
        
        // test decoding
        XCTAssertNil(GATTDateTime(data: Data()), "Invalid length")
        XCTAssertNil(GATTDateTime(data: Data([0x00])), "Invalid length")
        XCTAssertNil(GATTDateTime(data: Data([0x00, 0x00])), "Invalid length")
        XCTAssertNil(GATTDateTime(data: Data([0x00, 0x00, 0x00])), "Invalid length")
        XCTAssertNil(GATTDateTime(data: Data([0x00, 0x00, 0x00, 0x00])), "Invalid length")
        XCTAssertNil(GATTDateTime(data: Data([0xFF, 0xFF, 0xFF, 0xFF, 0xFF])), "Invalid length")
        XCTAssertNil(GATTDateTime(data: Data([0xFF, 0xFF, 0xFF, 0xFF, 0xFF, 0xFF, 0xFF])), "Invalid values")
        XCTAssertNil(GATTDateTime(data: Data([0x00, 0x00, 0x00, 0x00, 0xFF, 0xFF, 0xFF])), "Invalid values")
        XCTAssertNil(GATTDateTime(data: Data([0xFF, 0xFF, 0xFF, 0xFF, 0xFF, 0xFF, 0xFF, 0xFF])), "Invalid length")
        
        // encoding
        do {
            
            let data = Data([0x00, 0x00, 0x00, 0x00, 0x00, 0x00, 0x00])
            
            guard let characteristic = GATTDateTime(data: data)
                else { XCTFail(); return }
            
            XCTAssertEqual(characteristic.data, data)
            XCTAssertEqual(characteristic.year, .unknown)
            XCTAssertEqual(characteristic.month, .unknown)
            XCTAssertEqual(characteristic.day, .unknown)
            XCTAssertEqual(characteristic.hour, .min)
            XCTAssertEqual(characteristic.minute, .min)
            XCTAssertEqual(characteristic.second, .min)
        }
        
        // encoding
        do {
            
            let data = Data([203, 7, 4, 24, 12, 5, 30])
            
            guard let characteristic = GATTDateTime(data: data)
                else { XCTFail(); return }
            
            XCTAssertEqual(characteristic.data, data)
            XCTAssertEqual(characteristic.year.rawValue, 1995)
            XCTAssertEqual(characteristic.month, .april)
            XCTAssertEqual(characteristic.day.rawValue, 24)
            XCTAssertEqual(characteristic.hour.rawValue, 12)
            XCTAssertEqual(characteristic.minute.rawValue, 5)
            XCTAssertEqual(characteristic.second.rawValue, 30)
        }
    }
    
    func testBatteryLevel() {
        
        let data = Data([0x22])
        
        let batteryLevel: UInt8 = 34
        
        guard let characteristic = GATTBatteryLevel(data: data)
            else { XCTFail("Could not decode from bytes"); return }
        
        XCTAssertEqual(characteristic.data, data)
        XCTAssertEqual(characteristic.level, batteryLevel)
        XCTAssertEqual(characteristic.description, "34%")
        XCTAssertEqual(GATTBatteryLevel.unit.description, "27AD (percentage)")
        XCTAssertEqual(GATTBatteryLevel.unit.type, "org.bluetooth.unit.percentage")
    }
    
    func testSupportedNewAlertCategory() {
        
        let data = Data([0x0a])
        
        guard let characteristic = GATTSupportedNewAlertCategory(data: data)
            else { XCTFail("Could not decode from bytes"); return }
        
        XCTAssertEqual(characteristic.data, data)
        XCTAssertEqual(characteristic.categories, [.call, .email], "The value 0x0a is interpreted that this server supports “Call” and “Email” categories.")
    }
    
    func testAlertCategoryIdBitMask() {
        
        let data = Data([0x03])
        
        guard let characteristic = GATTAlertCategoryBitMask(data: data)
            else { XCTFail("Could not decode from bytes"); return }
        
        XCTAssertEqual(characteristic.data, data)
        XCTAssertEqual(characteristic.categories, [.simpleAlert, .email], "The value 0x03 is interpreted as “Simple Alert and Email bits set")
    }
    
    func testNewAlert() {
        
        typealias Information = GATTNewAlert.Information
        
        let data = Data([0x01, 0x04, 0x52, 0x69, 0x63, 0x68, 0x61, 0x72, 0x64])
        
        guard let characteristic = GATTNewAlert(data: data)
            else { XCTFail("Could not decode from bytes"); return }
        
        XCTAssertEqual(characteristic.data, data)
        
        // The value 0x01, 0x04, 0x52, 0x69, 0x63, 0x68, 0x61, 0x72, 0x64 are interpreted that the server has 4 new email messages and the last message was sent by “Richard”.
        XCTAssertEqual(characteristic.category, .email)
        XCTAssertEqual(characteristic.newAlertsCount, 4)
        XCTAssertEqual(characteristic.information.rawValue, "Richard")
        
        XCTAssertNil(Information(rawValue: "Alsey Coleman Miller ABCDEFGHIJKLMNOP"))
        XCTAssertNotNil(Information(rawValue: ""))
        XCTAssertNotNil(Information(rawValue: "Alsey Coleman"))
    }
    
    func testAlertCategoryID() {
        
        let data = Data([0x01])
        
        guard let characteristic = GATTAlertCategory(data: data)
            else { XCTFail("Could not decode from bytes"); return }
        
        XCTAssertEqual(characteristic.data, data)
        
        XCTAssertEqual(characteristic, .email, "The value 0x01 is interpreted as “Email”")
    }
    
    func testSupportedUnreadAlertCategory() {
        
        let data = Data([0x03])
        
        guard let characteristic = GATTSupportedUnreadAlertCategory(data: data)
            else { XCTFail("Could not decode from bytes"); return }
        
        XCTAssertEqual(characteristic.data, data)
        XCTAssertEqual(characteristic, GATTSupportedUnreadAlertCategory(data: Data([0x03, 0x00])))
        XCTAssertEqual(characteristic.categories, [.email, .simpleAlert], "The value 0x03 is interpreted that this server supports “Simple Alert” and “Email” categories for unread alert.")
        
    }
    
    func testUnreadAlertStatus() {
        
        let data = Data([0x01, 0x04])
        
        guard let characteristic = GATTUnreadAlertStatus(data: data)
            else { XCTFail("Could not decode from bytes"); return }
        
        XCTAssertEqual(characteristic.data, data)
        
        // The value 0x01, 0x04 are interpreted that the server has 4 unread messages in Email category.
        XCTAssertEqual(characteristic.category, .email)
        XCTAssertEqual(characteristic.unreadCount, 4)
    }
    
    func testAlertNotificationControlPoint() {
        
        let data = Data([0x02, 0x01])
        
        guard let characteristic = GATTAlertNotificationControlPoint(data: data)
            else { XCTFail("Could not decode from bytes"); return }
        
        XCTAssertEqual(characteristic.data, data)
        
        // The data 0x02 0x01 interprets “Disable New Incoming Notification for Email Category”.
        XCTAssertEqual(characteristic.command, .disableNewIncomingAlertNotification)
        XCTAssertEqual(characteristic.category, .email)
    }
    
    func testBloodPressureMeasurement() {
        
        typealias Unit = GATTBloodPressureMeasurement.Unit
        typealias CompoundValue = GATTBloodPressureMeasurement.CompoundValue
        typealias MeasurementStatus = GATTBloodPressureMeasurement.MeasurementStatus
        
        XCTAssertEqual(Unit.mmHg.unit, .millimetreOfMercury)
        XCTAssertEqual(Unit.kPa.unit, .pascalPressure)
        XCTAssertEqual(.mmHg, Unit(unit: .millimetreOfMercury))
        XCTAssertEqual(.kPa, Unit(unit: .pascalPressure))
        
        let characteristic = GATTBloodPressureMeasurement(compoundValue:
            CompoundValue(unit: .kPa,
                          systolic: SFloat(builtin: 0xAA),
                          diastolic: SFloat(builtin: 0xBB),
                          meanArterialPressure: SFloat(builtin: 0xCC)),
            userIdentifier: 0x1B,
            measurementStatus: .all
        )
        
        XCTAssertEqual(Array(GATTBloodPressureMeasurement(data: characteristic.data)?.data ?? Data()), Array(characteristic.data))
    }
    
    func testAltitude() {
        
        let data = Data([0x00, 0x00])
        let altitude = UInt16(littleEndian: UInt16(bytes: (data[0], data[1])))
        
        guard let characteristics = GATTAltitude(data: data)
            else { XCTFail("Could not decode from bytes"); return }
        
        XCTAssertEqual(characteristics.data, data)
        XCTAssertEqual(characteristics.altitude, altitude)
        XCTAssertEqual(characteristics.description, "0")
        XCTAssertEqual(GATTAltitude.uuid, .altitude)
        XCTAssert(GATTAltitude(data: data) == GATTAltitude(data: data))
    }
    
    func testAerobicHeartRateLowerLimit() {
        
        typealias BeatsPerMinute = GATTAerobicHeartRateLowerLimit.BeatsPerMinute
        
        XCTAssertNil(GATTAerobicHeartRateLowerLimit(data: Data([0x3d, 0x72])))
        
        let data = Data([0x22])
        
        let beats: BeatsPerMinute = 34
        
        guard let characteristic = GATTAerobicHeartRateLowerLimit(data: data)
            else { XCTFail("Could not decode from bytes"); return }
        
        XCTAssertEqual(characteristic.data, data)
        XCTAssertEqual(characteristic.beats, beats)
        XCTAssertEqual(characteristic.description, "34")
        XCTAssertEqual(beats.description, "34")
        XCTAssertEqual(GATTAerobicHeartRateLowerLimit.uuid, .aerobicHeartRateLowerLimit)
        XCTAssertEqual(BeatsPerMinute.unitType, .beatsPerMinute)
    }
    
    func testAerobicHeartRateUpperLimit() {
        
        typealias BeatsPerMinute = GATTAerobicHeartRateUpperLimit.BeatsPerMinute
        
        XCTAssertNil(GATTAerobicHeartRateUpperLimit(data: Data([0x3d, 0x72])))
        
        let data = Data([0x22])
        
        let beats: BeatsPerMinute = 34
        
        guard let characteristic = GATTAerobicHeartRateUpperLimit(data: data)
            else { XCTFail("Could not decode from bytes"); return }
        
        XCTAssertEqual(characteristic.data, data)
        XCTAssertEqual(characteristic.beats, beats)
        XCTAssertEqual(characteristic.description, "34")
        XCTAssertEqual(beats.description, "34")
        XCTAssertEqual(GATTAerobicHeartRateUpperLimit.uuid, .aerobicHeartRateUpperLimit)
        XCTAssertEqual(BeatsPerMinute.unitType, .beatsPerMinute)
    }
    
    func testAlertLevel() {
        
        let data = Data([0x01])
        
        guard let characteristic = GATTAlertLevel(data: data)
            else { XCTFail("Could not decode from bytes"); return }
        
        XCTAssertEqual(characteristic.data, data)
        XCTAssertEqual(characteristic, .mild, "The value 0x01 should be interpreted as mild Alert")
        XCTAssertEqual(GATTAlertLevel.uuid, .alertLevel)
    }
    
    func testAerobicThreshold() {
        
        typealias BeatsPerMinute = GATTAerobicThreshold.BeatsPerMinute
        
        XCTAssertNil(GATTAerobicThreshold(data: Data([0x4f, 0x45])))
        
        let data = Data([0x32])
        
        let beats: BeatsPerMinute = 50
        
        guard let characteristic = GATTAerobicThreshold(data: data)
            else { XCTFail("Could not decode from bytes"); return }
        
        XCTAssertEqual(characteristic.data, data)
        XCTAssertEqual(characteristic.beats, beats)
        XCTAssertEqual(characteristic.description, "50")
        XCTAssertEqual(beats.description, "50")
        XCTAssertEqual(GATTAerobicThreshold.uuid, .aerobicThreshold)
        XCTAssertEqual(BeatsPerMinute.unitType, .beatsPerMinute)
    }
    
    func testAge() {
        
        typealias Year = GATTAge.Year
        
        XCTAssertNil(GATTAge(data: Data([0x4f, 0x45])))
        
        let data = Data([0x32])
        
        let year: Year = 50
        
        guard let characteristic = GATTAge(data: data)
            else { XCTFail("Could not decode from bytes"); return }
        
        XCTAssertEqual(characteristic.data, data)
        XCTAssertEqual(characteristic.year, year)
        XCTAssertEqual(characteristic.description, "50")
        XCTAssertEqual(year.description, "50")
        XCTAssertEqual(GATTAge.uuid, .age)
        XCTAssertEqual(Year.unitType, .year)
    }
    
<<<<<<< HEAD
    func testAnaerobicHeartRateLowerLimit() {
        
        typealias BeatsPerMinute = GATTAnaerobicHeartRateLowerLimit.BeatsPerMinute
        
        XCTAssertNil(GATTAnaerobicHeartRateLowerLimit(data: Data([0x3d, 0x72])))
        
        let data = Data([0x22])
        
        let beats: BeatsPerMinute = 34
        
        guard let characteristic = GATTAnaerobicHeartRateLowerLimit(data: data)
            else { XCTFail("Could not decode from bytes"); return }
        
        XCTAssertEqual(characteristic.data, data)
        XCTAssertEqual(characteristic.beats, beats)
        XCTAssertEqual(characteristic.description, "34")
        XCTAssertEqual(beats.description, "34")
        XCTAssertEqual(GATTAnaerobicHeartRateLowerLimit.uuid, .anaerobicHeartRateLowerLimit)
        XCTAssertEqual(BeatsPerMinute.unitType, .beatsPerMinute)
    }
    
    func testAnaerobicHeartRateUpperLimit() {
        
        typealias BeatsPerMinute = GATTAnaerobicHeartRateUpperLimit.BeatsPerMinute
        
        XCTAssertNil(GATTAnaerobicHeartRateUpperLimit(data: Data([0x3d, 0x72])))
        
        let data = Data([0x22])
        
        let beats: BeatsPerMinute = 34
        
        guard let characteristic = GATTAnaerobicHeartRateUpperLimit(data: data)
            else { XCTFail("Could not decode from bytes"); return }
        
        XCTAssertEqual(characteristic.data, data)
        XCTAssertEqual(characteristic.beats, beats)
        XCTAssertEqual(characteristic.description, "34")
        XCTAssertEqual(beats.description, "34")
        XCTAssertEqual(GATTAnaerobicHeartRateUpperLimit.uuid, .anaerobicHeartRateUpperLimit)
        XCTAssertEqual(BeatsPerMinute.unitType, .beatsPerMinute)
    }
    
    func testBarometricPressureTrend() {
        
        XCTAssertNil(GATTBarometricPressureTrend(data: Data([0x3d, 0x72])))
        XCTAssertNil(GATTBarometricPressureTrend(data: Data([0xFF])))
        
        let data = Data([0x01])
        
        guard let characteristic = GATTBarometricPressureTrend(data: data)
            else { XCTFail("Could not decode from bytes"); return }
        
        XCTAssertEqual(characteristic.data, data)
        XCTAssertEqual(GATTBarometricPressureTrend(data: Data([0x01])), .continuoslyFalling)
        XCTAssertEqual(GATTBarometricPressureTrend.uuid, .barometricPressureTrend)
        XCTAssertEqual(GATTBarometricPressureTrend.unitType, .unitless)
        XCTAssert(GATTBarometricPressureTrend(data: data) == GATTBarometricPressureTrend(data: data))
=======
    func testAnalogOutput() {
        
        let data = Data([0x00, 0x00])
        let output = UInt16(littleEndian: UInt16(bytes: (data[0], data[1])))
        
        guard let characteristics = GATTAnalogOutput(data: data)
        else { XCTFail("Could not decode from bytes"); return }
        
        XCTAssertEqual(characteristics.data, data)
        XCTAssertEqual(characteristics.output, output)
        XCTAssertEqual(characteristics.description, "0")
        XCTAssertEqual(GATTAnalogOutput.uuid, .analogOutput)
        XCTAssert(GATTAnalogOutput(data: data) == GATTAnalogOutput(data: data))
    }
    
    func testAnalog() {
        
        let data = Data([0x00, 0x00])
        let analog = UInt16(littleEndian: UInt16(bytes: (data[0], data[1])))
        
        guard let characteristics = GATTAnalog(data: data)
            else { XCTFail("Could not decode from bytes"); return }
        
        XCTAssertEqual(characteristics.data, data)
        XCTAssertEqual(characteristics.analog, analog)
        XCTAssertEqual(characteristics.description, "0")
        XCTAssertEqual(GATTAnalog.uuid, .analog)
        XCTAssert(GATTAnalog(data: data) == GATTAnalog(data: data))
>>>>>>> 14164c29
    }
}<|MERGE_RESOLUTION|>--- conflicted
+++ resolved
@@ -28,15 +28,12 @@
         ("testAerobicHeartRateUpperLimit", testAerobicHeartRateUpperLimit),
         ("testAlertLevel", testAlertLevel),
         ("testAerobicThreshold", testAerobicThreshold),
-<<<<<<< HEAD
         ("testAnaerobicHeartRateLowerLimit", testAnaerobicHeartRateLowerLimit),
         ("testAnaerobicHeartRateUpperLimit", testAnaerobicHeartRateUpperLimit),
         ("testBarometricPressureTrend", testBarometricPressureTrend),
-=======
         ("testAge", testAge),
         ("testAnalogOutput", testAnalogOutput),
-        ("testAnalog", testAnalog),
->>>>>>> 14164c29
+        ("testAnalog", testAnalog)
     ]
     
     func testDateTime() {
@@ -364,7 +361,6 @@
         XCTAssertEqual(Year.unitType, .year)
     }
     
-<<<<<<< HEAD
     func testAnaerobicHeartRateLowerLimit() {
         
         typealias BeatsPerMinute = GATTAnaerobicHeartRateLowerLimit.BeatsPerMinute
@@ -422,7 +418,8 @@
         XCTAssertEqual(GATTBarometricPressureTrend.uuid, .barometricPressureTrend)
         XCTAssertEqual(GATTBarometricPressureTrend.unitType, .unitless)
         XCTAssert(GATTBarometricPressureTrend(data: data) == GATTBarometricPressureTrend(data: data))
-=======
+    }
+    
     func testAnalogOutput() {
         
         let data = Data([0x00, 0x00])
@@ -451,6 +448,5 @@
         XCTAssertEqual(characteristics.description, "0")
         XCTAssertEqual(GATTAnalog.uuid, .analog)
         XCTAssert(GATTAnalog(data: data) == GATTAnalog(data: data))
->>>>>>> 14164c29
     }
 }
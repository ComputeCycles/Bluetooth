//
//  GATTCharacteristicTests.swift
//  Bluetooth
//
//  Created by Alsey Coleman Miller on 6/10/18.
//  Copyright © 2018 PureSwift. All rights reserved.
//

import XCTest
import Foundation
@testable import Bluetooth

final class GATTCharacteristicTests: XCTestCase {
    
    static let allTests = [
        ("testDateTime", testDateTime),
        ("testBatteryLevel", testBatteryLevel),
        ("testSupportedNewAlertCategory", testSupportedNewAlertCategory),
        ("testAlertCategoryIdBitMask", testAlertCategoryIdBitMask),
        ("testNewAlert", testNewAlert),
        ("testAlertCategoryID", testAlertCategoryID),
        ("testSupportedUnreadAlertCategory", testSupportedUnreadAlertCategory),
        ("testUnreadAlertStatus", testUnreadAlertStatus),
        ("testAlertNotificationControlPoint", testAlertNotificationControlPoint),
        ("testBloodPressureMeasurement", testBloodPressureMeasurement),
        ("testAltitude", testAltitude),
        ("testAerobicHeartRateLowerLimit", testAerobicHeartRateLowerLimit),
        ("testAerobicHeartRateUpperLimit", testAerobicHeartRateUpperLimit),
        ("testAlertLevel", testAlertLevel),
        ("testAerobicThreshold", testAerobicThreshold),
        ("testAnaerobicHeartRateLowerLimit", testAnaerobicHeartRateLowerLimit),
        ("testAnaerobicHeartRateUpperLimit", testAnaerobicHeartRateUpperLimit),
        ("testAge", testAge),
        ("testAnalog", testAnalog),
        ("testBarometricPressureTrend", testBarometricPressureTrend),
        ("testAnalogOutput", testAnalogOutput),
        ("testAlertStatus", testAlertStatus),
<<<<<<< HEAD
        ("testBootKeyboardOutputReport", testBootKeyboardOutputReport),
=======
        ("testBootMouseInputReport", testBootMouseInputReport),
        ("testBootKeyboardInputReport", testBootKeyboardInputReport),
>>>>>>> 538a5ffd
        ("testBatteryPowerState", testBatteryPowerState),
        ("testBodySensorLocation", testBodySensorLocation),
        ("testCentralAddressResolution", testCentralAddressResolution)
    ]
    
    func testDateTime() {
        
        /// remove subsecond precision
        let date = Date(timeIntervalSinceReferenceDate: TimeInterval(Int(Date.timeIntervalSinceReferenceDate)))
        
        // Date conversion
        XCTAssertNotEqual(GATTDateTime().year, .unknown)
        XCTAssertNotEqual(GATTDateTime().month, .unknown)
        XCTAssertNotEqual(GATTDateTime().day, .unknown)
        XCTAssertEqual(GATTDateTime(date: Date(timeIntervalSinceReferenceDate: 0)).year.rawValue, 2001)
        XCTAssertEqual(GATTDateTime(date: Date(timeIntervalSinceReferenceDate: 0)).month, .january)
        XCTAssertEqual(GATTDateTime(date: Date(timeIntervalSinceReferenceDate: 0)).day.rawValue, 1)
        XCTAssertEqual(GATTDateTime(date: Date(timeIntervalSinceReferenceDate: 3600)).hour.rawValue, 1)
        XCTAssertEqual(GATTDateTime(date: Date(timeIntervalSinceReferenceDate: 60)).minute.rawValue, 1)
        XCTAssertEqual(GATTDateTime(date: Date(timeIntervalSinceReferenceDate: 30)).second.rawValue, 30)
        
        // Crashes on Linux
        // fatal error: copy(with:) is not yet implemented: file Foundation/NSCalendar.swift, line 1434
        #if os(macOS)
        XCTAssertEqual(Date(dateTime: GATTDateTime(date: date)), date)
        #endif
        
        // create valid values
        (1582...9999).forEach { XCTAssertNotNil(GATTDateTime.Year(rawValue: $0)) }
        XCTAssertEqual(GATTDateTime.Year(rawValue: 0), .unknown)
        (1...12).forEach { XCTAssertNotNil(GATTDateTime.Month(rawValue: $0)) }
        XCTAssertEqual(GATTDateTime.Month(rawValue: 0), .unknown)
        (1...31).forEach { XCTAssertNotNil(GATTDateTime.Day(rawValue: $0)) }
        XCTAssertEqual(GATTDateTime.Day(rawValue: 0), .unknown)
        (0...23).forEach { XCTAssertNotNil(GATTDateTime.Hour(rawValue: $0)) }
        (0...59).forEach { XCTAssertNotNil(GATTDateTime.Minute(rawValue: $0)) } 
        (0...59).forEach { XCTAssertNotNil(GATTDateTime.Second(rawValue: $0)) }
        
        // test decoding
        XCTAssertNil(GATTDateTime(data: Data()), "Invalid length")
        XCTAssertNil(GATTDateTime(data: Data([0x00])), "Invalid length")
        XCTAssertNil(GATTDateTime(data: Data([0x00, 0x00])), "Invalid length")
        XCTAssertNil(GATTDateTime(data: Data([0x00, 0x00, 0x00])), "Invalid length")
        XCTAssertNil(GATTDateTime(data: Data([0x00, 0x00, 0x00, 0x00])), "Invalid length")
        XCTAssertNil(GATTDateTime(data: Data([0xFF, 0xFF, 0xFF, 0xFF, 0xFF])), "Invalid length")
        XCTAssertNil(GATTDateTime(data: Data([0xFF, 0xFF, 0xFF, 0xFF, 0xFF, 0xFF, 0xFF])), "Invalid values")
        XCTAssertNil(GATTDateTime(data: Data([0x00, 0x00, 0x00, 0x00, 0xFF, 0xFF, 0xFF])), "Invalid values")
        XCTAssertNil(GATTDateTime(data: Data([0xFF, 0xFF, 0xFF, 0xFF, 0xFF, 0xFF, 0xFF, 0xFF])), "Invalid length")
        
        // encoding
        do {
            
            let data = Data([0x00, 0x00, 0x00, 0x00, 0x00, 0x00, 0x00])
            
            guard let characteristic = GATTDateTime(data: data)
                else { XCTFail(); return }
            
            XCTAssertEqual(characteristic.data, data)
            XCTAssertEqual(characteristic.year, .unknown)
            XCTAssertEqual(characteristic.month, .unknown)
            XCTAssertEqual(characteristic.day, .unknown)
            XCTAssertEqual(characteristic.hour, .min)
            XCTAssertEqual(characteristic.minute, .min)
            XCTAssertEqual(characteristic.second, .min)
        }
        
        // encoding
        do {
            
            let data = Data([203, 7, 4, 24, 12, 5, 30])
            
            guard let characteristic = GATTDateTime(data: data)
                else { XCTFail(); return }
            
            XCTAssertEqual(characteristic.data, data)
            XCTAssertEqual(characteristic.year.rawValue, 1995)
            XCTAssertEqual(characteristic.month, .april)
            XCTAssertEqual(characteristic.day.rawValue, 24)
            XCTAssertEqual(characteristic.hour.rawValue, 12)
            XCTAssertEqual(characteristic.minute.rawValue, 5)
            XCTAssertEqual(characteristic.second.rawValue, 30)
        }
    }
    
    func testBatteryLevel() {
        
        let data = Data([0x22])
        
        guard let characteristic = GATTBatteryLevel(data: data)
            else { XCTFail("Could not decode from bytes"); return }
        
        guard let percentage = GATTBatteryPercentage(rawValue: 34)
            else { XCTFail("Could not init Percentage"); return }
        
        // test characteristic
        XCTAssertEqual(characteristic.data, data)
        XCTAssertEqual(characteristic.level, percentage)
        XCTAssertEqual(characteristic.description, "34%")
        XCTAssertNotNil(GATTBatteryLevel(level: percentage)) 
        XCTAssertEqual(GATTBatteryLevel.uuid, .batteryLevel)
        XCTAssertEqual(GATTBatteryLevel(data: data), GATTBatteryLevel(data: data))
        (0 ... 100).forEach { XCTAssertNotNil(GATTBatteryLevel(data: Data([$0]))) }
        (101 ... UInt8.max).forEach { XCTAssertNil(GATTBatteryLevel(data: Data([$0]))) }
        
        // test percentage
        XCTAssertEqual(GATTBatteryPercentage.unitType.description, "27AD (percentage)")
        XCTAssertEqual(GATTBatteryPercentage.unitType.type, "org.bluetooth.unit.percentage")
        XCTAssertEqual(GATTBatteryPercentage.unitType, .percentage)
        (0 ... 100).forEach { XCTAssertNotNil(GATTBatteryPercentage(rawValue: $0)) }
        (101 ... UInt8.max).forEach { XCTAssertNil(GATTBatteryPercentage(rawValue: $0)) }
    }
    
    func testSupportedNewAlertCategory() {
        
        let data = Data([0x0a])
        
        guard let characteristic = GATTSupportedNewAlertCategory(data: data)
            else { XCTFail("Could not decode from bytes"); return }
        
        
        XCTAssertEqual(characteristic.data, data)
        XCTAssertEqual(characteristic.categories, [.call, .email], "The value 0x0a is interpreted that this server supports “Call” and “Email” categories.")
    }
    
    func testAlertCategoryIdBitMask() {
        
        let data = Data([0x03])
        
        guard let characteristic = GATTAlertCategoryBitMask(data: data)
            else { XCTFail("Could not decode from bytes"); return }
        
        XCTAssertEqual(characteristic.data, data)
        XCTAssertEqual(characteristic.categories, [.simpleAlert, .email], "The value 0x03 is interpreted as “Simple Alert and Email bits set")
    }
    
    func testNewAlert() {
        
        typealias Information = GATTNewAlert.Information
        
        let data = Data([0x01, 0x04, 0x52, 0x69, 0x63, 0x68, 0x61, 0x72, 0x64])
        
        guard let characteristic = GATTNewAlert(data: data)
            else { XCTFail("Could not decode from bytes"); return }
        
        XCTAssertEqual(characteristic.data, data)
        
        // The value 0x01, 0x04, 0x52, 0x69, 0x63, 0x68, 0x61, 0x72, 0x64 are interpreted that the server has 4 new email messages and the last message was sent by “Richard”.
        XCTAssertEqual(characteristic.category, .email)
        XCTAssertEqual(characteristic.newAlertsCount, 4)
        XCTAssertEqual(characteristic.information.rawValue, "Richard")
        
        XCTAssertNil(Information(rawValue: "Alsey Coleman Miller ABCDEFGHIJKLMNOP"))
        XCTAssertNotNil(Information(rawValue: ""))
        XCTAssertNotNil(Information(rawValue: "Alsey Coleman"))
    }
    
    func testAlertCategoryID() {
        
        let data = Data([0x01])
        
        guard let characteristic = GATTAlertCategory(data: data)
            else { XCTFail("Could not decode from bytes"); return }
        
        XCTAssertEqual(characteristic.data, data)
        
        XCTAssertEqual(characteristic, .email, "The value 0x01 is interpreted as “Email”")
    }
    
    func testSupportedUnreadAlertCategory() {
        
        let data = Data([0x03])
        
        guard let characteristic = GATTSupportedUnreadAlertCategory(data: data)
            else { XCTFail("Could not decode from bytes"); return }
        
        XCTAssertEqual(characteristic.data, data)
        XCTAssertEqual(characteristic, GATTSupportedUnreadAlertCategory(data: Data([0x03, 0x00])))
        XCTAssertEqual(characteristic.categories, [.email, .simpleAlert], "The value 0x03 is interpreted that this server supports “Simple Alert” and “Email” categories for unread alert.")
        
    }
    
    func testUnreadAlertStatus() {
        
        let data = Data([0x01, 0x04])
        
        guard let characteristic = GATTUnreadAlertStatus(data: data)
            else { XCTFail("Could not decode from bytes"); return }
        
        XCTAssertEqual(characteristic.data, data)
        
        // The value 0x01, 0x04 are interpreted that the server has 4 unread messages in Email category.
        XCTAssertEqual(characteristic.category, .email)
        XCTAssertEqual(characteristic.unreadCount, 4)
    }
    
    func testAlertNotificationControlPoint() {
        
        let data = Data([0x02, 0x01])
        
        guard let characteristic = GATTAlertNotificationControlPoint(data: data)
            else { XCTFail("Could not decode from bytes"); return }
        
        XCTAssertEqual(characteristic.data, data)
        
        // The data 0x02 0x01 interprets “Disable New Incoming Notification for Email Category”.
        XCTAssertEqual(characteristic.command, .disableNewIncomingAlertNotification)
        XCTAssertEqual(characteristic.category, .email)
    }
    
    func testBloodPressureMeasurement() {
        
        typealias Unit = GATTBloodPressureMeasurement.Unit
        typealias CompoundValue = GATTBloodPressureMeasurement.CompoundValue
        typealias MeasurementStatus = GATTBloodPressureMeasurement.MeasurementStatus
        
        XCTAssertEqual(Unit.mmHg.unit, .millimetreOfMercury)
        XCTAssertEqual(Unit.kPa.unit, .pascalPressure)
        XCTAssertEqual(.mmHg, Unit(unit: .millimetreOfMercury))
        XCTAssertEqual(.kPa, Unit(unit: .pascalPressure))
        
        let characteristic = GATTBloodPressureMeasurement(compoundValue:
            CompoundValue(unit: .kPa,
                          systolic: SFloat(builtin: 0xAA),
                          diastolic: SFloat(builtin: 0xBB),
                          meanArterialPressure: SFloat(builtin: 0xCC)),
            userIdentifier: 0x1B,
            measurementStatus: .all
        )
        
        XCTAssertEqual(Array(GATTBloodPressureMeasurement(data: characteristic.data)?.data ?? Data()), Array(characteristic.data))
    }
    
    func testAltitude() {
        
        let data = Data([0x00, 0x00])
        let altitude = UInt16(littleEndian: UInt16(bytes: (data[0], data[1])))
        
        guard let characteristics = GATTAltitude(data: data)
            else { XCTFail("Could not decode from bytes"); return }
        
        XCTAssertEqual(characteristics.data, data)
        XCTAssertEqual(characteristics.altitude, altitude)
        XCTAssertEqual(characteristics.description, "0")
        XCTAssertEqual(GATTAltitude.uuid, .altitude)
        XCTAssert(GATTAltitude(data: data) == GATTAltitude(data: data))
    }
    
    func testAerobicHeartRateLowerLimit() {
        
        typealias BeatsPerMinute = GATTAerobicHeartRateLowerLimit.BeatsPerMinute
        
        XCTAssertNil(GATTAerobicHeartRateLowerLimit(data: Data([0x3d, 0x72])))
        
        let data = Data([0x22])
        
        let beats: BeatsPerMinute = 34
        
        guard let characteristic = GATTAerobicHeartRateLowerLimit(data: data)
            else { XCTFail("Could not decode from bytes"); return }
        
        XCTAssertEqual(characteristic.data, data)
        XCTAssertEqual(characteristic.beats, beats)
        XCTAssertEqual(characteristic.description, "34")
        XCTAssertEqual(beats.description, "34")
        XCTAssertEqual(GATTAerobicHeartRateLowerLimit.uuid, .aerobicHeartRateLowerLimit)
        XCTAssertEqual(BeatsPerMinute.unitType, .beatsPerMinute)
    }
    
    func testAerobicHeartRateUpperLimit() {
        
        typealias BeatsPerMinute = GATTAerobicHeartRateUpperLimit.BeatsPerMinute
        
        XCTAssertNil(GATTAerobicHeartRateUpperLimit(data: Data([0x3d, 0x72])))
        
        let data = Data([0x22])
        
        let beats: BeatsPerMinute = 34
        
        guard let characteristic = GATTAerobicHeartRateUpperLimit(data: data)
            else { XCTFail("Could not decode from bytes"); return }
        
        XCTAssertEqual(characteristic.data, data)
        XCTAssertEqual(characteristic.beats, beats)
        XCTAssertEqual(characteristic.description, "34")
        XCTAssertEqual(beats.description, "34")
        XCTAssertEqual(GATTAerobicHeartRateUpperLimit.uuid, .aerobicHeartRateUpperLimit)
        XCTAssertEqual(BeatsPerMinute.unitType, .beatsPerMinute)
    }
    
    func testAlertLevel() {
        
        let data = Data([0x01])
        
        guard let characteristic = GATTAlertLevel(data: data)
            else { XCTFail("Could not decode from bytes"); return }
        
        XCTAssertEqual(characteristic.data, data)
        XCTAssertEqual(characteristic, .mild, "The value 0x01 should be interpreted as mild Alert")
        XCTAssertEqual(GATTAlertLevel.uuid, .alertLevel)
    }
    
    func testAerobicThreshold() {
        
        typealias BeatsPerMinute = GATTAerobicThreshold.BeatsPerMinute
        
        XCTAssertNil(GATTAerobicThreshold(data: Data([0x4f, 0x45])))
        
        let data = Data([0x32])
        
        let beats: BeatsPerMinute = 50
        
        guard let characteristic = GATTAerobicThreshold(data: data)
            else { XCTFail("Could not decode from bytes"); return }
        
        XCTAssertEqual(characteristic.data, data)
        XCTAssertEqual(characteristic.beats, beats)
        XCTAssertEqual(characteristic.description, "50")
        XCTAssertEqual(beats.description, "50")
        XCTAssertEqual(GATTAerobicThreshold.uuid, .aerobicThreshold)
        XCTAssertEqual(BeatsPerMinute.unitType, .beatsPerMinute)
    }
    
    func testAge() {
        
        typealias Year = GATTAge.Year
        
        XCTAssertNil(GATTAge(data: Data([0x4f, 0x45])))
        
        let data = Data([0x32])
        
        let year: Year = 50
        
        guard let characteristic = GATTAge(data: data)
            else { XCTFail("Could not decode from bytes"); return }
        
        XCTAssertEqual(characteristic.data, data)
        XCTAssertEqual(characteristic.year, year)
        XCTAssertEqual(characteristic.description, "50")
        XCTAssertEqual(year.description, "50")
        XCTAssertEqual(GATTAge.uuid, .age)
        XCTAssertEqual(Year.unitType, .year)
    }
    
    func testAlertStatus() {
        
        let data = Data([0x37])
        
        guard let characteristic = GATTAlertStatus(data: data)
            else { XCTFail("Could not decode from bytes"); return }
        
        XCTAssertEqual(characteristic.data, data)
        XCTAssert(characteristic.states.contains(.ringer))
        XCTAssert(characteristic.states.contains(.displayAlert))
        XCTAssert(characteristic.states.contains(.vibrate))
        XCTAssert(characteristic.states.contains(GATTAlertStatus.State.all))
        XCTAssertEqual(characteristic.description, "55")
        XCTAssertEqual(GATTAlertStatus.uuid, .alertStatus)
        XCTAssert(GATTAlertStatus(data: data) == GATTAlertStatus(data: data))
    }

    func testAnaerobicHeartRateLowerLimit() {
        
        typealias BeatsPerMinute = GATTAnaerobicHeartRateLowerLimit.BeatsPerMinute
        
        XCTAssertNil(GATTAnaerobicHeartRateLowerLimit(data: Data([0x3d, 0x72])))
        
        let data = Data([0x22])
        
        let beats: BeatsPerMinute = 34
        
        guard let characteristic = GATTAnaerobicHeartRateLowerLimit(data: data)
            else { XCTFail("Could not decode from bytes"); return }
        
        XCTAssertEqual(characteristic.data, data)
        XCTAssertEqual(characteristic.beats, beats)
        XCTAssertEqual(characteristic.description, "34")
        XCTAssertEqual(beats.description, "34")
        XCTAssertEqual(GATTAnaerobicHeartRateLowerLimit.uuid, .anaerobicHeartRateLowerLimit)
        XCTAssertEqual(GATTAnaerobicHeartRateLowerLimit(data: data), GATTAnaerobicHeartRateLowerLimit(data: data))
        XCTAssertEqual(BeatsPerMinute.unitType, .beatsPerMinute)
        XCTAssertNotEqual(GATTAnaerobicHeartRateLowerLimit(data: Data([0x4f])), GATTAnaerobicHeartRateLowerLimit(data: Data([0x5e])))
    }
    
    func testAnaerobicHeartRateUpperLimit() {
        
        typealias BeatsPerMinute = GATTAnaerobicHeartRateUpperLimit.BeatsPerMinute
        
        XCTAssertNil(GATTAnaerobicHeartRateUpperLimit(data: Data([0x3d, 0x72])))
        
        let data = Data([0x22])
        
        let beats: BeatsPerMinute = 34
        
        guard let characteristic = GATTAnaerobicHeartRateUpperLimit(data: data)
            else { XCTFail("Could not decode from bytes"); return }
        
        XCTAssertEqual(characteristic.data, data)
        XCTAssertEqual(characteristic.beats, beats)
        XCTAssertEqual(characteristic.description, "34")
        XCTAssertEqual(beats.description, "34")
        XCTAssertEqual(GATTAnaerobicHeartRateUpperLimit.uuid, .anaerobicHeartRateUpperLimit)
        XCTAssertEqual(GATTAnaerobicHeartRateUpperLimit(data: data), GATTAnaerobicHeartRateUpperLimit(data: data))
        XCTAssertEqual(BeatsPerMinute.unitType, .beatsPerMinute)
        XCTAssertNotEqual(GATTAnaerobicHeartRateUpperLimit(data: Data([0x4f])), GATTAnaerobicHeartRateUpperLimit(data: Data([0x5e])))
    }
    
    func testBarometricPressureTrend() {
        
        XCTAssertNil(GATTBarometricPressureTrend(data: Data([0x3d, 0x72])))
        XCTAssertNil(GATTBarometricPressureTrend(data: Data([0xFF])))
        
        let data = Data([0x01])
        
        guard let characteristic = GATTBarometricPressureTrend(data: data)
            else { XCTFail("Could not decode from bytes"); return }
        
        XCTAssertEqual(characteristic.data, data)
        XCTAssertEqual(GATTBarometricPressureTrend(data: Data([0x01])), GATTBarometricPressureTrend.continuouslyFalling)
        XCTAssertEqual(GATTBarometricPressureTrend.uuid, .barometricPressureTrend)
        XCTAssertEqual(GATTBarometricPressureTrend.unitType, .unitless)
        XCTAssertEqual(GATTBarometricPressureTrend(data: data), GATTBarometricPressureTrend(data: data))
    }
    
    func testAnalogOutput() {
        
        let data = Data([0x00, 0x00])
        let output = UInt16(littleEndian: UInt16(bytes: (data[0], data[1])))
        
        guard let characteristics = GATTAnalogOutput(data: data)
        else { XCTFail("Could not decode fro<<<m bytes"); return }
        
        XCTAssertEqual(characteristics.data, data)
        XCTAssertEqual(characteristics.output, output)
        XCTAssertEqual(characteristics.description, "0")
        XCTAssertEqual(GATTAnalogOutput.uuid, .analogOutput)
        XCTAssertEqual(GATTAnalogOutput(data: data), GATTAnalogOutput(data: data))
    }
    
    func testAnalog() {
        
        let data = Data([0x00, 0x00])
        let analog = UInt16(littleEndian: UInt16(bytes: (data[0], data[1])))
        
        guard let characteristics = GATTAnalog(data: data)
            else { XCTFail("Could not decode from bytes"); return }
        
        XCTAssertEqual(characteristics.data, data)
        XCTAssertEqual(characteristics.analog, analog)
        XCTAssertEqual(characteristics.description, "0")
        XCTAssertEqual(GATTAnalog.uuid, .analog)
        XCTAssertEqual(GATTAnalog(data: data), GATTAnalog(data: data))
    }
    
    func testBootKeyboardInputReport() {
        
        XCTAssertNil(GATTBootKeyboardInputReport(data: Data([0x3d, 0x72])))
        
        let data = Data([0x01])
        
        guard let characteristic = GATTBootKeyboardInputReport(data: data)
            else { XCTFail("Could not decode from bytes"); return }
        
        XCTAssertEqual(characteristic.data, data)
        XCTAssertEqual(characteristic.description, "1")
        XCTAssertEqual(GATTBootKeyboardInputReport.uuid, .bootKeyboardInputReport)
        XCTAssertEqual(GATTBootKeyboardInputReport(data: data), GATTBootKeyboardInputReport(data: data))
    }
    
    func testBootMouseInputReport() {
        
        XCTAssertNil(GATTBootMouseInputReport(data: Data([0x3d, 0x72])))
        
        let data = Data([0x01])
        
        guard let characteristic = GATTBootMouseInputReport(data: data)
            else { XCTFail("Could not decode from bytes"); return }
        
        XCTAssertEqual(characteristic.data, data)
        XCTAssertEqual(characteristic.description, "1")
        XCTAssertEqual(characteristic, 1)
        XCTAssertEqual(GATTBootMouseInputReport.uuid, .bootMouseInputReport)
    }
    
    func testBootKeyboardOutputReport() {
        
        XCTAssertNil(GATTBootKeyboardOutputReport(data: Data([0x3d, 0x72])))
        
        let data = Data([0x01])
        
        guard let characteristic = GATTBootKeyboardOutputReport(data: data)
            else { XCTFail("Could not decode from bytes"); return }
        
        XCTAssertEqual(characteristic.data, data)
        XCTAssertEqual(characteristic.description, "1")
        XCTAssertEqual(characteristic, 1)
        XCTAssertEqual(GATTBootKeyboardOutputReport.uuid, .bootKeyboardOutputReport)
    }
    
    func testBatteryPowerState() {
        
        let data = Data([0b00_01_10_11])
        
        guard let characteristic = GATTBatteryPowerState(data: data)
            else { XCTFail("Could not decode from bytes"); return }
        
        XCTAssertEqual(characteristic.data, data)
        XCTAssertEqual(characteristic.presentState, .unknown)
        XCTAssertEqual(characteristic.dischargeState, .notSupported)
        XCTAssertEqual(characteristic.chargeState, .notCharging)
        XCTAssertEqual(characteristic.levelState, .criticallyLow)
        XCTAssertEqual(GATTBatteryPowerState.uuid, .batteryPowerState)
        XCTAssertEqual(GATTBatteryPowerState(data: data), GATTBatteryPowerState(data: data))
    }
    
    func testBodySensorLocation() {
        
        let data = Data([0x01])
        
        guard let characteristic = GATTBodySensorLocation(data: data)
            else { XCTFail("Could not decode from bytes"); return }
        
        XCTAssertEqual(characteristic.data, data, "Encoded data does not match expected encoded data")
        
        // enum values
        XCTAssertEqual(GATTBodySensorLocation(data: Data([0x00])), .other, "The value 0x00 should be interpreted as Other")
        XCTAssertEqual(GATTBodySensorLocation(data: Data([0x01])), .chest, "The value 0x01 should be interpreted as Chest")
        XCTAssertEqual(GATTBodySensorLocation(data: Data([0x02])), .wrist, "The value 0x02 should be interpreted as Wrist")
        XCTAssertEqual(GATTBodySensorLocation(data: Data([0x03])), .finger, "The value 0x03 should be interpreted as Finger")
        XCTAssertEqual(GATTBodySensorLocation(data: Data([0x04])), .hand, "The value 0x04 should be interpreted as Hand")
        XCTAssertEqual(GATTBodySensorLocation(data: Data([0x05])), .earLobe, "The value 0x05 should be interpreted as Ear Lobe")
        XCTAssertEqual(GATTBodySensorLocation(data: Data([0x06])), .foot, "The value 0x06 should be interpreted as Foot")
        
        // text values
        XCTAssertEqual(GATTBodySensorLocation(data: Data([0x00]))?.description, "Other", "The value 0x00 should be interpreted as Other")
        XCTAssertEqual(GATTBodySensorLocation(data: Data([0x01]))?.description, "Chest", "The value 0x01 should be interpreted as Chest")
        XCTAssertEqual(GATTBodySensorLocation(data: Data([0x02]))?.description, "Wrist", "The value 0x02 should be interpreted as Wrist")
        XCTAssertEqual(GATTBodySensorLocation(data: Data([0x03]))?.description, "Finger", "The value 0x03 should be interpreted as Finger")
        XCTAssertEqual(GATTBodySensorLocation(data: Data([0x04]))?.description, "Hand", "The value 0x04 should be interpreted as Hand")
        XCTAssertEqual(GATTBodySensorLocation(data: Data([0x05]))?.description, "Ear Lobe", "The value 0x05 should be interpreted as Ear Lobe")
        XCTAssertEqual(GATTBodySensorLocation(data: Data([0x06]))?.description, "Foot", "The value 0x06 should be interpreted as Foot")
        
        // GATT characteristic UUID
        XCTAssertEqual(GATTBodySensorLocation.uuid, .bodySensorLocation)
        
        // equality
        XCTAssertEqual(GATTBodySensorLocation(data: data), GATTBodySensorLocation(data: data))
    }
    
    func testCentralAddressResolution() {
        
        let data = Data([0x01])
        
        guard let characteristic = GATTCentralAddressResolution(data: data)
            else { XCTFail("Could not decode from bytes"); return }
        
        XCTAssertEqual(characteristic.data, data, "Encoded data does not match expected encoded data")
        XCTAssertEqual(characteristic, true, "The value 0x01 should be interpreted as Supported")
        XCTAssertEqual(GATTCentralAddressResolution.uuid, .centralAddressResolution)
        XCTAssertEqual(GATTCentralAddressResolution(data: Data([0x00])), false, "The value 0x00 should be interpreted as Not Supported")
    }
}<|MERGE_RESOLUTION|>--- conflicted
+++ resolved
@@ -35,12 +35,9 @@
         ("testBarometricPressureTrend", testBarometricPressureTrend),
         ("testAnalogOutput", testAnalogOutput),
         ("testAlertStatus", testAlertStatus),
-<<<<<<< HEAD
         ("testBootKeyboardOutputReport", testBootKeyboardOutputReport),
-=======
         ("testBootMouseInputReport", testBootMouseInputReport),
         ("testBootKeyboardInputReport", testBootKeyboardInputReport),
->>>>>>> 538a5ffd
         ("testBatteryPowerState", testBatteryPowerState),
         ("testBodySensorLocation", testBodySensorLocation),
         ("testCentralAddressResolution", testCentralAddressResolution)

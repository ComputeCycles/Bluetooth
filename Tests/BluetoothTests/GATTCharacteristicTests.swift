//
//  GATTCharacteristicTests.swift
//  Bluetooth
//
//  Created by Alsey Coleman Miller on 6/10/18.
//  Copyright © 2018 PureSwift. All rights reserved.
//

import XCTest
import Foundation
@testable import Bluetooth

final class GATTCharacteristicTests: XCTestCase {
    
    static let allTests = [
        ("testDateTime", testDateTime),
        ("testBatteryLevel", testBatteryLevel),
        ("testSupportedNewAlertCategory", testSupportedNewAlertCategory),
        ("testAlertCategoryIdBitMask", testAlertCategoryIdBitMask),
        ("testNewAlert", testNewAlert),
        ("testAlertCategoryID", testAlertCategoryID),
        ("testSupportedUnreadAlertCategory", testSupportedUnreadAlertCategory),
        ("testUnreadAlertStatus", testUnreadAlertStatus),
        ("testAlertNotificationControlPoint", testAlertNotificationControlPoint),
        ("testBloodPressureMeasurement", testBloodPressureMeasurement),
        ("testAerobicHeartRateLowerLimit", testAerobicHeartRateLowerLimit),
        ("testAerobicHeartRateUpperLimit", testAerobicHeartRateUpperLimit),
        ("testAlertLevel", testAlertLevel),
        ("testAerobicThreshold", testAerobicThreshold),
<<<<<<< HEAD
        ("testAnaerobicHeartRateLowerLimit", testAnaerobicHeartRateLowerLimit),
        ("testAnaerobicHeartRateUpperLimit", testAnaerobicHeartRateUpperLimit)
=======
        ("testAge", testAge),
        ("testAnalog", testAnalog)
>>>>>>> 304bd3ae
    ]
    
    func testDateTime() {
        
        /// remove subsecond precision
        let date = Date(timeIntervalSinceReferenceDate: TimeInterval(Int(Date.timeIntervalSinceReferenceDate)))
        
        // Date conversion
        XCTAssertNotEqual(GATTDateTime().year, .unknown)
        XCTAssertNotEqual(GATTDateTime().month, .unknown)
        XCTAssertNotEqual(GATTDateTime().day, .unknown)
        XCTAssertEqual(GATTDateTime(date: Date(timeIntervalSinceReferenceDate: 0)).year.rawValue, 2001)
        XCTAssertEqual(GATTDateTime(date: Date(timeIntervalSinceReferenceDate: 0)).month, .january)
        XCTAssertEqual(GATTDateTime(date: Date(timeIntervalSinceReferenceDate: 0)).day.rawValue, 1)
        XCTAssertEqual(GATTDateTime(date: Date(timeIntervalSinceReferenceDate: 3600)).hour.rawValue, 1)
        XCTAssertEqual(GATTDateTime(date: Date(timeIntervalSinceReferenceDate: 60)).minute.rawValue, 1)
        XCTAssertEqual(GATTDateTime(date: Date(timeIntervalSinceReferenceDate: 30)).second.rawValue, 30)
        
        // Crashes on Linux
        // fatal error: copy(with:) is not yet implemented: file Foundation/NSCalendar.swift, line 1434
        #if os(macOS)
        XCTAssertEqual(Date(dateTime: GATTDateTime(date: date)), date)
        #endif
        
        // create valid values
        (1582...9999).forEach { XCTAssertNotNil(GATTDateTime.Year(rawValue: $0)) }
        XCTAssertEqual(GATTDateTime.Year(rawValue: 0), .unknown)
        (1...12).forEach { XCTAssertNotNil(GATTDateTime.Month(rawValue: $0)) }
        XCTAssertEqual(GATTDateTime.Month(rawValue: 0), .unknown)
        (1...31).forEach { XCTAssertNotNil(GATTDateTime.Day(rawValue: $0)) }
        XCTAssertEqual(GATTDateTime.Day(rawValue: 0), .unknown)
        (0...23).forEach { XCTAssertNotNil(GATTDateTime.Hour(rawValue: $0)) }
        (0...59).forEach { XCTAssertNotNil(GATTDateTime.Minute(rawValue: $0)) } 
        (0...59).forEach { XCTAssertNotNil(GATTDateTime.Second(rawValue: $0)) }
        
        // test decoding
        XCTAssertNil(GATTDateTime(data: Data()), "Invalid length")
        XCTAssertNil(GATTDateTime(data: Data([0x00])), "Invalid length")
        XCTAssertNil(GATTDateTime(data: Data([0x00, 0x00])), "Invalid length")
        XCTAssertNil(GATTDateTime(data: Data([0x00, 0x00, 0x00])), "Invalid length")
        XCTAssertNil(GATTDateTime(data: Data([0x00, 0x00, 0x00, 0x00])), "Invalid length")
        XCTAssertNil(GATTDateTime(data: Data([0xFF, 0xFF, 0xFF, 0xFF, 0xFF])), "Invalid length")
        XCTAssertNil(GATTDateTime(data: Data([0xFF, 0xFF, 0xFF, 0xFF, 0xFF, 0xFF, 0xFF])), "Invalid values")
        XCTAssertNil(GATTDateTime(data: Data([0x00, 0x00, 0x00, 0x00, 0xFF, 0xFF, 0xFF])), "Invalid values")
        XCTAssertNil(GATTDateTime(data: Data([0xFF, 0xFF, 0xFF, 0xFF, 0xFF, 0xFF, 0xFF, 0xFF])), "Invalid length")
        
        // encoding
        do {
            
            let data = Data([0x00, 0x00, 0x00, 0x00, 0x00, 0x00, 0x00])
            
            guard let characteristic = GATTDateTime(data: data)
                else { XCTFail(); return }
            
            XCTAssertEqual(characteristic.data, data)
            XCTAssertEqual(characteristic.year, .unknown)
            XCTAssertEqual(characteristic.month, .unknown)
            XCTAssertEqual(characteristic.day, .unknown)
            XCTAssertEqual(characteristic.hour, .min)
            XCTAssertEqual(characteristic.minute, .min)
            XCTAssertEqual(characteristic.second, .min)
        }
        
        // encoding
        do {
            
            let data = Data([203, 7, 4, 24, 12, 5, 30])
            
            guard let characteristic = GATTDateTime(data: data)
                else { XCTFail(); return }
            
            XCTAssertEqual(characteristic.data, data)
            XCTAssertEqual(characteristic.year.rawValue, 1995)
            XCTAssertEqual(characteristic.month, .april)
            XCTAssertEqual(characteristic.day.rawValue, 24)
            XCTAssertEqual(characteristic.hour.rawValue, 12)
            XCTAssertEqual(characteristic.minute.rawValue, 5)
            XCTAssertEqual(characteristic.second.rawValue, 30)
        }
    }
    
    func testBatteryLevel() {
        
        let data = Data([0x22])
        
        let batteryLevel: UInt8 = 34
        
        guard let characteristic = GATTBatteryLevel(data: data)
            else { XCTFail("Could not decode from bytes"); return }
        
        XCTAssertEqual(characteristic.data, data)
        XCTAssertEqual(characteristic.level, batteryLevel)
        XCTAssertEqual(characteristic.description, "34%")
        XCTAssertEqual(GATTBatteryLevel.unit.description, "27AD (percentage)")
        XCTAssertEqual(GATTBatteryLevel.unit.type, "org.bluetooth.unit.percentage")
    }
    
    func testSupportedNewAlertCategory() {
        
        let data = Data([0x0a])
        
        guard let characteristic = GATTSupportedNewAlertCategory(data: data)
            else { XCTFail("Could not decode from bytes"); return }
        
        XCTAssertEqual(characteristic.data, data)
        XCTAssertEqual(characteristic.categories, [.call, .email], "The value 0x0a is interpreted that this server supports “Call” and “Email” categories.")
    }
    
    func testAlertCategoryIdBitMask() {
        
        let data = Data([0x03])
        
        guard let characteristic = GATTAlertCategoryBitMask(data: data)
            else { XCTFail("Could not decode from bytes"); return }
        
        XCTAssertEqual(characteristic.data, data)
        XCTAssertEqual(characteristic.categories, [.simpleAlert, .email], "The value 0x03 is interpreted as “Simple Alert and Email bits set")
    }
    
    func testNewAlert() {
        
        typealias Information = GATTNewAlert.Information
        
        let data = Data([0x01, 0x04, 0x52, 0x69, 0x63, 0x68, 0x61, 0x72, 0x64])
        
        guard let characteristic = GATTNewAlert(data: data)
            else { XCTFail("Could not decode from bytes"); return }
        
        XCTAssertEqual(characteristic.data, data)
        
        // The value 0x01, 0x04, 0x52, 0x69, 0x63, 0x68, 0x61, 0x72, 0x64 are interpreted that the server has 4 new email messages and the last message was sent by “Richard”.
        XCTAssertEqual(characteristic.category, .email)
        XCTAssertEqual(characteristic.newAlertsCount, 4)
        XCTAssertEqual(characteristic.information.rawValue, "Richard")
        
        XCTAssertNil(Information(rawValue: "Alsey Coleman Miller ABCDEFGHIJKLMNOP"))
        XCTAssertNotNil(Information(rawValue: ""))
        XCTAssertNotNil(Information(rawValue: "Alsey Coleman"))
    }
    
    func testAlertCategoryID() {
        
        let data = Data([0x01])
        
        guard let characteristic = GATTAlertCategory(data: data)
            else { XCTFail("Could not decode from bytes"); return }
        
        XCTAssertEqual(characteristic.data, data)
        
        XCTAssertEqual(characteristic, .email, "The value 0x01 is interpreted as “Email”")
    }
    
    func testSupportedUnreadAlertCategory() {
        
        let data = Data([0x03])
        
        guard let characteristic = GATTSupportedUnreadAlertCategory(data: data)
            else { XCTFail("Could not decode from bytes"); return }
        
        XCTAssertEqual(characteristic.data, data)
        XCTAssertEqual(characteristic, GATTSupportedUnreadAlertCategory(data: Data([0x03, 0x00])))
        XCTAssertEqual(characteristic.categories, [.email, .simpleAlert], "The value 0x03 is interpreted that this server supports “Simple Alert” and “Email” categories for unread alert.")
        
    }
    
    func testUnreadAlertStatus() {
        
        let data = Data([0x01, 0x04])
        
        guard let characteristic = GATTUnreadAlertStatus(data: data)
            else { XCTFail("Could not decode from bytes"); return }
        
        XCTAssertEqual(characteristic.data, data)
        
        // The value 0x01, 0x04 are interpreted that the server has 4 unread messages in Email category.
        XCTAssertEqual(characteristic.category, .email)
        XCTAssertEqual(characteristic.unreadCount, 4)
    }
    
    func testAlertNotificationControlPoint() {
        
        let data = Data([0x02, 0x01])
        
        guard let characteristic = GATTAlertNotificationControlPoint(data: data)
            else { XCTFail("Could not decode from bytes"); return }
        
        XCTAssertEqual(characteristic.data, data)
        
        // The data 0x02 0x01 interprets “Disable New Incoming Notification for Email Category”.
        XCTAssertEqual(characteristic.command, .disableNewIncomingAlertNotification)
        XCTAssertEqual(characteristic.category, .email)
    }
    
    func testBloodPressureMeasurement() {
        
        typealias Unit = GATTBloodPressureMeasurement.Unit
        typealias CompoundValue = GATTBloodPressureMeasurement.CompoundValue
        typealias MeasurementStatus = GATTBloodPressureMeasurement.MeasurementStatus
        
        XCTAssertEqual(Unit.mmHg.unit, .millimetreOfMercury)
        XCTAssertEqual(Unit.kPa.unit, .pascalPressure)
        XCTAssertEqual(.mmHg, Unit(unit: .millimetreOfMercury))
        XCTAssertEqual(.kPa, Unit(unit: .pascalPressure))
        
        let characteristic = GATTBloodPressureMeasurement(compoundValue:
            CompoundValue(unit: .kPa,
                          systolic: SFloat(builtin: 0xAA),
                          diastolic: SFloat(builtin: 0xBB),
                          meanArterialPressure: SFloat(builtin: 0xCC)),
            userIdentifier: 0x1B,
            measurementStatus: .all
        )
        
        XCTAssertEqual(Array(GATTBloodPressureMeasurement(data: characteristic.data)?.data ?? Data()), Array(characteristic.data))
    }
    
    func testAerobicHeartRateLowerLimit() {
        
        typealias BeatsPerMinute = GATTAerobicHeartRateLowerLimit.BeatsPerMinute
        
        XCTAssertNil(GATTAerobicHeartRateLowerLimit(data: Data([0x3d, 0x72])))
        
        let data = Data([0x22])
        
        let beats: BeatsPerMinute = 34
        
        guard let characteristic = GATTAerobicHeartRateLowerLimit(data: data)
            else { XCTFail("Could not decode from bytes"); return }
        
        XCTAssertEqual(characteristic.data, data)
        XCTAssertEqual(characteristic.beats, beats)
        XCTAssertEqual(characteristic.description, "34")
        XCTAssertEqual(beats.description, "34")
        XCTAssertEqual(GATTAerobicHeartRateLowerLimit.uuid, .aerobicHeartRateLowerLimit)
        XCTAssertEqual(BeatsPerMinute.unitType, .beatsPerMinute)
    }
    
    func testAerobicHeartRateUpperLimit() {
        
        typealias BeatsPerMinute = GATTAerobicHeartRateUpperLimit.BeatsPerMinute
        
        XCTAssertNil(GATTAerobicHeartRateUpperLimit(data: Data([0x3d, 0x72])))
        
        let data = Data([0x22])
        
        let beats: BeatsPerMinute = 34
        
        guard let characteristic = GATTAerobicHeartRateUpperLimit(data: data)
            else { XCTFail("Could not decode from bytes"); return }
        
        XCTAssertEqual(characteristic.data, data)
        XCTAssertEqual(characteristic.beats, beats)
        XCTAssertEqual(characteristic.description, "34")
        XCTAssertEqual(beats.description, "34")
        XCTAssertEqual(GATTAerobicHeartRateUpperLimit.uuid, .aerobicHeartRateUpperLimit)
        XCTAssertEqual(BeatsPerMinute.unitType, .beatsPerMinute)
    }
    
    func testAlertLevel() {
        
        let data = Data([0x01])
        
        guard let characteristic = GATTAlertLevel(data: data)
            else { XCTFail("Could not decode from bytes"); return }
        
        XCTAssertEqual(characteristic.data, data)
        XCTAssertEqual(characteristic, .mild, "The value 0x01 should be interpreted as mild Alert")
        XCTAssertEqual(GATTAlertLevel.uuid, .alertLevel)
    }
    
    func testAerobicThreshold() {
        
        typealias BeatsPerMinute = GATTAerobicThreshold.BeatsPerMinute
        
        XCTAssertNil(GATTAerobicThreshold(data: Data([0x4f, 0x45])))
        
        let data = Data([0x32])
        
        let beats: BeatsPerMinute = 50
        
        guard let characteristic = GATTAerobicThreshold(data: data)
            else { XCTFail("Could not decode from bytes"); return }
        
        XCTAssertEqual(characteristic.data, data)
        XCTAssertEqual(characteristic.beats, beats)
        XCTAssertEqual(characteristic.description, "50")
        XCTAssertEqual(beats.description, "50")
        XCTAssertEqual(GATTAerobicThreshold.uuid, .aerobicThreshold)
        XCTAssertEqual(BeatsPerMinute.unitType, .beatsPerMinute)
    }
    
    func testAge() {
        
        typealias Year = GATTAge.Year
        
        XCTAssertNil(GATTAge(data: Data([0x4f, 0x45])))
        
        let data = Data([0x32])
        
        let year: Year = 50
        
        guard let characteristic = GATTAge(data: data)
            else { XCTFail("Could not decode from bytes"); return }
        
        XCTAssertEqual(characteristic.data, data)
        XCTAssertEqual(characteristic.year, year)
        XCTAssertEqual(characteristic.description, "50")
        XCTAssertEqual(year.description, "50")
        XCTAssertEqual(GATTAge.uuid, .age)
        XCTAssertEqual(Year.unitType, .year)
    }
    
<<<<<<< HEAD
    func testAnaerobicHeartRateLowerLimit() {
        
        typealias BeatsPerMinute = GATTAnaerobicHeartRateLowerLimit.BeatsPerMinute
        
        XCTAssertNil(GATTAnaerobicHeartRateLowerLimit(data: Data([0x3d, 0x72])))
        
        let data = Data([0x22])
        
        let beats: BeatsPerMinute = 34
        
        guard let characteristic = GATTAnaerobicHeartRateLowerLimit(data: data)
            else { XCTFail("Could not decode from bytes"); return }
        
        XCTAssertEqual(characteristic.data, data)
        XCTAssertEqual(characteristic.beats, beats)
        XCTAssertEqual(characteristic.description, "34")
        XCTAssertEqual(beats.description, "34")
        XCTAssertEqual(GATTAnaerobicHeartRateLowerLimit.uuid, .anaerobicHeartRateLowerLimit)
        XCTAssertEqual(GATTAnaerobicHeartRateLowerLimit(data: data), GATTAnaerobicHeartRateLowerLimit(data: data))
        XCTAssertEqual(BeatsPerMinute.unitType, .beatsPerMinute)
        XCTAssertNotEqual(GATTAnaerobicHeartRateLowerLimit(data: Data([0x4f])), GATTAnaerobicHeartRateLowerLimit(data: Data([0x5e])))
    }
    
    func testAnaerobicHeartRateUpperLimit() {
        
        typealias BeatsPerMinute = GATTAnaerobicHeartRateUpperLimit.BeatsPerMinute
        
        XCTAssertNil(GATTAnaerobicHeartRateUpperLimit(data: Data([0x3d, 0x72])))
        
        let data = Data([0x22])
        
        let beats: BeatsPerMinute = 34
        
        guard let characteristic = GATTAnaerobicHeartRateUpperLimit(data: data)
            else { XCTFail("Could not decode from bytes"); return }
        
        XCTAssertEqual(characteristic.data, data)
        XCTAssertEqual(characteristic.beats, beats)
        XCTAssertEqual(characteristic.description, "34")
        XCTAssertEqual(beats.description, "34")
        XCTAssertEqual(GATTAnaerobicHeartRateUpperLimit.uuid, .anaerobicHeartRateUpperLimit)
        XCTAssertEqual(GATTAnaerobicHeartRateUpperLimit(data: data), GATTAnaerobicHeartRateUpperLimit(data: data))
        XCTAssertEqual(BeatsPerMinute.unitType, .beatsPerMinute)
        XCTAssertNotEqual(GATTAnaerobicHeartRateUpperLimit(data: Data([0x4f])), GATTAnaerobicHeartRateUpperLimit(data: Data([0x5e])))
=======
    func testAnalog() {
        
        let data = Data([0x00, 0x00])
        let analog = UInt16(littleEndian: UInt16(bytes: (data[0], data[1])))
        
        guard let characteristics = GATTAnalog(data: data)
            else { XCTFail("Could not decode from bytes"); return }
        
        XCTAssertEqual(characteristics.data, data)
        XCTAssertEqual(characteristics.analog, analog)
        XCTAssertEqual(characteristics.description, "0")
        XCTAssertEqual(GATTAnalog.uuid, .analog)
        XCTAssert(GATTAnalog(data: data) == GATTAnalog(data: data))
>>>>>>> 304bd3ae
    }
}<|MERGE_RESOLUTION|>--- conflicted
+++ resolved
@@ -27,13 +27,10 @@
         ("testAerobicHeartRateUpperLimit", testAerobicHeartRateUpperLimit),
         ("testAlertLevel", testAlertLevel),
         ("testAerobicThreshold", testAerobicThreshold),
-<<<<<<< HEAD
         ("testAnaerobicHeartRateLowerLimit", testAnaerobicHeartRateLowerLimit),
-        ("testAnaerobicHeartRateUpperLimit", testAnaerobicHeartRateUpperLimit)
-=======
+        ("testAnaerobicHeartRateUpperLimit", testAnaerobicHeartRateUpperLimit),
         ("testAge", testAge),
         ("testAnalog", testAnalog)
->>>>>>> 304bd3ae
     ]
     
     func testDateTime() {
@@ -346,7 +343,6 @@
         XCTAssertEqual(Year.unitType, .year)
     }
     
-<<<<<<< HEAD
     func testAnaerobicHeartRateLowerLimit() {
         
         typealias BeatsPerMinute = GATTAnaerobicHeartRateLowerLimit.BeatsPerMinute
@@ -391,7 +387,8 @@
         XCTAssertEqual(GATTAnaerobicHeartRateUpperLimit(data: data), GATTAnaerobicHeartRateUpperLimit(data: data))
         XCTAssertEqual(BeatsPerMinute.unitType, .beatsPerMinute)
         XCTAssertNotEqual(GATTAnaerobicHeartRateUpperLimit(data: Data([0x4f])), GATTAnaerobicHeartRateUpperLimit(data: Data([0x5e])))
-=======
+    }
+
     func testAnalog() {
         
         let data = Data([0x00, 0x00])
@@ -405,6 +402,5 @@
         XCTAssertEqual(characteristics.description, "0")
         XCTAssertEqual(GATTAnalog.uuid, .analog)
         XCTAssert(GATTAnalog(data: data) == GATTAnalog(data: data))
->>>>>>> 304bd3ae
     }
 }
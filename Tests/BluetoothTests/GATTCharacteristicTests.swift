//
//  GATTCharacteristicTests.swift
//  Bluetooth
//
//  Created by Alsey Coleman Miller on 6/10/18.
//  Copyright © 2018 PureSwift. All rights reserved.
//

import XCTest
import Foundation
@testable import Bluetooth

final class GATTCharacteristicTests: XCTestCase {
    
    static let allTests = [
        ("testDateTime", testDateTime),
        ("testBatteryLevel", testBatteryLevel),
        ("testSupportedNewAlertCategory", testSupportedNewAlertCategory),
        ("testAlertCategoryIdBitMask", testAlertCategoryIdBitMask),
        ("testNewAlert", testNewAlert),
        ("testAlertCategoryID", testAlertCategoryID),
        ("testSupportedUnreadAlertCategory", testSupportedUnreadAlertCategory),
        ("testUnreadAlertStatus", testUnreadAlertStatus),
        ("testAlertNotificationControlPoint", testAlertNotificationControlPoint),
        ("testBloodPressureMeasurement", testBloodPressureMeasurement),
<<<<<<< HEAD
        ("testAerobicHeartRateUpperLimit", testAerobicHeartRateUpperLimit)
=======
        ("testAerobicHeartRateLowerLimit", testAerobicHeartRateLowerLimit)
>>>>>>> bebfde26
    ]
    
    func testDateTime() {
        
        /// remove subsecond precision
        let date = Date(timeIntervalSinceReferenceDate: TimeInterval(Int(Date.timeIntervalSinceReferenceDate)))
        
        // Date conversion
        XCTAssertNotEqual(GATTDateTime().year, .unknown)
        XCTAssertNotEqual(GATTDateTime().month, .unknown)
        XCTAssertNotEqual(GATTDateTime().day, .unknown)
        XCTAssertEqual(GATTDateTime(date: Date(timeIntervalSinceReferenceDate: 0)).year.rawValue, 2001)
        XCTAssertEqual(GATTDateTime(date: Date(timeIntervalSinceReferenceDate: 0)).month, .january)
        XCTAssertEqual(GATTDateTime(date: Date(timeIntervalSinceReferenceDate: 0)).day.rawValue, 1)
        XCTAssertEqual(GATTDateTime(date: Date(timeIntervalSinceReferenceDate: 3600)).hour.rawValue, 1)
        XCTAssertEqual(GATTDateTime(date: Date(timeIntervalSinceReferenceDate: 60)).minute.rawValue, 1)
        XCTAssertEqual(GATTDateTime(date: Date(timeIntervalSinceReferenceDate: 30)).second.rawValue, 30)
        
        // Crashes on Linux
        // fatal error: copy(with:) is not yet implemented: file Foundation/NSCalendar.swift, line 1434
        #if os(macOS)
        XCTAssertEqual(Date(dateTime: GATTDateTime(date: date)), date)
        #endif
        
        // create valid values
        (1582...9999).forEach { XCTAssertNotNil(GATTDateTime.Year(rawValue: $0)) }
        XCTAssertEqual(GATTDateTime.Year(rawValue: 0), .unknown)
        (1...12).forEach { XCTAssertNotNil(GATTDateTime.Month(rawValue: $0)) }
        XCTAssertEqual(GATTDateTime.Month(rawValue: 0), .unknown)
        (1...31).forEach { XCTAssertNotNil(GATTDateTime.Day(rawValue: $0)) }
        XCTAssertEqual(GATTDateTime.Day(rawValue: 0), .unknown)
        (0...23).forEach { XCTAssertNotNil(GATTDateTime.Hour(rawValue: $0)) }
        (0...59).forEach { XCTAssertNotNil(GATTDateTime.Minute(rawValue: $0)) } 
        (0...59).forEach { XCTAssertNotNil(GATTDateTime.Second(rawValue: $0)) }
        
        // test decoding
        XCTAssertNil(GATTDateTime(data: Data()), "Invalid length")
        XCTAssertNil(GATTDateTime(data: Data([0x00])), "Invalid length")
        XCTAssertNil(GATTDateTime(data: Data([0x00, 0x00])), "Invalid length")
        XCTAssertNil(GATTDateTime(data: Data([0x00, 0x00, 0x00])), "Invalid length")
        XCTAssertNil(GATTDateTime(data: Data([0x00, 0x00, 0x00, 0x00])), "Invalid length")
        XCTAssertNil(GATTDateTime(data: Data([0xFF, 0xFF, 0xFF, 0xFF, 0xFF])), "Invalid length")
        XCTAssertNil(GATTDateTime(data: Data([0xFF, 0xFF, 0xFF, 0xFF, 0xFF, 0xFF, 0xFF])), "Invalid values")
        XCTAssertNil(GATTDateTime(data: Data([0x00, 0x00, 0x00, 0x00, 0xFF, 0xFF, 0xFF])), "Invalid values")
        XCTAssertNil(GATTDateTime(data: Data([0xFF, 0xFF, 0xFF, 0xFF, 0xFF, 0xFF, 0xFF, 0xFF])), "Invalid length")
        
        // encoding
        do {
            
            let data = Data([0x00, 0x00, 0x00, 0x00, 0x00, 0x00, 0x00])
            
            guard let characteristic = GATTDateTime(data: data)
                else { XCTFail(); return }
            
            XCTAssertEqual(characteristic.data, data)
            XCTAssertEqual(characteristic.year, .unknown)
            XCTAssertEqual(characteristic.month, .unknown)
            XCTAssertEqual(characteristic.day, .unknown)
            XCTAssertEqual(characteristic.hour, .min)
            XCTAssertEqual(characteristic.minute, .min)
            XCTAssertEqual(characteristic.second, .min)
        }
        
        // encoding
        do {
            
            let data = Data([203, 7, 4, 24, 12, 5, 30])
            
            guard let characteristic = GATTDateTime(data: data)
                else { XCTFail(); return }
            
            XCTAssertEqual(characteristic.data, data)
            XCTAssertEqual(characteristic.year.rawValue, 1995)
            XCTAssertEqual(characteristic.month, .april)
            XCTAssertEqual(characteristic.day.rawValue, 24)
            XCTAssertEqual(characteristic.hour.rawValue, 12)
            XCTAssertEqual(characteristic.minute.rawValue, 5)
            XCTAssertEqual(characteristic.second.rawValue, 30)
        }
    }
    
    func testBatteryLevel() {
        
        let data = Data([0x22])
        
        let batteryLevel: UInt8 = 34
        
        guard let characteristic = GATTBatteryLevel(data: data)
            else { XCTFail("Could not decode from bytes"); return }
        
        XCTAssertEqual(characteristic.data, data)
        XCTAssertEqual(characteristic.level, batteryLevel)
        XCTAssertEqual(characteristic.description, "34%")
        XCTAssertEqual(GATTBatteryLevel.unit.description, "27AD (percentage)")
        XCTAssertEqual(GATTBatteryLevel.unit.type, "org.bluetooth.unit.percentage")
    }
    
    func testSupportedNewAlertCategory() {
        
        let data = Data([0x0a])
        
        guard let characteristic = GATTSupportedNewAlertCategory(data: data)
            else { XCTFail("Could not decode from bytes"); return }
        
        XCTAssertEqual(characteristic.data, data)
        XCTAssertEqual(characteristic.categories, [.call, .email], "The value 0x0a is interpreted that this server supports “Call” and “Email” categories.")
    }
    
    func testAlertCategoryIdBitMask() {
        
        let data = Data([0x03])
        
        guard let characteristic = GATTAlertCategoryBitMask(data: data)
            else { XCTFail("Could not decode from bytes"); return }
        
        XCTAssertEqual(characteristic.data, data)
        XCTAssertEqual(characteristic.categories, [.simpleAlert, .email], "The value 0x03 is interpreted as “Simple Alert and Email bits set")
    }
    
    func testNewAlert() {
        
        typealias Information = GATTNewAlert.Information
        
        let data = Data([0x01, 0x04, 0x52, 0x69, 0x63, 0x68, 0x61, 0x72, 0x64])
        
        guard let characteristic = GATTNewAlert(data: data)
            else { XCTFail("Could not decode from bytes"); return }
        
        XCTAssertEqual(characteristic.data, data)
        
        // The value 0x01, 0x04, 0x52, 0x69, 0x63, 0x68, 0x61, 0x72, 0x64 are interpreted that the server has 4 new email messages and the last message was sent by “Richard”.
        XCTAssertEqual(characteristic.category, .email)
        XCTAssertEqual(characteristic.newAlertsCount, 4)
        XCTAssertEqual(characteristic.information.rawValue, "Richard")
        
        XCTAssertNil(Information(rawValue: "Alsey Coleman Miller ABCDEFGHIJKLMNOP"))
        XCTAssertNotNil(Information(rawValue: ""))
        XCTAssertNotNil(Information(rawValue: "Alsey Coleman"))
    }
    
    func testAlertCategoryID() {
        
        let data = Data([0x01])
        
        guard let characteristic = GATTAlertCategory(data: data)
            else { XCTFail("Could not decode from bytes"); return }
        
        XCTAssertEqual(characteristic.data, data)
        
        XCTAssertEqual(characteristic, .email, "The value 0x01 is interpreted as “Email”")
    }
    
    func testSupportedUnreadAlertCategory() {
        
        let data = Data([0x03])
        
        guard let characteristic = GATTSupportedUnreadAlertCategory(data: data)
            else { XCTFail("Could not decode from bytes"); return }
        
        XCTAssertEqual(characteristic.data, data)
        XCTAssertEqual(characteristic, GATTSupportedUnreadAlertCategory(data: Data([0x03, 0x00])))
        XCTAssertEqual(characteristic.categories, [.email, .simpleAlert], "The value 0x03 is interpreted that this server supports “Simple Alert” and “Email” categories for unread alert.")
        
    }
    
    func testUnreadAlertStatus() {
        
        let data = Data([0x01, 0x04])
        
        guard let characteristic = GATTUnreadAlertStatus(data: data)
            else { XCTFail("Could not decode from bytes"); return }
        
        XCTAssertEqual(characteristic.data, data)
        
        // The value 0x01, 0x04 are interpreted that the server has 4 unread messages in Email category.
        XCTAssertEqual(characteristic.category, .email)
        XCTAssertEqual(characteristic.unreadCount, 4)
    }
    
    func testAlertNotificationControlPoint() {
        
        let data = Data([0x02, 0x01])
        
        guard let characteristic = GATTAlertNotificationControlPoint(data: data)
            else { XCTFail("Could not decode from bytes"); return }
        
        XCTAssertEqual(characteristic.data, data)
        
        // The data 0x02 0x01 interprets “Disable New Incoming Notification for Email Category”.
        XCTAssertEqual(characteristic.command, .disableNewIncomingAlertNotification)
        XCTAssertEqual(characteristic.category, .email)
    }
    
    func testBloodPressureMeasurement() {
        
        typealias Unit = GATTBloodPressureMeasurement.Unit
        typealias CompoundValue = GATTBloodPressureMeasurement.CompoundValue
        typealias MeasurementStatus = GATTBloodPressureMeasurement.MeasurementStatus
        
        XCTAssertEqual(Unit.mmHg.unit, .millimetreOfMercury)
        XCTAssertEqual(Unit.kPa.unit, .pascalPressure)
        XCTAssertEqual(.mmHg, Unit(unit: .millimetreOfMercury))
        XCTAssertEqual(.kPa, Unit(unit: .pascalPressure))
        
        let characteristic = GATTBloodPressureMeasurement(compoundValue:
            CompoundValue(unit: .kPa,
                          systolic: SFloat(builtin: 0xAA),
                          diastolic: SFloat(builtin: 0xBB),
                          meanArterialPressure: SFloat(builtin: 0xCC)),
            userIdentifier: 0x1B,
            measurementStatus: .all
        )
        
        XCTAssertEqual(Array(GATTBloodPressureMeasurement(data: characteristic.data)?.data ?? Data()), Array(characteristic.data))
    }
    
<<<<<<< HEAD
    func testAerobicHeartRateUpperLimit() {
        
        typealias BeatsPerMinute = GATTAerobicHeartRateUpperLimit.BeatsPerMinute
        
        XCTAssertNil(GATTAerobicHeartRateUpperLimit(data: Data([0x3d, 0x72])))
        
        let data = Data([0x22])
        
        let rateUpperLimit: BeatsPerMinute = 34
        
        guard let characteristic = GATTAerobicHeartRateUpperLimit(data: data)
            else { XCTFail("Could not decode from bytes"); return }
        
        XCTAssertEqual(characteristic.data, data)
        XCTAssertEqual(characteristic.beats, rateUpperLimit)
        XCTAssertEqual(characteristic.description, "34")
        XCTAssertEqual(rateUpperLimit.description, "34")
        XCTAssertEqual(GATTAerobicHeartRateUpperLimit.uuid, .aerobicHeartRateUpperLimit)
=======
    func testAerobicHeartRateLowerLimit() {
        
        typealias BeatsPerMinute = GATTAerobicHeartRateLowerLimit.BeatsPerMinute
        
        XCTAssertNil(GATTAerobicHeartRateLowerLimit(data: Data([0x3d, 0x72])))
        
        let data = Data([0x22])
        
        let rateLowerLimit: BeatsPerMinute = 34
        
        guard let characteristic = GATTAerobicHeartRateLowerLimit(data: data)
            else { XCTFail("Could not decode from bytes"); return }
        
        XCTAssertEqual(characteristic.data, data)
        XCTAssertEqual(characteristic.beats, rateLowerLimit)
        XCTAssertEqual(characteristic.description, "34")
        XCTAssertEqual(rateLowerLimit.description, "34")
        XCTAssertEqual(GATTAerobicHeartRateLowerLimit.uuid, .aerobicHeartRateLowerLimit)
>>>>>>> bebfde26
        XCTAssertEqual(BeatsPerMinute.unitType, .beatsPerMinute)
    }
}<|MERGE_RESOLUTION|>--- conflicted
+++ resolved
@@ -23,11 +23,7 @@
         ("testUnreadAlertStatus", testUnreadAlertStatus),
         ("testAlertNotificationControlPoint", testAlertNotificationControlPoint),
         ("testBloodPressureMeasurement", testBloodPressureMeasurement),
-<<<<<<< HEAD
-        ("testAerobicHeartRateUpperLimit", testAerobicHeartRateUpperLimit)
-=======
         ("testAerobicHeartRateLowerLimit", testAerobicHeartRateLowerLimit)
->>>>>>> bebfde26
     ]
     
     func testDateTime() {
@@ -244,26 +240,6 @@
         XCTAssertEqual(Array(GATTBloodPressureMeasurement(data: characteristic.data)?.data ?? Data()), Array(characteristic.data))
     }
     
-<<<<<<< HEAD
-    func testAerobicHeartRateUpperLimit() {
-        
-        typealias BeatsPerMinute = GATTAerobicHeartRateUpperLimit.BeatsPerMinute
-        
-        XCTAssertNil(GATTAerobicHeartRateUpperLimit(data: Data([0x3d, 0x72])))
-        
-        let data = Data([0x22])
-        
-        let rateUpperLimit: BeatsPerMinute = 34
-        
-        guard let characteristic = GATTAerobicHeartRateUpperLimit(data: data)
-            else { XCTFail("Could not decode from bytes"); return }
-        
-        XCTAssertEqual(characteristic.data, data)
-        XCTAssertEqual(characteristic.beats, rateUpperLimit)
-        XCTAssertEqual(characteristic.description, "34")
-        XCTAssertEqual(rateUpperLimit.description, "34")
-        XCTAssertEqual(GATTAerobicHeartRateUpperLimit.uuid, .aerobicHeartRateUpperLimit)
-=======
     func testAerobicHeartRateLowerLimit() {
         
         typealias BeatsPerMinute = GATTAerobicHeartRateLowerLimit.BeatsPerMinute
@@ -282,7 +258,6 @@
         XCTAssertEqual(characteristic.description, "34")
         XCTAssertEqual(rateLowerLimit.description, "34")
         XCTAssertEqual(GATTAerobicHeartRateLowerLimit.uuid, .aerobicHeartRateLowerLimit)
->>>>>>> bebfde26
         XCTAssertEqual(BeatsPerMinute.unitType, .beatsPerMinute)
     }
 }
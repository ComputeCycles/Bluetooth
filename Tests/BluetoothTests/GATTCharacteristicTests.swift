--- conflicted
+++ resolved
@@ -35,11 +35,8 @@
         ("testBarometricPressureTrend", testBarometricPressureTrend),
         ("testAnalogOutput", testAnalogOutput),
         ("testAlertStatus", testAlertStatus),
-<<<<<<< HEAD
         ("testBootMouseInputReport", testBootMouseInputReport),
-=======
         ("testBootKeyboardInputReport", testBootKeyboardInputReport),
->>>>>>> a063c75b
         ("testBatteryPowerState", testBatteryPowerState),
         ("testBodySensorLocation", testBodySensorLocation),
         ("testCentralAddressResolution", testCentralAddressResolution)

--- conflicted
+++ resolved
@@ -17,16 +17,12 @@
 final class BluetoothTests: XCTestCase {
     
     static let allTests = [
-<<<<<<< HEAD
-        ("testBitMaskOption", testBitMaskOption)
-=======
         ("testSecurityLevel", testSecurityLevel),
         ("testCompanyIdentifier", testCompanyIdentifier),
         ("testHCICommandTimeout", testHCICommandTimeout),
         ("testPOSIXError", testPOSIXError),
         ("testLowEnergyFeature", testLowEnergyFeature),
         ("testBitMaskOption", testBitMaskOption),
->>>>>>> f546c46a
     ]
     
     func testSecurityLevel() {
@@ -34,11 +30,6 @@
         let level = SecurityLevel()
         
         XCTAssertTrue(level < .high)
-<<<<<<< HEAD
-        XCTAssertTrue(SecurityLevel.low < .high)
-    }
-        
-=======
         XCTAssertTrue(.low < .high)
     }
     
@@ -132,7 +123,6 @@
         XCTAssertEqual(featureSet.hashValue, 0)
     }
     
->>>>>>> f546c46a
     func testBitMaskOption() {
         
         do {

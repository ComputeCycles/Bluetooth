//
//  BluetoothTests.swift
//  Bluetooth
//
//  Created by Alsey Coleman Miller on 11/28/17.
//  Copyright © 2017 PureSwift. All rights reserved.
//

import XCTest
import Foundation
@testable import Bluetooth

#if os(macOS) || os(iOS) || os(tvOS) || (os(watchOS) && swift(>=3.2))
import CoreBluetooth
#endif

final class BluetoothTests: XCTestCase {
    
    static let allTests = [
        ("testSecurityLevel", testSecurityLevel),
        ("testCompanyIdentifier", testCompanyIdentifier),
        ("testHCICommandTimeout", testHCICommandTimeout),
        ("testPOSIXError", testPOSIXError),
        ("testHCIVersion", testHCIVersion),
        ("testLowEnergyAdvertisingFilterPolicy", testLowEnergyAdvertisingFilterPolicy),
        ("testLowEnergyFeature", testLowEnergyFeature),
        ("testBitMaskOption", testBitMaskOption),
    ]
    
    func testSecurityLevel() {
        
        let level = SecurityLevel()
        
        XCTAssertTrue(level < .high)
        XCTAssertTrue(.low < .high)
    }
    
    func testCompanyIdentifier() {
        
        let company: CompanyIdentifier = 76 // Apple, Inc.
        
        XCTAssertEqual(company.description, "Apple, Inc.")
        XCTAssertEqual(company.hashValue, 76)
        XCTAssertNotEqual(company.hashValue, 0)
        XCTAssertNotEqual(company, 77)
    }
    
    func testHCICommandTimeout() {
        
        let timeout: HCICommandTimeout = 1000
        
        XCTAssertEqual(timeout, .default)
        XCTAssertEqual(timeout.duration, 1.0)
        XCTAssertEqual(timeout.rawValue, 1000)
        XCTAssertNotEqual(timeout, 2000)
        XCTAssertEqual(timeout.hashValue, timeout.rawValue.hashValue)
        XCTAssertEqual(timeout.description, "1.0 seconds")
    }
    
    func testPOSIXError() {
        
        XCTAssertEqual(POSIXError.fromErrno?.code.rawValue ?? 0, errno)
    }
    
    func testHCIVersion() {
        
        XCTAssertEqual(HCIVersion.v4_0.description, "4.0")
        XCTAssertEqual(HCIVersion.v4_1.description, "4.1")
        XCTAssertEqual(HCIVersion.v4_2.description, "4.2")
        XCTAssertEqual(HCIVersion.v5_0.description, "5.0")
    }
    
<<<<<<< HEAD
    func testLowEnergyState() {
        
        var states = BitMaskOptionSet<LowEnergyState>.all
        XCTAssert(states.isEmpty == false)
        XCTAssertEqual(states.count, LowEnergyState.all.count)
        XCTAssert(states.containsAll)
        states.forEach { XCTAssert(LowEnergyState.all.contains($0)) }
        
        states.removeAll()
        XCTAssert(states.count == 0)
        XCTAssert(states.isEmpty)
        
        XCTAssertEqual(LowEnergyStateSet.state0.states, [.nonConnectableAdvertising])
        XCTAssertEqual(LowEnergyStateSet.state1.states, [.scannableAdvertising])
        
        XCTAssertEqual(LowEnergyState.scannableAdvertising.description, "Scannable Advertising State")
=======
    func testLowEnergyAdvertisingFilterPolicy() {
        
        typealias FilterPolicy = LowEnergyCommand.SetAdvertisingParametersParameter.FilterPolicy
        
        XCTAssertEqual(FilterPolicy(), .any)
        XCTAssertEqual(FilterPolicy(whiteListScan: false, whiteListConnect: true), .whiteListConnect)
        XCTAssertEqual(FilterPolicy(whiteListScan: true, whiteListConnect: false), .whiteListScan)
        XCTAssertEqual(FilterPolicy(whiteListScan: true, whiteListConnect: true), .whiteListScanConnect)
        XCTAssertEqual(FilterPolicy(whiteListScan: false, whiteListConnect: false), .any)
>>>>>>> 2827b3aa
    }
    
    func testLowEnergyFeature() {
        
        XCTAssertEqual(LowEnergyFeature.encryption.description, "LE Encryption")
        XCTAssert(LowEnergyFeature.encryption.isValidControllerToController)
        
        var featureSet: LowEnergyFeatureSet = [.encryption, .connectionParametersRequestProcedure, .ping]
        XCTAssert(featureSet.count == 3)
        XCTAssert(featureSet.isEmpty == false)
        XCTAssert(featureSet.contains(.encryption))
        XCTAssert(featureSet.contains(.connectionParametersRequestProcedure))
        XCTAssert(featureSet.contains(.ping))
        XCTAssert(featureSet.contains(.le2mPhy) == false)
        
        XCTAssert(featureSet.rawValue != LowEnergyFeature.encryption.rawValue)
        XCTAssert(featureSet.rawValue != LowEnergyFeature.connectionParametersRequestProcedure.rawValue)
        XCTAssert(featureSet.rawValue != LowEnergyFeature.ping.rawValue)
        XCTAssert(LowEnergyFeature(rawValue: featureSet.rawValue) == nil)
        
        #if swift(>=3.2)
        XCTAssert(LowEnergyFeature.RawValue.bitWidth == LowEnergyFeatureSet.RawValue.bitWidth)
        XCTAssert(LowEnergyFeature.RawValue.bitWidth == MemoryLayout<LowEnergyFeature.RawValue>.size * 8)
        XCTAssert(LowEnergyFeature.RawValue.bitWidth == 64)
        #endif
        
        XCTAssert(MemoryLayout<LowEnergyFeatureSet>.size == MemoryLayout<LowEnergyFeature.RawValue>.size)
        XCTAssert(MemoryLayout<LowEnergyFeatureSet>.size == 8) // 64 bit
        
        featureSet = .all
        XCTAssert(featureSet.isEmpty == false)
        XCTAssert(featureSet.count == LowEnergyFeature.all.count)
        XCTAssert(featureSet.containsAll)
        
        typealias Bit64 = (UInt8, UInt8, UInt8, UInt8, UInt8, UInt8, UInt8, UInt8)
        let bigEndianByteValue: Bit64 = (0x00, 0x00, 0x00, 0x00, 0x00, 0x00, 0x00, 0x01)
        let littleEndianByteValue: Bit64 = (0x01, 0x00, 0x00, 0x00, 0x00, 0x00, 0x00, 0x00)
        let rawValue: UInt64 = 0b01
        
        XCTAssert(rawValue.littleEndian.bytes.0 == littleEndianByteValue.0)
        XCTAssert(rawValue.littleEndian.bytes.1 == littleEndianByteValue.1)
        XCTAssert(rawValue.littleEndian.bytes.2 == littleEndianByteValue.2)
        XCTAssert(rawValue.littleEndian.bytes.3 == littleEndianByteValue.3)
        XCTAssert(rawValue.littleEndian.bytes.4 == littleEndianByteValue.4)
        XCTAssert(rawValue.littleEndian.bytes.5 == littleEndianByteValue.5)
        XCTAssert(rawValue.littleEndian.bytes.6 == littleEndianByteValue.6)
        XCTAssert(rawValue.littleEndian.bytes.7 == littleEndianByteValue.7)
        XCTAssert(UInt64(littleEndian: UInt64(bytes: littleEndianByteValue)) == rawValue)
        
        XCTAssert(rawValue.bigEndian.bytes.0 == bigEndianByteValue.0)
        XCTAssert(rawValue.bigEndian.bytes.1 == bigEndianByteValue.1)
        XCTAssert(rawValue.bigEndian.bytes.2 == bigEndianByteValue.2)
        XCTAssert(rawValue.bigEndian.bytes.3 == bigEndianByteValue.3)
        XCTAssert(rawValue.bigEndian.bytes.4 == bigEndianByteValue.4)
        XCTAssert(rawValue.bigEndian.bytes.5 == bigEndianByteValue.5)
        XCTAssert(rawValue.bigEndian.bytes.6 == bigEndianByteValue.6)
        XCTAssert(rawValue.bigEndian.bytes.7 == bigEndianByteValue.7)
        XCTAssert(UInt64(bigEndian: UInt64(bytes: bigEndianByteValue)) == rawValue)
        
        featureSet.forEach { XCTAssert(LowEnergyFeature.all.contains($0)) }
        
        featureSet.removeAll()
        
        XCTAssertEqual(featureSet.rawValue, 0)
        XCTAssertEqual(featureSet.count, 0)
        XCTAssertEqual(featureSet.hashValue, 0)
    }
    
    func testBitMaskOption() {
        
        do {
            
            // set conversion
            let all = BitMaskOptionSet(ATT.AttributePermission.all)
            
            XCTAssert(all.contains(ATT.AttributePermission.all))
            XCTAssert(all.count == ATT.AttributePermission.all.count)
            XCTAssert(all.count == 8)
            XCTAssert(Set(all) == ATT.AttributePermission.all)
            XCTAssert(all == BitMaskOptionSet<ATT.AttributePermission>.all)
            XCTAssert(all.contains(ATT.AttributePermission.encrypt))
            XCTAssert(all.contains(ATT.AttributePermission.authentication))
            XCTAssert(BitMaskOptionSet<ATT.AttributePermission>().contains(.read) == false)
            XCTAssert(BitMaskOptionSet<ATT.AttributePermission>().contains(ATT.AttributePermission.all) == false)
        }
        
        do {
            
            // Sets are as large as a single element
            XCTAssert(MemoryLayout<BitMaskOptionSet<GATT.CharacteristicProperty>>.size == MemoryLayout<GATT.CharacteristicProperty>.size)
            
            // create empty set
            var set = BitMaskOptionSet<GATT.CharacteristicProperty>()
            XCTAssert(set.count == 0)
            XCTAssert(set.isEmpty)
            XCTAssert(set.rawValue == 0)
            
            // insert value
            set.insert(.read)
            XCTAssert(set.rawValue == GATT.CharacteristicProperty.read.rawValue)
            XCTAssert(set.count == 1)
            XCTAssert(set.isEmpty == false)
            
            // cant store duplicates
            set.insert(.read)
            XCTAssert(set.rawValue == GATT.CharacteristicProperty.read.rawValue)
            XCTAssert(set.count == 1)
            XCTAssert(set.isEmpty == false)
            
            // can store different values
            set.insert(.write)
            XCTAssert(set.rawValue == (GATT.CharacteristicProperty.read.rawValue | GATT.CharacteristicProperty.write.rawValue))
            XCTAssert(set.count == 2)
            XCTAssert(set.isEmpty == false)
            
            // comparison with other collections
            XCTAssert(set.contains([.read, .write]))
            XCTAssert(set == [.read, .write])
        }
    }
}<|MERGE_RESOLUTION|>--- conflicted
+++ resolved
@@ -70,7 +70,6 @@
         XCTAssertEqual(HCIVersion.v5_0.description, "5.0")
     }
     
-<<<<<<< HEAD
     func testLowEnergyState() {
         
         var states = BitMaskOptionSet<LowEnergyState>.all
@@ -87,7 +86,8 @@
         XCTAssertEqual(LowEnergyStateSet.state1.states, [.scannableAdvertising])
         
         XCTAssertEqual(LowEnergyState.scannableAdvertising.description, "Scannable Advertising State")
-=======
+    }
+    
     func testLowEnergyAdvertisingFilterPolicy() {
         
         typealias FilterPolicy = LowEnergyCommand.SetAdvertisingParametersParameter.FilterPolicy
@@ -97,7 +97,6 @@
         XCTAssertEqual(FilterPolicy(whiteListScan: true, whiteListConnect: false), .whiteListScan)
         XCTAssertEqual(FilterPolicy(whiteListScan: true, whiteListConnect: true), .whiteListScanConnect)
         XCTAssertEqual(FilterPolicy(whiteListScan: false, whiteListConnect: false), .any)
->>>>>>> 2827b3aa
     }
     
     func testLowEnergyFeature() {

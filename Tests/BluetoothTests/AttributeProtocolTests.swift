//
//  AttributeProtocolTests.swift
//  Bluetooth
//
//  Created by Alsey Coleman Miller on 12/3/17.
//
//

import XCTest
import Foundation
@testable import Bluetooth

final class AttributeProtocolTests: XCTestCase {
    
    static let allTests = [
        ("testATTOpcode", testATTOpcode),
<<<<<<< HEAD
        ("testATTProtocolDataUnit", testATTProtocolDataUnit),
        ("testGATTClientData", testGATTClientData),
        ("testMTUExchange", testMTUExchange),
        ("testDiscoverPrimaryServices", testDiscoverPrimaryServices)
=======
        ("testErrorResponse", testErrorResponse),
        ("testMTU", testMTU),
        ("testReadByGroupType", testReadByGroupType),
        ("testFindByType", testFindByType),
        ("testReadByType", testReadByType),
        ("testGATT", testGATT),
        ("testMTUExchange", testMTUExchange)
>>>>>>> ce6a909c
    ]
    
    func testATTOpcode() {
        
        XCTAssert(ATTOpcode.maximumTransmissionUnitRequest.request == nil)
        XCTAssert(ATTOpcode.maximumTransmissionUnitRequest.response == .maximumTransmissionUnitResponse)
        XCTAssert(ATTOpcode.maximumTransmissionUnitRequest.type == .request)
        
        XCTAssert(ATTOpcode.maximumTransmissionUnitResponse.response == nil)
        XCTAssert(ATTOpcode.maximumTransmissionUnitResponse.request == .maximumTransmissionUnitRequest)
        XCTAssert(ATTOpcode.maximumTransmissionUnitResponse.type == .response)
    }
    
    func testErrorResponse() {
        
        do {
            
            let data: [UInt8] = [1, 16, 1, 0, 10]
            
            guard let errorResponse = ATTErrorResponse(byteValue: data)
                else { XCTFail("Could not parse"); return }
            
            XCTAssert(errorResponse.requestOpcode == .readByGroupTypeRequest)
            XCTAssert(errorResponse.attributeHandle == 0x0001)
            XCTAssert(errorResponse.errorCode == .attributeNotFound)
            XCTAssert(errorResponse.byteValue == data)
            
            XCTAssertEqual(errorResponse.byteValue, data)
        }
        
        do {
            
            let data: [UInt8] = [1, 8, 0, 0, 6]
            
            guard let errorResponse = ATTErrorResponse(byteValue: data)
                else { XCTFail("Could not parse"); return }
            
            XCTAssert(errorResponse.requestOpcode == .readByTypeRequest)
            XCTAssert(errorResponse.attributeHandle == 0x0000)
            XCTAssert(errorResponse.errorCode == .requestNotSupported)
            XCTAssert(errorResponse.byteValue == data)
        }
        
        do {
            
            let data: [UInt8] = [1, 16, 49, 0, 10]
            
            guard let errorResponse = ATTErrorResponse(byteValue: data)
                else { XCTFail("Could not parse"); return }
            
            XCTAssert(errorResponse.requestOpcode == .readByGroupTypeRequest)
            XCTAssert(errorResponse.attributeHandle == 49)
            XCTAssert(errorResponse.errorCode == .attributeNotFound)
            XCTAssert(errorResponse.byteValue == data)
        }
    }
    
    func testMTU() {
        
        do {
            
            let data: [UInt8] = [2, 23, 0]
            
            guard let pdu = ATTMaximumTransmissionUnitRequest(byteValue: data)
                else { XCTFail("Could not parse"); return }
            
            XCTAssert(pdu.clientMTU == 23)
            XCTAssert(pdu.byteValue == data)
        }
        
        do {
            
            let data: [UInt8] = [3, 23, 0]
            
            guard let pdu = ATTMaximumTransmissionUnitResponse(byteValue: data)
                else { XCTFail("Could not parse"); return }
            
            XCTAssert(pdu.serverMTU == 23)
            XCTAssert(pdu.byteValue == data)
        }
    }
    
    func testReadByGroupType() {
        
        do {
            
            // bad response / malformed data
            let data: [UInt8] = [16, 1, 0, 255, 255, 40, 0]
            
            guard let pdu = ATTReadByGroupTypeRequest(byteValue: data)
                else { XCTFail("Could not parse"); return }
            
            XCTAssert(pdu.startHandle == 0x0001)
            XCTAssert(pdu.endHandle == 0xFFFF)
            XCTAssert(pdu.type == .bit16(0x0028))
            XCTAssert(pdu.byteValue == data)
            
            // correct values
            //XCTAssert(pdu.type == GATT.UUID.PrimaryService.uuid, "\(pdu.type)")
            //XCTAssert(pdu.type == .bit16(0x2800))
        }
        
        do {
            
            // discover all primary services
            let pdu = ATTReadByGroupTypeRequest(startHandle: 0x0001,
                                                endHandle: 0xFFFF,
                                                type: GATT.UUID.primaryService.uuid)
            
            XCTAssert(pdu.type == GATT.UUID.primaryService.uuid, "\(pdu.type)")
            XCTAssert(pdu.type == .bit16(0x2800))
            XCTAssert(pdu.type != .bit16(0x0028))
            
            let data: [UInt8] = pdu.byteValue
            
            XCTAssert(data != [16, 1, 0, 255, 255, 40, 0], "Produced malformed data")
            XCTAssert(data == [16, 1, 0, 255, 255, 0, 40])
            
            guard let decoded = ATTReadByGroupTypeRequest(byteValue: pdu.byteValue)
                else { XCTFail("Could not parse"); return }
            
            XCTAssert(decoded.startHandle == pdu.startHandle)
            XCTAssert(decoded.endHandle == pdu.endHandle)
            XCTAssert(decoded.type == pdu.type)
            XCTAssert(decoded.type.data == pdu.type.data)
            XCTAssert(decoded.type.littleEndian == pdu.type.littleEndian)
            XCTAssert(decoded.type == GATT.UUID.primaryService.uuid, "\(decoded.type)")
            XCTAssert(decoded.type == .bit16(0x2800))
            XCTAssert(decoded.type != .bit16(0x0028))
            XCTAssert(decoded.byteValue == pdu.byteValue)
        }
        
        do {
            
            let data: [UInt8] = [17, 6, 1, 0, 5, 0, 0, 24, 6, 0, 9, 0, 1, 24, 16, 0, 20, 0, 10, 24]
            
            guard let pdu = ATTReadByGroupTypeResponse(byteValue: data)
                else { XCTFail("Could not parse"); return }
            
            XCTAssert(pdu.data.isEmpty == false)
            XCTAssert(pdu.byteValue == data)
        }
        
        do {
            
            // service UUID
            let uuidString = "60F14FE2-F972-11E5-B84F-23E070D5A8C7"
            
            let data: [UInt8] = [17, 20, 40, 0, 48, 0, 199, 168, 213, 112, 224, 35, 79, 184, 229, 17, 114, 249, 226, 79, 241, 96]
            
            guard let pdu = ATTReadByGroupTypeResponse(byteValue: data)
                else { XCTFail("Could not parse"); return }
            
            XCTAssert(pdu.data.count == 1)
            XCTAssert(pdu.data.first?.attributeHandle == 40)
            XCTAssert(pdu.data.first?.endGroupHandle == 48)
            XCTAssert(pdu.data[0].value == [0xC7, 0xA8, 0xD5, 0x70, 0xE0, 0x23, 0x4F, 0xB8, 0xE5, 0x11, 0x72, 0xF9, 0xE2, 0x4F, 0xF1, 0x60]) // proper little endian representation
            XCTAssert(pdu.data[0].value != [0x60, 0xF1, 0x4F, 0xE2, 0xF9, 0x72, 0x11, 0xE5, 0xB8, 0x4F, 0x23, 0xE0, 0x70, 0xD5, 0xA8, 0xC7]) // invalid data
            XCTAssert(Data(pdu.data[0].value) == BluetoothUUID(rawValue: uuidString)!.littleEndian.data)
            XCTAssert(BluetoothUUID(littleEndian:
                BluetoothUUID(data: Data(pdu.data[0].value))!).rawValue == uuidString)
            XCTAssert(pdu.byteValue == data)
        }
    }
    
    func testFindByType() {
        
        do {
            
            // find C7A8D570-E023-4FB8-E511-72F9E24FF160
            let data: [UInt8] = [6, 1, 0, 255, 255, 0, 40, 96, 241, 79, 226, 249, 114, 17, 229, 184, 79, 35, 224, 112, 213, 168, 199]
            
            guard let pdu = ATTFindByTypeRequest(byteValue: data)
                else { XCTFail("Could not parse"); return }
            
            XCTAssert(pdu.startHandle == 0x0001)
            XCTAssert(pdu.endHandle == 0xFFFF)
            XCTAssert(Data(pdu.attributeValue) == BluetoothUUID(rawValue: "C7A8D570-E023-4FB8-E511-72F9E24FF160")!.littleEndian.data)
            XCTAssert(pdu.byteValue == data)
        }
        
        do {
            
            // find 60F14FE2-F972-11E5-B84F-23E070D5A8C7
            let data: [UInt8] = [6, 1, 0, 255, 255, 0, 40, 199, 168, 213, 112, 224, 35, 79, 184, 229, 17, 114, 249, 226, 79, 241, 96]
            
            guard let pdu = ATTFindByTypeRequest(byteValue: data)
                else { XCTFail("Could not parse"); return }
            
            XCTAssert(pdu.startHandle == 0x0001)
            XCTAssert(pdu.endHandle == 0xFFFF)
            XCTAssert(Data(pdu.attributeValue) == BluetoothUUID(rawValue: "60F14FE2-F972-11E5-B84F-23E070D5A8C7")!.littleEndian.data)
            XCTAssert(pdu.byteValue == data)
        }
        
        do {
            
            let data: [UInt8] = [7, 40, 0, 48, 0]
            
            guard let pdu = ATTFindByTypeResponse(byteValue: data)
                else { XCTFail("Could not parse"); return }
            
            guard let foundHandle = pdu.handlesInformationList.first,
                pdu.handlesInformationList.count == 1
                else { XCTFail("Invalid response"); return }
            
            XCTAssert(foundHandle.foundAttribute == 40)
            XCTAssert(foundHandle.groupEnd == 48)
            XCTAssert(pdu.byteValue == data)
        }
    }
    
    func testReadByType() {
        
        do {
            
            let data: [UInt8] = [9, 21, 41, 0, 2, 42, 0, 199, 168, 213, 112, 224, 35, 224, 128, 229, 17, 111, 249, 76, 38, 125, 231]
            
            guard let pdu = ATTReadByTypeResponse(byteValue: data)
                else { XCTFail("Could not parse"); return }
            
            XCTAssert(pdu.byteValue == data)
            
            guard let foundCharacteristicData = pdu.data.first,
                pdu.data.count == 1
                else { XCTFail("Invalid response"); return }
            
            XCTAssert(foundCharacteristicData.handle == 41)
            XCTAssert(foundCharacteristicData.value.isEmpty == false)
        }
        
        do {
            
            let data: [UInt8] = [9, 21, 41, 0, 2, 42, 0, 199, 168, 213, 112, 224, 35, 224, 128, 229, 17, 111, 249, 76, 38, 125, 231]
            
            guard let pdu = ATTReadByTypeResponse(byteValue: data)
                else { XCTFail("Could not parse"); return }
            
            XCTAssert(pdu.byteValue == data)
            
            guard let foundCharacteristicData = pdu.data.first,
                pdu.data.count == 1
                else { XCTFail("Invalid response"); return }
            
            XCTAssert(foundCharacteristicData.handle == 41)
            XCTAssert(foundCharacteristicData.value.isEmpty == false)
            
            guard let characteristicDeclaration = GATTClient.CharacteristicDeclaration(littleEndian: foundCharacteristicData.value)
                else { XCTFail("Could not parse"); return }
            
            let characteristic = TestProfile.Read
            
            XCTAssert(characteristicDeclaration.valueHandle == 42)
            XCTAssert(characteristicDeclaration.uuid == characteristic.uuid)
            XCTAssert(characteristicDeclaration.properties.set == Set(characteristic.properties))
            XCTAssert(characteristicDeclaration.properties == characteristic.properties)
        }
    }
        
    func testMTUExchange() {
        
        let testPDUs: [(ATTProtocolDataUnit, [UInt8])] = [
            (ATTMaximumTransmissionUnitRequest(clientMTU: 512),
             [0x02, 0x00, 0x02]),
            (ATTMaximumTransmissionUnitResponse(serverMTU: 512),
             [0x03, 0x00, 0x02])
        ]
        
        // decode and compare
        for (testPDU, testData) in testPDUs {
            
            guard let decodedPDU = type(of: testPDU).init(byteValue: testData)
                else { XCTFail("Could not decode \(type(of: testPDU))"); return }
            
            dump(decodedPDU)
            
            XCTAssertEqual(decodedPDU.byteValue, testData)
            
            var decodedDump = ""
            dump(decodedPDU, to: &decodedDump)
            var testDump = ""
            dump(testPDU, to: &testDump)
            
            XCTAssertEqual(decodedDump, testDump)
        }
        
        // server
        let serverSocket = TestL2CAPSocket()
        serverSocket.forceTarget = false
        let server = GATTServer(socket: serverSocket, maximumPreparedWrites: .max)
        server.log = { print("GATT Server: " + $0) }
        server.connection.log = { print("Server ATT: " + $0) }
        //server.database = database
        
        // client
        let clientSocket = TestL2CAPSocket()
        serverSocket.forceTarget = false
        let client = GATTClient(socket: clientSocket)
        client.log = { print("GATT Client: " + $0) }
        client.connection.log = { print("Client ATT: " + $0) }
        
        // fake sockets
        do {
            
            var didWrite = false
            repeat {
                
                didWrite = false
                
                while try client.write() {
                    
                    didWrite = true
                }
                
                while serverSocket.receivedData.isEmpty == false {
                    
                    try server.read()
                }
                
                while try server.write() {
                    
                    didWrite = true
                }
                
                while clientSocket.receivedData.isEmpty == false {
                    
                    try client.read()
                }
                
            } while didWrite
        }
            
        catch { XCTFail("Error: \(error)") }
        
        XCTAssertEqual(server.connection.maximumTransmissionUnit, 512)
        XCTAssertNotEqual(server.connection.maximumTransmissionUnit, ATT.MaximumTransmissionUnit.LowEnergy.default)
        XCTAssertEqual(client.connection.maximumTransmissionUnit, 512)
        XCTAssertNotEqual(client.connection.maximumTransmissionUnit, ATT.MaximumTransmissionUnit.LowEnergy.default)
    }
    
    func testDiscoverPrimaryServices() {
        
        let testPDUs: [(ATTProtocolDataUnit, [UInt8])] = [
            (ATTReadByGroupTypeRequest(startHandle: 0x01, endHandle: .max, type: GATT.UUID.primaryService.uuid),
             [0x40, 0x20, 0x0B, 0x00, 0x07, 0x00, 0x04, 0x00, 0x10, 0x01, 0x00, 0xFF, 0xFF, 0x00, 0x28])
        ]
        
        // decode and compare
        for (testPDU, testData) in testPDUs {
            
            guard let decodedPDU = type(of: testPDU).init(byteValue: testData)
                else { XCTFail("Could not decode \(type(of: testPDU))"); return }
            
            dump(decodedPDU)
            
            XCTAssertEqual(decodedPDU.byteValue, testData)
            
            var decodedDump = ""
            dump(decodedPDU, to: &decodedDump)
            var testDump = ""
            dump(testPDU, to: &testDump)
            
            XCTAssertEqual(decodedDump, testDump)
        }
    }
}<|MERGE_RESOLUTION|>--- conflicted
+++ resolved
@@ -14,20 +14,12 @@
     
     static let allTests = [
         ("testATTOpcode", testATTOpcode),
-<<<<<<< HEAD
-        ("testATTProtocolDataUnit", testATTProtocolDataUnit),
-        ("testGATTClientData", testGATTClientData),
-        ("testMTUExchange", testMTUExchange),
-        ("testDiscoverPrimaryServices", testDiscoverPrimaryServices)
-=======
         ("testErrorResponse", testErrorResponse),
         ("testMTU", testMTU),
         ("testReadByGroupType", testReadByGroupType),
         ("testFindByType", testFindByType),
         ("testReadByType", testReadByType),
-        ("testGATT", testGATT),
-        ("testMTUExchange", testMTUExchange)
->>>>>>> ce6a909c
+        ("testDiscoverPrimaryServices", testDiscoverPrimaryServices)
     ]
     
     func testATTOpcode() {
@@ -286,111 +278,4 @@
             XCTAssert(characteristicDeclaration.properties == characteristic.properties)
         }
     }
-        
-    func testMTUExchange() {
-        
-        let testPDUs: [(ATTProtocolDataUnit, [UInt8])] = [
-            (ATTMaximumTransmissionUnitRequest(clientMTU: 512),
-             [0x02, 0x00, 0x02]),
-            (ATTMaximumTransmissionUnitResponse(serverMTU: 512),
-             [0x03, 0x00, 0x02])
-        ]
-        
-        // decode and compare
-        for (testPDU, testData) in testPDUs {
-            
-            guard let decodedPDU = type(of: testPDU).init(byteValue: testData)
-                else { XCTFail("Could not decode \(type(of: testPDU))"); return }
-            
-            dump(decodedPDU)
-            
-            XCTAssertEqual(decodedPDU.byteValue, testData)
-            
-            var decodedDump = ""
-            dump(decodedPDU, to: &decodedDump)
-            var testDump = ""
-            dump(testPDU, to: &testDump)
-            
-            XCTAssertEqual(decodedDump, testDump)
-        }
-        
-        // server
-        let serverSocket = TestL2CAPSocket()
-        serverSocket.forceTarget = false
-        let server = GATTServer(socket: serverSocket, maximumPreparedWrites: .max)
-        server.log = { print("GATT Server: " + $0) }
-        server.connection.log = { print("Server ATT: " + $0) }
-        //server.database = database
-        
-        // client
-        let clientSocket = TestL2CAPSocket()
-        serverSocket.forceTarget = false
-        let client = GATTClient(socket: clientSocket)
-        client.log = { print("GATT Client: " + $0) }
-        client.connection.log = { print("Client ATT: " + $0) }
-        
-        // fake sockets
-        do {
-            
-            var didWrite = false
-            repeat {
-                
-                didWrite = false
-                
-                while try client.write() {
-                    
-                    didWrite = true
-                }
-                
-                while serverSocket.receivedData.isEmpty == false {
-                    
-                    try server.read()
-                }
-                
-                while try server.write() {
-                    
-                    didWrite = true
-                }
-                
-                while clientSocket.receivedData.isEmpty == false {
-                    
-                    try client.read()
-                }
-                
-            } while didWrite
-        }
-            
-        catch { XCTFail("Error: \(error)") }
-        
-        XCTAssertEqual(server.connection.maximumTransmissionUnit, 512)
-        XCTAssertNotEqual(server.connection.maximumTransmissionUnit, ATT.MaximumTransmissionUnit.LowEnergy.default)
-        XCTAssertEqual(client.connection.maximumTransmissionUnit, 512)
-        XCTAssertNotEqual(client.connection.maximumTransmissionUnit, ATT.MaximumTransmissionUnit.LowEnergy.default)
-    }
-    
-    func testDiscoverPrimaryServices() {
-        
-        let testPDUs: [(ATTProtocolDataUnit, [UInt8])] = [
-            (ATTReadByGroupTypeRequest(startHandle: 0x01, endHandle: .max, type: GATT.UUID.primaryService.uuid),
-             [0x40, 0x20, 0x0B, 0x00, 0x07, 0x00, 0x04, 0x00, 0x10, 0x01, 0x00, 0xFF, 0xFF, 0x00, 0x28])
-        ]
-        
-        // decode and compare
-        for (testPDU, testData) in testPDUs {
-            
-            guard let decodedPDU = type(of: testPDU).init(byteValue: testData)
-                else { XCTFail("Could not decode \(type(of: testPDU))"); return }
-            
-            dump(decodedPDU)
-            
-            XCTAssertEqual(decodedPDU.byteValue, testData)
-            
-            var decodedDump = ""
-            dump(decodedPDU, to: &decodedDump)
-            var testDump = ""
-            dump(testPDU, to: &testDump)
-            
-            XCTAssertEqual(decodedDump, testDump)
-        }
-    }
 }